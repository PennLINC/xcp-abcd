--- conflicted
+++ resolved
@@ -24,11 +24,7 @@
     "matplotlib ~= 3.4.2",
     "networkx ~= 2.8.8",  # nipype needs networkx, but 3+ isn't compatible with nipype 1.8.5
     "nibabel >= 3.2.1",
-<<<<<<< HEAD
-    "nilearn == 0.10.1",
-=======
     "nilearn == 0.10.1",  # 0.10.2 raises error with compcor from fMRIPrep 23
->>>>>>> 273fa8cd
     "nipype ~= 1.8.5",
     "niworkflows == 1.7.3",
     "num2words",  # for boilerplates
