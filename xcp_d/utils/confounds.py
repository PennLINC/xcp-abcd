# emacs: -*- mode: python; py-indent-offset: 4; indent-tabs-mode: nil -*-
# vi: set ft=python sts=4 ts=4 sw=4 et:
"""confound matrix selection based on Ciric et al 2007."""
import numpy as np
import pandas as pd
import os
from scipy.signal import firwin, iirnotch, filtfilt


def get_confounds_tsv(datafile):
    """Find path to confounds.tsv """
    '''
    datafile:
        real nifti or cifti file
    confounds_timeseries:
        confound tsv file
    '''
    if 'space' in os.path.basename(datafile):
        confounds_timeseries = datafile.replace("_space-" + datafile.split("space-")[1],
                                                "_desc-confounds_timeseries.tsv")
    else:
        confounds_timeseries = datafile.split(
            '_desc-preproc_bold.nii.gz')[0]+"_desc-confounds_timeseries.tsv"

    return confounds_timeseries


def load_confound(datafile):
    """`Load confound amd json."""
    '''
    datafile:
        real nifti or cifti file
    confoundpd:
        confound data frame
    confoundjs:
        confound json file
    '''
    if 'space' in os.path.basename(datafile):
        confounds_timeseries = datafile.replace(
            "_space-" + datafile.split("space-")[1],
            "_desc-confounds_timeseries.tsv")
        confounds_json = datafile.replace(
            "_space-" + datafile.split("space-")[1],
            "_desc-confounds_timeseries.json")
    else:
        confounds_timeseries = datafile.split(
            '_desc-preproc_bold.nii.gz')[0] + "_desc-confounds_timeseries.tsv"
        confounds_json = datafile.split(
            '_desc-preproc_bold.nii.gz')[0] + "_desc-confounds_timeseries.json"

    confoundpd = pd.read_csv(confounds_timeseries,
                             delimiter="\t",
                             encoding="utf-8")

    confoundjs = readjson(confounds_json)

    return confoundpd, confoundjs


def readjson(jsonfile):
    import json
    with open(jsonfile) as f:
        data = json.load(f)
    return data


def load_motion(confounds_df, TR, motion_filter_type, freqband, cutoff=0.1, motion_filter_order=4):
    """Load the 6 motion regressors."""

    # Pull out rot and trans values and concatenate them
    rot_values = confounds_df[["rot_x", "rot_y", "rot_z"]]
    trans_values = confounds_df[["trans_x", "trans_y", "trans_z"]]
    motion_confounds = pd.concat([rot_values, trans_values], axis=1).to_numpy()

    # Apply LP or notch filter
    if motion_filter_type == 'lp' or motion_filter_type == 'notch':
        motion_confounds = motion_confounds.T
        motion_confounds = motion_regression_filter(data=motion_confounds,
                                                    TR=TR,
                                                    motion_filter_type=motion_filter_type,
                                                    freqband=freqband,
                                                    cutoff=cutoff,
                                                    motion_filter_order=motion_filter_order)
        motion_confounds = motion_confounds.T  # Transpose motion confounds
    return pd.DataFrame(motion_confounds)


def load_global_signal(confounds_df):
    """select global signal."""
    return confounds_df["global_signal"]


def load_WM_CSF(confounds_df):
    """select white matter and CSF nuissance regressors."""
    return confounds_df[["csf", "white_matter"]]


def load_cosine(confounds_df):
    """select cosine values for compcor"""
    cosine = []
    for key in confounds_df.keys():  # Any colums with cosine
        if 'cosine' in key:
            cosine.append(key)
    return confounds_df[cosine]


def load_acompcor(confounds_df, confoundjs):
    """ select WM and GM acompcor separately."""

    WM = []
    CSF = []
    for key, value in confoundjs.items():  # Use the confounds json
        if 'comp_cor' in key and 't' not in key:
            # Pull out variance explained for white matter masks that are retained
            if value['Mask'] == 'WM' and value['Retained']:
                WM.append([key, value['VarianceExplained']])
            # Pull out variance explained for CSF masks that are retained
            if value['Mask'] == 'CSF' and value['Retained']:
                CSF.append([key, value['VarianceExplained']])
    # Select the first five components and add them to the list
    csflist = []
    wmlist = []
    for i in range(0, 4):
        try:
            csflist.append(CSF[i][0])
        except Exception as exc:
            pass
            print(exc)
        try:
            wmlist.append(WM[i][0])
        except Exception as exc:
            pass
            print(exc)
    acompcor = wmlist + csflist
    return confounds_df[acompcor]


def derivative(confound):
    data = confound.to_numpy()
    # Prepend 0 to the differences of the confound data
    return pd.DataFrame(np.diff(data, prepend=0))


def square_confound(confound):
    return confound**2  # Square the confound data


def load_confound_matrix(datafile,
                         original_file,
                         custom_confounds=None,
                         confound_tsv=None,
                         params='36P'):
    """ extract confound """
    '''
    original_file:
       file used to find confounds json
    datafile:
        boldfile whose confounds we want
    confound_tsv:
        confounds tsv
    custom_confounds:
        custom confounds tsv if there is one
    params:
       default is 36p, most expansive option
    '''

    #  Get the confounds dat from the json and tsv
    confoundjson = load_confound(original_file)[1]
    confoundtsv = pd.read_table(confound_tsv)

    if params == '24P':  # Get rot and trans values, as well as derivatives and square
        rot_values = confoundtsv[["rot_x", "rot_y", "rot_z"]]
        trans_values = confoundtsv[["trans_x", "trans_y", "trans_z"]]
        motion = pd.concat([rot_values, trans_values], axis=1)
        derivative_rot_trans = pd.concat([motion, derivative(motion)], axis=1)
        confound = pd.concat([derivative_rot_trans, square_confound(derivative_rot_trans)], axis=1)
    elif params == '27P':  # Get rot and trans values, as well as derivatives, WM, CSF
        # global signal and square
        rot_values = confoundtsv[["rot_x", "rot_y", "rot_z"]]
        trans_values = confoundtsv[["trans_x", "trans_y", "trans_z"]]
        motion = pd.concat([rot_values, trans_values], axis=1)
        derivative_rot_trans = pd.concat([motion, derivative(motion)], axis=1)
        whitematter_csf = load_WM_CSF(confoundtsv)
        global_signal = load_global_signal(confoundtsv)
        confound = pd.concat([derivative_rot_trans, square_confound(
            derivative_rot_trans), whitematter_csf, global_signal], axis=1)
    elif params == '36P':  # Get rot and trans values, as well as derivatives, WM, CSF,
        # global signal, and square. Add the square and derivative of the WM, CSF
        # and global signal as well.
        rot_values = confoundtsv[["rot_x", "rot_y", "rot_z"]]
        trans_values = confoundtsv[["trans_x", "trans_y", "trans_z"]]
        motion = pd.concat([rot_values, trans_values], axis=1)
        derivative_rot_trans = pd.concat([motion, derivative(motion)], axis=1)
        square_confounds = pd.concat(
            [derivative_rot_trans, square_confound(derivative_rot_trans)], axis=1)
        global_signal_whitematter_csf = pd.concat(
            [load_WM_CSF(confoundtsv),
             load_global_signal(confoundtsv)], axis=1)
        global_signal_whitematter_csf_derivative = pd.concat(
            [global_signal_whitematter_csf, derivative(global_signal_whitematter_csf)], axis=1)
        confound = pd.concat([square_confounds, global_signal_whitematter_csf_derivative,
                              square_confound(global_signal_whitematter_csf_derivative)], axis=1)
    elif params == 'acompcor':  # Get the rot and trans values, their derivative,
        # as well as acompcor and cosine
        rot_values = confoundtsv[["rot_x", "rot_y", "rot_z"]]
        trans_values = confoundtsv[["trans_x", "trans_y", "trans_z"]]
        motion = pd.concat([rot_values, trans_values], axis=1)
        derivative_rot_trans = pd.concat([motion, derivative(motion)], axis=1)
        acompcor = load_acompcor(confounds_df=confoundtsv,
                                 confoundjs=confoundjson)
        cosine = load_cosine(confoundtsv)
        confound = pd.concat([derivative_rot_trans, acompcor, cosine], axis=1)
    elif params == 'aroma':  # Get the WM, CSF, and aroma values
        whitematter_csf = load_WM_CSF(confoundtsv)
        aroma = load_aroma(datafile=datafile)
        confound = pd.concat([whitematter_csf, aroma], axis=1)
    elif params == 'aroma_gsr':  # Get the WM, CSF, and aroma values, as well as global signal
        whitematter_csf = load_WM_CSF(confoundtsv)
        aroma = load_aroma(datafile=datafile)
        global_signal = load_global_signal(confoundtsv)
        confound = pd.concat([whitematter_csf, aroma, global_signal], axis=1)
    elif params == 'acompcor_gsr':  # Get the rot and trans values, as well as their derivative,
        # acompcor and cosine values as well as global signal
        rot_values = confoundtsv[["rot_x", "rot_y", "rot_z"]]
        trans_values = confoundtsv[["trans_x", "trans_y", "trans_z"]]
        motion = pd.concat([rot_values, trans_values], axis=1)
        derivative_rot_trans = pd.concat([motion, derivative(motion)], axis=1)
        acompcor = load_acompcor(confounds_df=confoundtsv,
                                 confoundjs=confoundjson)
        global_signal = load_global_signal(confoundtsv)
        cosine = load_cosine(confoundtsv)
        confound = pd.concat([derivative_rot_trans, acompcor, global_signal, cosine], axis=1)
    elif params == 'custom':
        # For custom confounds with no other confounds
        confound = pd.read_table(custom_confounds, sep='\t', header=None)
    if params != 'custom':  # For both custom and fMRIPrep confounds
        if custom_confounds is not None:
            custom = pd.read_table(custom_confounds, sep='\t', header=None)
            confound = pd.concat([confound, custom], axis=1)

    return confound


def load_aroma(datafile):
    """ extract aroma confounds"""
    #  Pull out aroma and melodic_ts files
    if 'space' in os.path.basename(datafile):
        aroma_noise = datafile.replace("_space-" + datafile.split("space-")[1],
                                       "_AROMAnoiseICs.csv")
        melodic_ts = datafile.replace("_space-" + datafile.split("space-")[1],
                                      "_desc-MELODIC_mixing.tsv")
    else:
        aroma_noise = datafile.split(
            '_desc-preproc_bold.nii.gz')[0] + "_AROMAnoiseICs.csv"
        melodic_ts = datafile.split(
            '_desc-preproc_bold.nii.gz')[0] + "_desc-MELODIC_mixing.tsv"
    # Load data
    aroma_noise = np.genfromtxt(
        aroma_noise,
        delimiter=',',
    )
    aroma_noise = [np.int(i) - 1
                   for i in aroma_noise]  # change to 0-based index

    # Load in meloditc_ts
    melodic = pd.read_csv(melodic_ts,
                          header=None,
                          delimiter="\t",
                          encoding="utf-8")

    # Drop aroma_noise from melodic_ts
    aroma = melodic.drop(aroma_noise, axis=1)

    return aroma


def motion_regression_filter(data,
                             TR,
                             motion_filter_type,
                             freqband,
                             cutoff=.1,
                             motion_filter_order=4):
    """
    Apply motion filter to trans and rot values.
    """

    LP_freq_min = cutoff  # set the variable again for casting reasons
    fc_RR_min, fc_RR_max = freqband  # get the frequency band

    # casting all variables
    TR = float(TR)
    order = float(motion_filter_order)
    LP_freq_min = float(LP_freq_min)
    fc_RR_min = float(fc_RR_min)
    fc_RR_max = float(fc_RR_max)

    if motion_filter_type:
        if motion_filter_type == 'lp':  # low-pass filter
            hr_min = LP_freq_min
<<<<<<< HEAD
            hr = hr_min / 60
            fs = 1. / TR
            fNy = fs / 2.
            fa = np.abs(hr - (np.floor((hr + fNy) / fs)) * fs)
=======
            hr = hr_min / 60  # change BPM to right time unit
            fs = 1. / TR  # sampling frequency
            fNy = fs / 2.  # Nyquist frequency
            fa = np.abs(hr - (np.floor((hr + fNy) / fs)) * fs)  # cutting frequency
>>>>>>> 9fec4d81
            # cutting frequency normalized between 0 and nyquist
            Wn = np.amin(fa) / fNy  # cutoffs
            b_filt = firwin(int(order) + 1, Wn, pass_zero='lowpass')  # create b_filt
            a_filt = 1.
            num_f_apply = 1  # num of times to apply
        else:
<<<<<<< HEAD
            if motion_filter_type == 'notch':
                fc_RR_bw = np.array([fc_RR_min, fc_RR_max])
                rr = fc_RR_bw / 60
                fs = 1. / TR
                fNy = fs / 2.
                fa = np.abs(rr - (np.floor((rr + fNy) / fs)) * fs)
                W_notch = fa / fNy
=======
            if motion_filter_type == 'notch':  # notch filter
                fc_RR_bw = np.array([fc_RR_min, fc_RR_max])  # bandwidth as an array
                rr = fc_RR_bw / 60  # change BPM to right time unit
                fs = 1. / TR  # sampling frequency
                fNy = fs / 2.  # nyquist frequency
                fa = np.abs(rr - (np.floor((rr + fNy) / fs)) * fs)  # cutting frequency
                W_notch = fa / fNy  # normalize cutting frequency
>>>>>>> 9fec4d81
                Wn = np.mean(W_notch)
                Wd = np.diff(W_notch)
                bw = np.abs(Wd)  # bandwidth
                b_filt, a_filt = iirnotch(Wn, Wn / bw)  # create filter coefficients
                num_f_apply = np.int(np.floor(order / 2))  # how many times to apply filter
        for ii in range(num_f_apply):
            for jj in range(data.shape[0]):  # apply filters across columns
                data[jj, :] = filtfilt(b_filt, a_filt, data[jj, :])
    else:
        data = data
    return data<|MERGE_RESOLUTION|>--- conflicted
+++ resolved
@@ -297,32 +297,16 @@
     if motion_filter_type:
         if motion_filter_type == 'lp':  # low-pass filter
             hr_min = LP_freq_min
-<<<<<<< HEAD
-            hr = hr_min / 60
-            fs = 1. / TR
-            fNy = fs / 2.
-            fa = np.abs(hr - (np.floor((hr + fNy) / fs)) * fs)
-=======
             hr = hr_min / 60  # change BPM to right time unit
             fs = 1. / TR  # sampling frequency
             fNy = fs / 2.  # Nyquist frequency
             fa = np.abs(hr - (np.floor((hr + fNy) / fs)) * fs)  # cutting frequency
->>>>>>> 9fec4d81
             # cutting frequency normalized between 0 and nyquist
             Wn = np.amin(fa) / fNy  # cutoffs
             b_filt = firwin(int(order) + 1, Wn, pass_zero='lowpass')  # create b_filt
             a_filt = 1.
             num_f_apply = 1  # num of times to apply
         else:
-<<<<<<< HEAD
-            if motion_filter_type == 'notch':
-                fc_RR_bw = np.array([fc_RR_min, fc_RR_max])
-                rr = fc_RR_bw / 60
-                fs = 1. / TR
-                fNy = fs / 2.
-                fa = np.abs(rr - (np.floor((rr + fNy) / fs)) * fs)
-                W_notch = fa / fNy
-=======
             if motion_filter_type == 'notch':  # notch filter
                 fc_RR_bw = np.array([fc_RR_min, fc_RR_max])  # bandwidth as an array
                 rr = fc_RR_bw / 60  # change BPM to right time unit
@@ -330,7 +314,6 @@
                 fNy = fs / 2.  # nyquist frequency
                 fa = np.abs(rr - (np.floor((rr + fNy) / fs)) * fs)  # cutting frequency
                 W_notch = fa / fNy  # normalize cutting frequency
->>>>>>> 9fec4d81
                 Wn = np.mean(W_notch)
                 Wd = np.diff(W_notch)
                 bw = np.abs(Wd)  # bandwidth
