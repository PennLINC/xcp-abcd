# emacs: -*- mode: python; py-indent-offset: 4; indent-tabs-mode: nil -*-
# vi: set ft=python sts=4 ts=4 sw=4 et:
"""Confound matrix selection based on Ciric et al. 2007."""
import json
import os
import warnings

import numpy as np
import pandas as pd
from nilearn.interfaces.fmriprep.load_confounds import _load_single_confounds_file
from nipype import logging
from scipy.signal import butter, filtfilt, iirnotch

from xcp_d.utils.doc import fill_doc

LOGGER = logging.getLogger("nipype.utils")


@fill_doc
def load_motion(
    confounds_df,
    TR,
    motion_filter_type=None,
    band_stop_min=None,
    band_stop_max=None,
    motion_filter_order=4,
):
    """Load the six basic motion regressors (three rotations, three translations).

    Parameters
    ----------
    confounds_df : pandas.DataFrame
        The confounds DataFrame from which to extract the six basic motion regressors.
    %(TR)s
    %(motion_filter_type)s
        If "lp" or "notch", that filtering will be done in this function.
        Otherwise, no filtering will be applied.
    %(band_stop_min)s
    %(band_stop_max)s
    %(motion_filter_order)s

    Returns
    -------
    motion_confounds_df : pandas.DataFrame
        The six motion regressors.
        The three rotations are listed first, then the three translations.

    References
    ----------
    .. footbibliography::
    """
    if motion_filter_type not in ("lp", "notch", None):
        raise ValueError(f"Motion filter type '{motion_filter_type}' not supported.")

    # Select the motion columns from the overall confounds DataFrame
    motion_confounds_df = confounds_df[
        ["rot_x", "rot_y", "rot_z", "trans_x", "trans_y", "trans_z"]
    ]

    # Apply LP or notch filter
    if motion_filter_type in ("lp", "notch"):
        motion_confounds = motion_regression_filter(
            data=motion_confounds_df.to_numpy(),
            TR=TR,
            motion_filter_type=motion_filter_type,
            band_stop_min=band_stop_min,
            band_stop_max=band_stop_max,
            motion_filter_order=motion_filter_order,
        )
        motion_confounds_df = pd.DataFrame(
            data=motion_confounds,
            columns=motion_confounds_df.columns,
        )

    # Volterra expansion
<<<<<<< HEAD
    columns = motion_confounds_df.columns.tolist()
    for col in columns:
        new_col = f"{col}_derivative1"
        motion_confounds_df.loc[:, new_col] = motion_confounds_df.loc[:, col].diff()

    columns = motion_confounds_df.columns.tolist()
    for col in columns:
        new_col = f"{col}_power2"
        motion_confounds_df.loc[:, new_col] = motion_confounds_df.loc[:, col] ** 2
=======
    # Ignore pandas SettingWithCopyWarning
    with pd.option_context("mode.chained_assignment", None):
        columns = motion_confounds_df.columns.tolist()
        for col in columns:
            new_col = f"{col}_derivative1"
            motion_confounds_df[new_col] = motion_confounds_df[col].diff()

        columns = motion_confounds_df.columns.tolist()
        for col in columns:
            new_col = f"{col}_power2"
            motion_confounds_df[new_col] = motion_confounds_df[col] ** 2
>>>>>>> 895da8f7

    return motion_confounds_df


@fill_doc
def get_custom_confounds(custom_confounds_folder, fmriprep_confounds_file):
    """Identify a custom confounds file.

    Parameters
    ----------
    %(custom_confounds_folder)s
    %(fmriprep_confounds_file)s
        We expect the custom confounds file to have the same name.

    Returns
    -------
    %(custom_confounds_file)s
    """
    import os

    if custom_confounds_folder is None:
        return None

    if not os.path.isdir(custom_confounds_folder):
        raise FileNotFoundError(
            f"Custom confounds location does not exist: {custom_confounds_folder}"
        )

    custom_confounds_filename = os.path.basename(fmriprep_confounds_file)
    custom_confounds_file = os.path.abspath(
        os.path.join(
            custom_confounds_folder,
            custom_confounds_filename,
        )
    )

    if not os.path.isfile(custom_confounds_file):
        raise FileNotFoundError(f"Custom confounds file not found: {custom_confounds_file}")

    return custom_confounds_file


def _get_acompcor_confounds(confounds_file):
    confounds_df = pd.read_table(confounds_file)
    csf_compcor_columns = [c for c in confounds_df.columns if c.startswith("c_comp_cor")]
    wm_compcor_columns = [c for c in confounds_df.columns if c.startswith("w_comp_cor")]
    if not csf_compcor_columns:
        raise ValueError(f"No c_comp_cor columns in {confounds_file}")

    if not wm_compcor_columns:
        raise ValueError(f"No w_comp_cor columns in {confounds_file}")

    csf_compcor_columns = csf_compcor_columns[: min((5, len(csf_compcor_columns)))]
    wm_compcor_columns = wm_compcor_columns[: min((5, len(wm_compcor_columns)))]
    selected_columns = csf_compcor_columns + wm_compcor_columns
    return confounds_df[selected_columns]


@fill_doc
def load_confound_matrix(
    params,
    img_file,
    confounds_file,
    confounds_json_file,
    custom_confounds=None,
):
    """Load a subset of the confounds associated with a given file.

    Parameters
    ----------
    %(params)s
    img_file : :obj:`str`
        The path to the bold file. Used to load the AROMA mixing matrix, if necessary.
    confounds_file : :obj:`str`
        The fMRIPrep confounds file. Used to load most confounds.
    confounds_json_file : :obj:`str`
        The JSON file associated with the fMRIPrep confounds file.
    custom_confounds : :obj:`str` or None, optional
        Custom confounds TSV if there is one. Default is None.

    Returns
    -------
    confounds_df : :obj:`pandas.DataFrame` or None
        The loaded and selected confounds.
        If "AROMA" is requested, then this DataFrame will include signal components as well.
        These will be named something like "signal_[XX]".
        If ``params`` is "none", ``confounds_df`` will be None.
    confounds_metadata : :obj:`dict`
        Metadata for the columns in the confounds file.
    """
    PARAM_KWARGS = {
        # Get rot and trans values, as well as derivatives and square
        "24P": {
            "strategy": ["motion"],
            "motion": "full",
        },
        # Get rot and trans values, as well as derivatives and square, WM, CSF,
        "27P": {
            "strategy": ["motion", "global_signal", "wm_csf"],
            "motion": "full",
            "global_signal": "basic",
            "wm_csf": "basic",
        },
        # Get rot and trans values, as well as derivatives, WM, CSF,
        # global signal, and square. Add the square and derivative of the WM, CSF
        # and global signal as well.
        "36P": {
            "strategy": ["motion", "global_signal", "wm_csf"],
            "motion": "full",
            "global_signal": "full",
            "wm_csf": "full",
        },
        # Get the rot and trans values, their derivative,
        # as well as acompcor and cosine
        "acompcor": {
            "strategy": ["motion", "high_pass", "compcor"],
            "motion": "derivatives",
            "compcor": "anat_separated",
            "n_compcor": 5,
        },
        # Get the rot and trans values, as well as their derivative,
        # acompcor and cosine values as well as global signal
        "acompcor_gsr": {
            "strategy": ["motion", "high_pass", "compcor", "global_signal"],
            "motion": "derivatives",
            "compcor": "anat_separated",
            "global_signal": "basic",
            "n_compcor": 5,
        },
        # Get WM and CSF
        # AROMA confounds are loaded separately
        "aroma": {
            "strategy": ["wm_csf"],
            "wm_csf": "basic",
        },
        # Get WM, CSF, and global signal
        # AROMA confounds are loaded separately
        "aroma_gsr": {
            "strategy": ["wm_csf", "global_signal"],
            "wm_csf": "basic",
            "global_signal": "basic",
        },
        # Get global signal only
        "gsr_only": {
            "strategy": ["global_signal"],
            "global_signal": "basic",
        },
    }

    if params == "none":
        return None, {}

    if params in PARAM_KWARGS:
        kwargs = PARAM_KWARGS[params]

        confounds_df = _load_single_confounds_file(
            confounds_file=confounds_file,
            demean=False,
            confounds_json_file=confounds_json_file,
            **kwargs,
        )[1]

    elif params == "custom":
        # For custom confounds with no other confounds
        confounds_df = pd.read_table(custom_confounds, sep="\t")

    else:
        raise ValueError(f"Unrecognized parameter string '{params}'")

    # A workaround for the compcor bug in load_confounds with fMRIPrep v22+
    if "acompcor" in params and all("comp_cor" not in col for col in confounds_df.columns):
        LOGGER.warning("No aCompCor confounds detected with load_confounds. Extracting manually.")
        confounds_df = pd.concat((_get_acompcor_confounds(confounds_file), confounds_df), axis=1)

    if "aroma" in params:
        ica_mixing_matrix = _get_mixing_matrix(img_file)
        aroma_noise_comps_idx = _get_aroma_noise_comps(img_file)
        labeled_ica_mixing_matrix = _label_mixing_matrix(ica_mixing_matrix, aroma_noise_comps_idx)
        confounds_df = pd.concat([confounds_df, labeled_ica_mixing_matrix], axis=1)

    if params != "custom" and custom_confounds is not None:
        # For both custom and fMRIPrep confounds
        custom_confounds_df = pd.read_table(custom_confounds, sep="\t")
        confounds_df = pd.concat([custom_confounds_df, confounds_df], axis=1)

    with open(confounds_json_file, "r") as fo:
        full_confounds_metadata = json.load(fo)

    confounds_metadata = {
        k: v for k, v in full_confounds_metadata.items() if k in confounds_df.columns
    }

    return confounds_df, confounds_metadata


def _get_mixing_matrix(img_file):
    """Find AROMA (i.e., MELODIC) mixing matrix file for a given BOLD file."""
    suffix = "_space-" + img_file.split("space-")[1]

    mixing_candidates = [
        img_file.replace(suffix, "_desc-MELODIC_mixing.tsv"),
    ]

    mixing_file = [cr for cr in mixing_candidates if os.path.isfile(cr)]

    if not mixing_file:
        raise FileNotFoundError(f"Could not find mixing matrix for {img_file}")

    return mixing_file[0]


def _get_aroma_noise_comps(img_file):
    """Find AROMA noise components file for a given BOLD file."""
    suffix = "_space-" + img_file.split("space-")[1]

    index_candidates = [
        img_file.replace(suffix, "_AROMAnoiseICs.csv"),
    ]

    index_file = [cr for cr in index_candidates if os.path.isfile(cr)]

    if not index_file:
        raise FileNotFoundError(f"Could not find AROMAnoiseICs file for {img_file}")

    return index_file[0]


def _label_mixing_matrix(mixing_file, noise_index_file):
    """Prepend 'signal__' to any non-noise components in AROMA mixing matrix."""
    mixing_matrix = np.loadtxt(mixing_file, delimiter="\t")
    noise_index = np.loadtxt(noise_index_file, delimiter=",", dtype=int)
    # shift noise index to start with zero
    noise_index -= 1
    all_index = np.arange(mixing_matrix.shape[1], dtype=int)
    signal_index = np.setdiff1d(all_index, noise_index)
    noise_components = mixing_matrix[:, noise_index]
    signal_components = mixing_matrix[:, signal_index]
    # basing naming convention on fMRIPrep confounds column names
    noise_component_names = [f"aroma_motion_{i:03g}" for i in noise_index]
    signal_component_names = [f"signal__aroma_signal_{i:03g}" for i in signal_index]

    noise_component_df = pd.DataFrame(noise_components, columns=noise_component_names)
    signal_component_df = pd.DataFrame(signal_components, columns=signal_component_names)
    component_df = pd.concat((noise_component_df, signal_component_df), axis=1)
    return component_df


@fill_doc
def motion_regression_filter(
    data,
    TR,
    motion_filter_type,
    band_stop_min,
    band_stop_max,
    motion_filter_order=4,
):
    """Filter translation and rotation motion parameters.

    Parameters
    ----------
    data : (T, R) numpy.ndarray
        Data to filter. T = time, R = motion regressors
        The filter will be applied independently to each variable, across time.
    %(TR)s
    %(motion_filter_type)s
        If not "notch" or "lp", an exception will be raised.
    %(band_stop_min)s
    %(band_stop_max)s
    %(motion_filter_order)s

    Returns
    -------
    data : (T, R) numpy.ndarray
        Filtered data. Same shape as the original data.

    Notes
    -----
    Low-pass filtering (``motion_filter_type = "lp"``) is performed with a Butterworth filter,
    as in :footcite:t:`gratton2020removal`.
    The order of the Butterworth filter is determined by ``motion_filter_order``,
    although the original paper used a first-order filter.
    The original paper also used zero-padding with a padding size of 100.
    We use constant-padding, with the default padding size determined by
    :func:`scipy.signal.filtfilt`.

    Band-stop filtering (``motion_filter_type = "notch"``) is performed with a notch filter,
    as in :footcite:t:`fair2020correction`.
    This filter uses the mean of the stopband frequencies as the target frequency,
    and the range between the two frequencies as the bandwidth.
    The filter is applied with constant-padding, using the default padding size determined by
    :func:`scipy.signal.filtfilt`.

    References
    ----------
    .. footbibliography::
    """
    if motion_filter_type not in ("lp", "notch"):
        raise ValueError(f"Motion filter type '{motion_filter_type}' not supported.")

    lowpass_hz = band_stop_min / 60

    sampling_frequency = 1 / TR

    if motion_filter_type == "lp":  # low-pass filter
        b, a = butter(
            motion_filter_order / 2,
            lowpass_hz,
            btype="lowpass",
            output="ba",
            fs=sampling_frequency,
        )
        filtered_data = filtfilt(b, a, data, axis=0, padtype="constant", padlen=data.shape[0] - 1)

    else:  # notch filter
        highpass_hz = band_stop_max / 60
        stopband_hz = np.array([lowpass_hz, highpass_hz])
        # Convert stopband to a single notch frequency.
        freq_to_remove = np.mean(stopband_hz)
        bandwidth = np.abs(np.diff(stopband_hz))

        # Create filter coefficients.
        b, a = iirnotch(freq_to_remove, freq_to_remove / bandwidth, fs=sampling_frequency)
        n_filter_applications = int(np.floor(motion_filter_order / 2))

        filtered_data = data.copy()
        for _ in range(n_filter_applications):
            filtered_data = filtfilt(
                b,
                a,
                filtered_data,
                axis=0,
                padtype="constant",
                padlen=data.shape[0] - 1,
            )

    return filtered_data


def _modify_motion_filter(motion_filter_type, band_stop_min, band_stop_max, TR):
    """Modify the motion filter parameters based on the TR.

    Parameters
    ----------
    motion_filter_type : str
        The type of motion filter to apply.
    band_stop_min : float
        The minimum frequency to stop in the filter, in breaths-per-minute.
    band_stop_max : float
        The maximum frequency to stop in the filter, in breaths-per-minute.
    TR : float
        The repetition time of the data.

    Returns
    -------
    band_stop_min_adjusted : float
        The adjusted low-pass filter frequency, in breaths-per-minute.
    band_stop_max_adjusted : float
        The adjusted high-pass filter frequency, in breaths-per-minute.
    is_modified : bool
        Whether the filter parameters were modified.
    """
    sampling_frequency = 1 / TR
    nyquist_frequency = sampling_frequency / 2
    nyquist_bpm = nyquist_frequency * 60

    is_modified = False
    if motion_filter_type == "lp":  # low-pass filter
        # Remove any frequencies above band_stop_min.
        assert band_stop_min is not None
        assert band_stop_min > 0
        if band_stop_max:
            warnings.warn("The parameter 'band_stop_max' will be ignored.")

        lowpass_hz = band_stop_min / 60  # change BPM to right time unit

        # Adjust frequency in case Nyquist is below cutoff.
        # This won't have an effect if the data have a fast enough sampling rate.
        lowpass_hz_adjusted = np.abs(
            lowpass_hz
            - (np.floor((lowpass_hz + nyquist_frequency) / sampling_frequency))
            * sampling_frequency
        )
        band_stop_min_adjusted = lowpass_hz_adjusted * 60  # change Hertz back to BPM
        if band_stop_min_adjusted != band_stop_min:
            warnings.warn(
                f"Low-pass filter frequency is above Nyquist frequency ({nyquist_bpm} BPM), "
                f"so it has been changed ({band_stop_min} --> {band_stop_min_adjusted} BPM)."
            )
            is_modified = True

        band_stop_max_adjusted = None

    elif motion_filter_type == "notch":  # notch filter
        # Retain any frequencies *outside* the band_stop_min-band_stop_max range.
        assert band_stop_max is not None
        assert band_stop_min is not None
        assert band_stop_max > 0
        assert band_stop_min > 0
        assert band_stop_min < band_stop_max, f"{band_stop_min} >= {band_stop_max}"

        stopband = np.array([band_stop_min, band_stop_max])
        stopband_hz = stopband / 60  # change BPM to Hertz

        # Adjust frequencies in case Nyquist is within/below band.
        # This won't have an effect if the data have a fast enough sampling rate.
        stopband_hz_adjusted = np.abs(
            stopband_hz
            - (np.floor((stopband_hz + nyquist_frequency) / sampling_frequency))
            * sampling_frequency
        )
        stopband_adjusted = stopband_hz_adjusted * 60  # change Hertz back to BPM
        if not np.array_equal(stopband_adjusted, stopband):
            warnings.warn(
                f"One or both filter frequencies are above Nyquist frequency ({nyquist_bpm} BPM), "
                "so they have been changed "
                f"({stopband[0]} --> {stopband_adjusted[0]}, "
                f"{stopband[1]} --> {stopband_adjusted[1]} BPM)."
            )
            is_modified = True

        band_stop_min_adjusted, band_stop_max_adjusted = stopband_adjusted
    else:
        band_stop_min_adjusted, band_stop_max_adjusted, is_modified = None, None, False

    return band_stop_min_adjusted, band_stop_max_adjusted, is_modified


def _infer_dummy_scans(dummy_scans, confounds_file=None):
    """Attempt to determine the number of dummy scans from the confounds file.

    This function expects non-steady-state volumes flagged by the preprocessing pipeline
    to be indicated in columns starting with "non_steady_state_outlier" in the confounds file.

    Parameters
    ----------
    dummy_scans : "auto" or int
        The number of dummy scans.
        If an integer, this will be returned without modification.
        If "auto", the confounds file will be loaded and the number of non-steady-state
        volumes estimated by the preprocessing workflow will be determined.
    confounds_file : None or str
        Path to the confounds TSV file from the preprocessing pipeline.
        Only used if dummy_scans is "auto".
        Default is None.

    Returns
    -------
    dummy_scans : int
        Estimated number of dummy scans.
    """
    if dummy_scans == "auto":
        confounds_df = pd.read_table(confounds_file)

        nss_cols = [c for c in confounds_df.columns if c.startswith("non_steady_state_outlier")]

        if nss_cols:
            initial_volumes_df = confounds_df[nss_cols]
            dummy_scans = np.any(initial_volumes_df.to_numpy(), axis=1)
            dummy_scans = np.where(dummy_scans)[0]

            # reasonably assumes all NSS volumes are contiguous
            dummy_scans = int(dummy_scans[-1] + 1)
            LOGGER.info(f"Found {dummy_scans} dummy scans in {os.path.basename(confounds_file)}")

        else:
            LOGGER.warning(f"No non-steady-state outliers found in {confounds_file}")
            dummy_scans = 0

    return dummy_scans<|MERGE_RESOLUTION|>--- conflicted
+++ resolved
@@ -73,17 +73,6 @@
         )
 
     # Volterra expansion
-<<<<<<< HEAD
-    columns = motion_confounds_df.columns.tolist()
-    for col in columns:
-        new_col = f"{col}_derivative1"
-        motion_confounds_df.loc[:, new_col] = motion_confounds_df.loc[:, col].diff()
-
-    columns = motion_confounds_df.columns.tolist()
-    for col in columns:
-        new_col = f"{col}_power2"
-        motion_confounds_df.loc[:, new_col] = motion_confounds_df.loc[:, col] ** 2
-=======
     # Ignore pandas SettingWithCopyWarning
     with pd.option_context("mode.chained_assignment", None):
         columns = motion_confounds_df.columns.tolist()
@@ -95,7 +84,6 @@
         for col in columns:
             new_col = f"{col}_power2"
             motion_confounds_df[new_col] = motion_confounds_df[col] ** 2
->>>>>>> 895da8f7
 
     return motion_confounds_df
 
