--- conflicted
+++ resolved
@@ -25,20 +25,6 @@
         Associated confounds TSV file.
     """
     if "space" in os.path.basename(datafile):
-<<<<<<< HEAD
-        confounds_file = datafile.replace(
-            "_space-" + datafile.split("space-")[1],
-            "_desc-confounds_timeseries.tsv",
-        )
-    else:
-        confounds_file = datafile.replace(
-            "_desc-preproc_bold.nii.gz",
-            "_desc-confounds_timeseries.tsv",
-        )
-
-    if not os.path.isfile(confounds_file):
-        raise ValueError(f"Confounds file does not exist: {confounds_file}")
-=======
         confounds_timeseries = datafile.replace(
             "_space-" + datafile.split("space-")[1], "_desc-confounds_timeseries.tsv"
         )
@@ -47,7 +33,9 @@
             datafile.split("_desc-preproc_bold.nii.gz")[0]
             + "_desc-confounds_timeseries.tsv"
         )
->>>>>>> 46c71f71
+
+    if not os.path.isfile(confounds_file):
+        raise ValueError(f"Confounds file does not exist: {confounds_file}")
 
     return confounds_file
 
