"""Miscellaneous utility functions for xcp_d."""

import nibabel as nb
import numpy as np
from nipype import logging

from xcp_d.utils.doc import fill_doc

LOGGER = logging.getLogger("nipype.utils")


def get_bold2std_and_t1w_xfms(bold_file, template_to_anat_xfm):
    """Find transform files in reverse order to transform BOLD to MNI152NLin2009cAsym/T1w space.

    Since ANTSApplyTransforms takes in the transform files as a stack,
    these are applied in the reverse order of which they are specified.

    NOTE: This is a Node function.

    Parameters
    ----------
    bold_file : :obj:`str`
        The preprocessed BOLD file.
    template_to_anat_xfm
        The ``from`` field is assumed to be the same space as the BOLD file is in.
        The MNI space could be MNI152NLin2009cAsym, MNI152NLin6Asym, or MNIInfant.

    Returns
    -------
    xforms_to_MNI : list of str
        A list of paths to transform files for warping to MNI152NLin2009cAsym space.
    xforms_to_MNI_invert : list of bool
        A list of booleans indicating whether each transform in xforms_to_MNI indicating
        if each should be inverted (True) or not (False).
    xforms_to_T1w : list of str
        A list of paths to transform files for warping to T1w space.
    xforms_to_T1w_invert : list of bool
        A list of booleans indicating whether each transform in xforms_to_T1w indicating
        if each should be inverted (True) or not (False).

    Notes
    -----
    Only used for QCReport in init_postprocess_nifti_wf.
    QCReport wants MNI-space data in MNI152NLin2009cAsym.
    """
    from pkg_resources import resource_filename as pkgrf
    from templateflow.api import get as get_template

    from xcp_d.utils.bids import get_entity

    # Extract the space of the BOLD file
    bold_space = get_entity(bold_file, "space")

    if bold_space in ("native", "T1w"):
        base_std_space = get_entity(template_to_anat_xfm, "from")
        raise ValueError(f"BOLD space '{bold_space}' not supported.")
    elif f"from-{bold_space}" not in template_to_anat_xfm:
        raise ValueError(
            f"Transform does not match BOLD space: {bold_space} != {template_to_anat_xfm}"
        )

    # Pull out the correct transforms based on bold_file name and string them together.
    xforms_to_T1w = [template_to_anat_xfm]  # used for all spaces except T1w and native
    xforms_to_T1w_invert = [False]
    if bold_space == "MNI152NLin2009cAsym":
        # Data already in MNI152NLin2009cAsym space.
        xforms_to_MNI = ["identity"]
        xforms_to_MNI_invert = [False]

    elif bold_space == "MNI152NLin6Asym":
        # MNI152NLin6Asym --> MNI152NLin2009cAsym
        MNI152NLin6Asym_to_MNI152NLin2009cAsym = str(
            get_template(
                template="MNI152NLin2009cAsym",
                mode="image",
                suffix="xfm",
                extension=".h5",
                **{"from": "MNI152NLin6Asym"},
            ),
        )
        xforms_to_MNI = [MNI152NLin6Asym_to_MNI152NLin2009cAsym]
        xforms_to_MNI_invert = [False]

    elif bold_space == "MNIInfant":
        # MNIInfant --> MNI152NLin2009cAsym
        MNIInfant_to_MNI152NLin2009cAsym = pkgrf(
            "xcp_d",
            "data/transform/tpl-MNIInfant_from-MNI152NLin2009cAsym_mode-image_xfm.h5",
        )
        xforms_to_MNI = [MNIInfant_to_MNI152NLin2009cAsym]
        xforms_to_MNI_invert = [False]

    elif bold_space == "T1w":
        # T1w --> ?? (extract from template_to_anat_xfm) --> MNI152NLin2009cAsym
        # Should not be reachable, since xcpd doesn't support T1w-space BOLD inputs
        if base_std_space != "MNI152NLin2009cAsym":
            std_to_mni_xfm = str(
                get_template(
                    template="MNI152NLin2009cAsym",
                    mode="image",
                    suffix="xfm",
                    extension=".h5",
                    **{"from": base_std_space},
                ),
            )
            xforms_to_MNI = [std_to_mni_xfm, template_to_anat_xfm]
            xforms_to_MNI_invert = [False, True]
        else:
            xforms_to_MNI = [template_to_anat_xfm]
            xforms_to_MNI_invert = [True]

        xforms_to_T1w = ["identity"]
        xforms_to_T1w_invert = [False]

    else:
        raise ValueError(f"Space '{bold_space}' in {bold_file} not supported.")

    return xforms_to_MNI, xforms_to_MNI_invert, xforms_to_T1w, xforms_to_T1w_invert


def get_std2bold_xfms(bold_file):
    """Obtain transforms to warp atlases from MNI152NLin6Asym to the same template as the BOLD.

    Since ANTSApplyTransforms takes in the transform files as a stack,
    these are applied in the reverse order of which they are specified.

    NOTE: This is a Node function.

    Parameters
    ----------
    bold_file : :obj:`str`
        The preprocessed BOLD file.

    Returns
    -------
    transform_list : list of str
        A list of paths to transform files.

    Notes
    -----
    Used by:

    - to resample dseg in init_postprocess_nifti_wf for QCReport
    - to warp atlases to the same space as the BOLD data in init_functional_connectivity_nifti_wf
    - to resample dseg to BOLD space for the executive summary plots

    Does not include inversion flag output because there is no need (yet).
    Can easily be added in the future.
    """
    import os

    from pkg_resources import resource_filename as pkgrf
    from templateflow.api import get as get_template

    from xcp_d.utils.bids import get_entity

    # Extract the space of the BOLD file
    bold_space = get_entity(bold_file, "space")

    # Load useful inter-template transforms from templateflow
    MNI152NLin6Asym_to_MNI152NLin2009cAsym = str(
        get_template(
            template="MNI152NLin2009cAsym",
            mode="image",
            suffix="xfm",
            extension=".h5",
            **{"from": "MNI152NLin6Asym"},
        ),
    )

    # Find the appropriate transform(s)
    if bold_space == "MNI152NLin6Asym":
        # NLin6 --> NLin6 (identity)
        transform_list = ["identity"]

    elif bold_space == "MNI152NLin2009cAsym":
        # NLin6 --> NLin2009c
        transform_list = [MNI152NLin6Asym_to_MNI152NLin2009cAsym]

    elif bold_space == "MNIInfant":
        # NLin6 --> NLin2009c --> MNIInfant
        MNI152NLin2009cAsym_to_MNI152Infant = pkgrf(
            "xcp_d",
            "data/transform/tpl-MNIInfant_from-MNI152NLin2009cAsym_mode-image_xfm.h5",
        )
        transform_list = [
            MNI152NLin2009cAsym_to_MNI152Infant,
            MNI152NLin6Asym_to_MNI152NLin2009cAsym,
        ]

    else:
        file_base = os.path.basename(bold_file)
        raise ValueError(f"Space '{bold_space}' in {file_base} not supported.")

    return transform_list


def fwhm2sigma(fwhm):
    """Convert full width at half maximum to sigma.

    Parameters
    ----------
    fwhm : float
        Full width at half maximum.

    Returns
    -------
    float
        Sigma.
    """
    return fwhm / np.sqrt(8 * np.log(2))


def butter_bandpass(
    data,
    sampling_rate,
    low_pass,
    high_pass,
    padtype="constant",
    padlen=None,
    order=2,
):
    """Apply a Butterworth bandpass filter to data.

    Parameters
    ----------
    data : (T, S) numpy.ndarray
        Time by voxels/vertices array of data.
    sampling_rate : float
        Sampling frequency. 1/TR(s).
    low_pass : float
        frequency, in Hertz
    high_pass : float
        frequency, in Hertz
    padlen
    padtype
    order : int
        The order of the filter.

    Returns
    -------
    filtered_data : (T, S) numpy.ndarray
        The filtered data.
    """
    from scipy.signal import butter, filtfilt

    if low_pass > 0 and high_pass > 0:
        btype = "bandpass"
        filt_input = [high_pass, low_pass]
    elif high_pass > 0:
        btype = "highpass"
        filt_input = high_pass
    elif low_pass > 0:
        btype = "lowpass"
        filt_input = low_pass
    else:
        raise ValueError("Filter parameters are not valid.")

    b, a = butter(
        order,
        filt_input,
        btype=btype,
        output="ba",
        fs=sampling_rate,  # eliminates need to normalize cutoff frequencies
    )

    filtered_data = np.zeros_like(data)  # create something to populate filtered values with

    # apply the filter, loop through columns of regressors
    for i_voxel in range(filtered_data.shape[1]):
        filtered_data[:, i_voxel] = filtfilt(
            b,
            a,
            data[:, i_voxel],
            padtype=padtype,
            padlen=padlen,
        )

    return filtered_data


@fill_doc
def estimate_brain_radius(mask_file, head_radius="auto"):
    """Estimate brain radius from binary brain mask file.

    Parameters
    ----------
    mask_file : :obj:`str`
        Binary brain mask file, in nifti format.
    %(head_radius)s

    Returns
    -------
    brain_radius : float
        Estimated brain radius, in millimeters.

    Notes
    -----
    This function estimates the brain radius based on the brain volume,
    assuming that the brain is a sphere.
    This was Paul Taylor's idea, shared in this NeuroStars post:
    https://neurostars.org/t/estimating-head-brain-radius-automatically/24290/2.
    """
    if head_radius == "auto":
        mask_img = nb.load(mask_file)
        mask_data = mask_img.get_fdata()
        n_voxels = np.sum(mask_data)
        voxel_size = np.prod(mask_img.header.get_zooms())
        volume = n_voxels * voxel_size

        brain_radius = ((3 * volume) / (4 * np.pi)) ** (1 / 3)

        LOGGER.info(f"Brain radius estimated at {brain_radius} mm.")

    else:
        brain_radius = head_radius

    return brain_radius


@fill_doc
def denoise_with_nilearn(
    preprocessed_bold,
    confounds_file,
    temporal_mask,
    low_pass,
    high_pass,
    filter_order,
    TR,
):
    """Denoise an array with Nilearn.

    This function is a modified version of Nilearn's signal.clean function, with the following
    changes:

    1.  Use :func:`numpy.linalg.lstsq` to estimate betas, instead of QR decomposition,
        in order to denoise the interpolated data as well.
    2.  Return denoised, interpolated data.
    3.  Set any leading or trailing high-motion volumes to the closest low-motion volume's values
        instead of disabling extrapolation.

    This function does the following:

    1. Interpolate high-motion volumes in the BOLD data and confounds.
    2. Detrend interpolated BOLD and confounds. This also mean-centers the data.
    3. Bandpass filter the interpolated data and confounds.
    4. Censor the data and confounds.
    5. Estimate betas using only the low-motion volumes.
    6. Apply the betas to denoise the interpolated BOLD data. This is re-censored in a later step.

    Parameters
    ----------
    preprocessed_bold : :obj:`numpy.ndarray` of shape (T, S)
        Preprocessed BOLD data, after dummy volume removal,
        but without any additional censoring.
    confounds_file : :obj:`str` or None
        Path to TSV file containing selected confounds, after dummy volume removal,
        but without any additional censoring.
        May be None, if no denoising should be performed.
    %(temporal_mask)s
    low_pass, high_pass : float or None
        Lowpass and high_pass thresholds, in Hertz.
    filter_order : int
        Filter order.
    %(TR)s

    Returns
    -------
    denoised_interpolated_bold
        Returned as a :obj:`numpy.ndarray` of shape (T, S)
    """
    import pandas as pd
    from nilearn.signal import butterworth, standardize_signal

    censoring_df = pd.read_table(temporal_mask)
    # Only remove high-motion outliers in this step (not the random volumes for trimming).
    sample_mask = ~censoring_df["framewise_displacement"].to_numpy().astype(bool)
    outlier_idx = list(np.where(~sample_mask)[0])

    denoise = bool(confounds_file)
    censor_and_interpolate = bool(outlier_idx)
    if denoise:
        confounds_df = pd.read_table(confounds_file)

    if censor_and_interpolate:
        interpolated_bold = _interpolate(arr=preprocessed_bold, sample_mask=sample_mask, TR=TR)
        if denoise:
            interpolated_confounds = _interpolate(
                arr=confounds_df.to_numpy(), sample_mask=sample_mask, TR=TR
            )

    else:
        interpolated_bold = preprocessed_bold
        if denoise:
            interpolated_confounds = confounds_df.to_numpy()

    # Detrend the interpolated data and confounds
    interpolated_bold = standardize_signal(interpolated_bold, detrend=True, standardize=False)
    if denoise:
        interpolated_confounds = standardize_signal(
            interpolated_confounds,
            detrend=True,
            standardize=False,
        )

    # Now apply the bandpass filter to the interpolated data and confounds
    if (low_pass is not None) or (high_pass is not None):
        filtered_interpolated_bold = butterworth(
            interpolated_bold,
            sampling_rate=1.0 / TR,
            low_pass=low_pass,
            high_pass=high_pass,
            filter_order=filter_order,
        )
        if denoise:
            filtered_interpolated_confounds = butterworth(
                interpolated_confounds,
                sampling_rate=1.0 / TR,
                low_pass=low_pass,
                high_pass=high_pass,
                filter_order=filter_order,
            )

    else:
        filtered_interpolated_bold = interpolated_bold
        if denoise:
            filtered_interpolated_confounds = interpolated_confounds.copy()

    if censor_and_interpolate:
<<<<<<< HEAD
        # Censor the data and confounds
        censored_filtered_bold = filtered_interpolated_bold[sample_mask, :]
        if denoise:
            censored_filtered_confounds = filtered_interpolated_confounds[sample_mask, :]
    else:
        censored_filtered_bold = filtered_interpolated_bold
        if denoise:
            censored_filtered_confounds = filtered_interpolated_confounds

    # Denoise the data using the censored data and confounds
    if denoise:
        # Estimate betas using only the censored data
        betas = np.linalg.lstsq(
            censored_filtered_confounds,
            censored_filtered_bold,
            rcond=None,
        )[0]

        # Denoise the interpolated data.
        # The low-motion volumes of the denoised, interpolated data will be the same as the full
        # censored, denoised data.
        denoised_interpolated_bold = filtered_interpolated_bold - np.dot(
            filtered_interpolated_confounds, betas
=======
        # Now interpolate the censored, denoised data with cubic spline interpolation
        interpolated_unfiltered_bold = np.zeros(
            (n_volumes, n_voxels),
            dtype=censored_denoised_bold.dtype,
        )
        interpolated_unfiltered_bold[sample_mask, :] = censored_denoised_bold
        del censored_denoised_bold
        gc.collect()

        # We enable extrapolation to retain the same time series length,
        # but overwrite the affected volumes later.
        interpolated_unfiltered_bold = signal._interpolate_volumes(
            interpolated_unfiltered_bold,
            sample_mask=sample_mask,
            t_r=TR,
            extrapolate=True,
>>>>>>> 173606d3
        )
    else:
        denoised_interpolated_bold = filtered_interpolated_bold

    return denoised_interpolated_bold


def _interpolate(*, arr, sample_mask, TR):
    from nilearn import signal

    outlier_idx = list(np.where(~sample_mask)[0])
    n_volumes = arr.shape[0]

    interpolated_arr = signal._interpolate_volumes(
        arr,
        sample_mask=sample_mask,
        t_r=TR,
    )
    # Replace any high-motion volumes at the beginning or end of the run with the closest
    # low-motion volume's data.
    # Use https://stackoverflow.com/a/48106843/2589328 to group consecutive blocks of outliers.
    gaps = [[s, e] for s, e in zip(outlier_idx, outlier_idx[1:]) if s + 1 < e]
    edges = iter(outlier_idx[:1] + sum(gaps, []) + outlier_idx[-1:])
    consecutive_outliers_idx = list(zip(edges, edges))
    first_outliers = consecutive_outliers_idx[0]
    last_outliers = consecutive_outliers_idx[-1]

    # Replace outliers at beginning of run
    if first_outliers[0] == 0:
        LOGGER.warning(
            f"Outlier volumes at beginning of run ({first_outliers[0]}-{first_outliers[1]}) "
            "will be replaced with first non-outlier volume's values."
        )
        interpolated_arr[: first_outliers[1] + 1, :] = interpolated_arr[first_outliers[1] + 1, :]

    # Replace outliers at end of run
    if last_outliers[1] == n_volumes - 1:
        LOGGER.warning(
            f"Outlier volumes at end of run ({last_outliers[0]}-{last_outliers[1]}) "
            "will be replaced with last non-outlier volume's values."
        )
        interpolated_arr[last_outliers[0] :, :] = interpolated_arr[last_outliers[0] - 1, :]

    return interpolated_arr


def _select_first(lst):
    """Select the first element in a list."""
    return lst[0]


def list_to_str(lst):
    """Convert a list to a pretty string."""
    if not lst:
        raise ValueError("Zero-length list provided.")

    lst_str = [str(item) for item in lst]
    if len(lst_str) == 1:
        return lst_str[0]
    elif len(lst_str) == 2:
        return " and ".join(lst_str)
    else:
        return f"{', '.join(lst_str[:-1])}, and {lst_str[-1]}"


def _listify(obj):
    """Wrap all non-list or tuple objects in a list.

    This provides a simple way to accept flexible arguments.
    """
    return obj if isinstance(obj, (list, tuple, type(None), np.ndarray)) else [obj]


def _make_dictionary(metadata=None, **kwargs):
    """Create or modify a dictionary.

    This will add kwargs to a metadata dictionary if the dictionary is provided,
    or create a dictionary from scratch if not.
    """
    from copy import deepcopy

    from xcp_d.utils.utils import _listify

    if metadata:
        out_metadata = deepcopy(metadata)
        for key, value in kwargs.items():
            if key not in metadata.keys():
                out_metadata[key] = value
            elif isinstance(value, list) or isinstance(out_metadata[key], list):
                # Append the values if they're a list
                out_metadata[key] = _listify(out_metadata[key]) + _listify(value)
            else:
                # Overwrite the old value
                out_metadata[key] = value

        return out_metadata
    else:
        return dict(kwargs)


def _transpose_lol(lol):
    """Transpose list of lists."""
    return list(map(list, zip(*lol)))<|MERGE_RESOLUTION|>--- conflicted
+++ resolved
@@ -427,7 +427,6 @@
             filtered_interpolated_confounds = interpolated_confounds.copy()
 
     if censor_and_interpolate:
-<<<<<<< HEAD
         # Censor the data and confounds
         censored_filtered_bold = filtered_interpolated_bold[sample_mask, :]
         if denoise:
@@ -451,24 +450,6 @@
         # censored, denoised data.
         denoised_interpolated_bold = filtered_interpolated_bold - np.dot(
             filtered_interpolated_confounds, betas
-=======
-        # Now interpolate the censored, denoised data with cubic spline interpolation
-        interpolated_unfiltered_bold = np.zeros(
-            (n_volumes, n_voxels),
-            dtype=censored_denoised_bold.dtype,
-        )
-        interpolated_unfiltered_bold[sample_mask, :] = censored_denoised_bold
-        del censored_denoised_bold
-        gc.collect()
-
-        # We enable extrapolation to retain the same time series length,
-        # but overwrite the affected volumes later.
-        interpolated_unfiltered_bold = signal._interpolate_volumes(
-            interpolated_unfiltered_bold,
-            sample_mask=sample_mask,
-            t_r=TR,
-            extrapolate=True,
->>>>>>> 173606d3
         )
     else:
         denoised_interpolated_bold = filtered_interpolated_bold
@@ -486,6 +467,7 @@
         arr,
         sample_mask=sample_mask,
         t_r=TR,
+        extrapolate=True,
     )
     # Replace any high-motion volumes at the beginning or end of the run with the closest
     # low-motion volume's data.
