--- conflicted
+++ resolved
@@ -241,36 +241,8 @@
     return xforms_to_MNI, xforms_to_MNI_itf, xforms_to_T1w, xforms_to_T1w_itf
 
 
-<<<<<<< HEAD
-def get_maskfiles(bold_file, mni_to_t1w):
-    """Identify BOLD- and T1-resolution brain masks from files.
-
-    Parameters
-    ----------
-    bold_file : str
-        Path to the preprocessed BOLD file.
-    mni_to_t1w : str
-        Path to the MNI-to-T1w transform file.
-
-    Returns
-    -------
-    boldmask : str
-        The path to the BOLD-resolution mask.
-    t1mask : str
-        The path to the T1-resolution mask.
-    """
-    boldmask = bold_file.split(
-        'desc-preproc_bold.nii.gz')[0] + 'desc-brain_mask.nii.gz'
-    t1mask = mni_to_t1w.split('from-')[0] + 'desc-brain_mask.nii.gz'
-    return boldmask, t1mask
-
-
 def get_std2bold_xforms(bold_file, mni_to_t1w, t1w_to_native):
     """Obtain transforms to warp atlases from MNI152NLin6Asym to the same space as the BOLD.
-=======
-def get_transformfile(bold_file, mni_to_t1w, t1w_to_native):
-    """Obtain transforms to warp atlases from MNI space to the same space as the bold file.
->>>>>>> 21e59313
 
     Since ANTSApplyTransforms takes in the transform files as a stack,
     these are applied in the reverse order of which they are specified.
