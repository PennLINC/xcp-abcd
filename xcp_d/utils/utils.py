#!/usr/bin/env python
# -*- coding: utf-8 -*-
"""Miscellaneous utility functions for xcp_d."""
import glob
import os
import tempfile
from pathlib import Path

import nibabel as nb
import numpy as np
from nipype.interfaces.ants import ApplyTransforms
from scipy.signal import butter, filtfilt
from templateflow.api import get as get_template


def _t12native(fname):
    """Select T1w-to-scanner transform associated with a given BOLD file.

    TODO: Update names and refactor

    Parameters
    ----------
    fname : str
        The BOLD file from which to identify the transform.

    Returns
    -------
    t1w_to_native_xform : str
        Path to the T1w-to-scanner transform.

    Notes
    -----
    Only used in get_segfile, which should be removed ASAP.
    """
    import os

    pth, fname = os.path.split(fname)
    file_prefix = fname.split("space-")[0]
    t1w_to_native_xform = os.path.join(pth, f"{file_prefix}from-T1w_to-scanner_mode-image_xfm.txt")

    if not os.path.isfile(t1w_to_native_xform):
        raise FileNotFoundError(f"File not found: {t1w_to_native_xform}")

    return t1w_to_native_xform


def get_segfile(bold_file):
    """Select the segmentation file associated with a given BOLD file.

    This function identifies the appropriate MNI-space discrete segmentation file for carpet
    plots, then applies the necessary transforms to warp the file into BOLD reference space.
    The warped segmentation file will be written to a temporary file and its path returned.

    Parameters
    ----------
    bold_file : str
        Path to the BOLD file.

    Returns
    -------
    segfile : str
        The associated segmentation file.

    Notes
    -----
    Only used in concatenation code and should be dropped in favor of BIDSLayout methods ASAP.
    """
    # get transform files
    dd = Path(os.path.dirname(bold_file))
    anatdir = str(dd.parent) + "/anat"

    if Path(anatdir).is_dir():
        mni_to_t1 = glob.glob(anatdir + "/*MNI152NLin2009cAsym_to-T1w_mode-image_xfm.h5")[0]
    else:
        anatdir = str(dd.parent.parent) + "/anat"
        mni_to_t1 = glob.glob(anatdir + "/*MNI152NLin2009cAsym_to-T1w_mode-image_xfm.h5")[0]

    transformfilex = get_std2bold_xforms(
        bold_file=bold_file,
        template_to_t1w=mni_to_t1,
        t1w_to_native=_t12native(bold_file),
    )

    boldref = bold_file.split("desc-preproc_bold.nii.gz")[0] + "boldref.nii.gz"

    segfile = tempfile.mkdtemp() + "segfile.nii.gz"
    carpet = str(
        get_template(
            "MNI152NLin2009cAsym",
            resolution=1,
            desc="carpet",
            suffix="dseg",
            extension=[".nii", ".nii.gz"],
        ),
    )

    # seg_data file to bold space
    at = ApplyTransforms()
    at.inputs.dimension = 3
    at.inputs.input_image = carpet
    at.inputs.reference_image = boldref
    at.inputs.output_image = segfile
    at.inputs.interpolation = "MultiLabel"
    at.inputs.transforms = transformfilex
    os.system(at.cmdline)

    return segfile


def get_bold2std_and_t1w_xforms(bold_file, template_to_t1w, t1w_to_native):
    """Find transform files in reverse order to transform BOLD to MNI152NLin2009cAsym/T1w space.

    Since ANTSApplyTransforms takes in the transform files as a stack,
    these are applied in the reverse order of which they are specified.

    Parameters
    ----------
    bold_file : str
        The preprocessed BOLD file.
    template_to_t1w : str
        The MNI-to-T1w transform file.
        The ``from`` field is assumed to be the same space as the BOLD file is in.
        The MNI space could be MNI152NLin2009cAsym, MNI152NLin6Asym, or MNIInfant.
    t1w_to_native : str
        The T1w-to-native space transform file.

    Returns
    -------
    xforms_to_MNI : list of str
        A list of paths to transform files for warping to MNI152NLin2009cAsym space.
    xforms_to_MNI_invert : list of bool
        A list of booleans indicating whether each transform in xforms_to_MNI indicating
        if each should be inverted (True) or not (False).
    xforms_to_T1w : list of str
        A list of paths to transform files for warping to T1w space.
    xforms_to_T1w_invert : list of bool
        A list of booleans indicating whether each transform in xforms_to_T1w indicating
        if each should be inverted (True) or not (False).

    Notes
    -----
    Only used for QCReport in init_boldpostprocess_wf.
    QCReport wants MNI-space data in MNI152NLin2009cAsym.
    """
    from pkg_resources import resource_filename as pkgrf
    from templateflow.api import get as get_template

    from xcp_d.utils.bids import get_entity

    # Extract the space of the BOLD file
    bold_space = get_entity(bold_file, "space")

    if bold_space in ("native", "T1w"):
        base_std_space = get_entity(template_to_t1w, "from")
    elif f"from-{bold_space}" not in template_to_t1w:
        raise ValueError(f"Transform does not match BOLD space: {bold_space} != {template_to_t1w}")

    # Pull out the correct transforms based on bold_file name and string them together.
    xforms_to_T1w = [template_to_t1w]  # used for all spaces except T1w and native
    xforms_to_T1w_invert = [False]
    if bold_space == "MNI152NLin2009cAsym":
        # Data already in MNI152NLin2009cAsym space.
        xforms_to_MNI = ["identity"]
        xforms_to_MNI_invert = [False]

    elif bold_space == "MNI152NLin6Asym":
        # MNI152NLin6Asym --> MNI152NLin2009cAsym
        MNI152NLin6Asym_to_MNI152NLin2009cAsym = str(
            get_template(
                template="MNI152NLin2009cAsym",
                mode="image",
                suffix="xfm",
                extension=".h5",
                **{"from": "MNI152NLin6Asym"},
            ),
        )
        xforms_to_MNI = [MNI152NLin6Asym_to_MNI152NLin2009cAsym]
        xforms_to_MNI_invert = [False]

    elif bold_space == "MNIInfant":
        # MNIInfant --> MNI152NLin2009cAsym
        MNIInfant_to_MNI152NLin2009cAsym = pkgrf(
            "xcp_d",
            "data/transform/tpl-MNIInfant_from-MNI152NLin2009cAsym_mode-image_xfm.h5",
        )
        xforms_to_MNI = [MNIInfant_to_MNI152NLin2009cAsym]
        xforms_to_MNI_invert = [False]

    elif bold_space == "T1w":
        # T1w --> ?? (extract from template_to_t1w) --> MNI152NLin2009cAsym
        # Should not be reachable, since xcpd doesn't support T1w-space BOLD inputs
        if base_std_space != "MNI152NLin2009cAsym":
            std_to_mni_xform = str(
                get_template(
                    template="MNI152NLin2009cAsym",
                    mode="image",
                    suffix="xfm",
                    extension=".h5",
                    **{"from": base_std_space},
                ),
            )
            xforms_to_MNI = [std_to_mni_xform, template_to_t1w]
            xforms_to_MNI_invert = [False, True]
        else:
            xforms_to_MNI = [template_to_t1w]
            xforms_to_MNI_invert = [True]

        xforms_to_T1w = ["identity"]
        xforms_to_T1w_invert = [False]

    elif bold_space == "native":
        # native (BOLD) --> T1w --> ?? (extract from template_to_t1w) --> MNI152NLin2009cAsym
        # Should not be reachable, since xcpd doesn't support native-space BOLD inputs
        if base_std_space != "MNI152NLin2009cAsym":
            std_to_mni_xform = str(
                get_template(
                    template="MNI152NLin2009cAsym",
                    mode="image",
                    suffix="xfm",
                    extension=".h5",
                    **{"from": base_std_space},
                ),
            )
            xforms_to_MNI = [std_to_mni_xform, template_to_t1w, t1w_to_native]
            xforms_to_MNI_invert = [False, True, True]
        else:
            xforms_to_MNI = [template_to_t1w, t1w_to_native]
            xforms_to_MNI_invert = [True, True]

        xforms_to_T1w = [t1w_to_native]
        xforms_to_T1w_invert = [True]

    else:
        raise ValueError(f"Space '{bold_space}' in {bold_file} not supported.")

    return xforms_to_MNI, xforms_to_MNI_invert, xforms_to_T1w, xforms_to_T1w_invert


def get_std2bold_xforms(bold_file, template_to_t1w, t1w_to_native):
    """Obtain transforms to warp atlases from MNI152NLin6Asym to the same space as the BOLD.

    Since ANTSApplyTransforms takes in the transform files as a stack,
    these are applied in the reverse order of which they are specified.

    Parameters
    ----------
    bold_file : str
        The preprocessed BOLD file.
    template_to_t1w : str
        The MNI-to-T1w transform file.
        The ``from`` field is assumed to be the same space as the BOLD file is in.
    t1w_to_native : str
        The T1w-to-native space transform file.

    Returns
    -------
    transform_list : list of str
        A list of paths to transform files.

    Notes
    -----
    Used by:

    - get_segfile (to be removed)
    - to resample dseg in init_boldpostprocess_wf for QCReport
    - to warp atlases to the same space as the BOLD data in init_nifti_functional_connectivity_wf
    - to resample dseg to BOLD space for the executive summary plots

    Does not include inversion flag output because there is no need (yet).
    Can easily be added in the future.
    """
    import os

    from pkg_resources import resource_filename as pkgrf
    from templateflow.api import get as get_template

    from xcp_d.utils.bids import get_entity

    # Extract the space of the BOLD file
    bold_space = get_entity(bold_file, "space")

    # Check that the MNI-to-T1w xform is from the right space
    if bold_space in ("native", "T1w"):
        base_std_space = get_entity(template_to_t1w, "from")
    elif f"from-{bold_space}" not in template_to_t1w:
        raise ValueError(f"Transform does not match BOLD space: {bold_space} != {template_to_t1w}")

    # Load useful inter-template transforms from templateflow
    MNI152NLin6Asym_to_MNI152NLin2009cAsym = str(
        get_template(
            template="MNI152NLin2009cAsym",
            mode="image",
            suffix="xfm",
            extension=".h5",
            **{"from": "MNI152NLin6Asym"},
        ),
    )

    # Find the appropriate transform(s)
    if bold_space == "MNI152NLin6Asym":
        # NLin6 --> NLin6 (identity)
        transform_list = ["identity"]

    elif bold_space == "MNI152NLin2009cAsym":
        # NLin6 --> NLin2009c
        transform_list = [MNI152NLin6Asym_to_MNI152NLin2009cAsym]

    elif bold_space == "MNIInfant":
        # NLin6 --> NLin2009c --> MNIInfant
        MNI152NLin2009cAsym_to_MNI152Infant = pkgrf(
            "xcp_d",
            "data/transform/tpl-MNIInfant_from-MNI152NLin2009cAsym_mode-image_xfm.h5",
        )
        transform_list = [
            MNI152NLin2009cAsym_to_MNI152Infant,
            MNI152NLin6Asym_to_MNI152NLin2009cAsym,
        ]

    elif bold_space == "T1w":
        # NLin6 --> ?? (extract from template_to_t1w) --> T1w (BOLD)
        if base_std_space != "MNI152NLin6Asym":
            mni_to_std_xform = str(
                get_template(
                    template=base_std_space,
                    mode="image",
                    suffix="xfm",
                    extension=".h5",
                    **{"from": "MNI152NLin6Asym"},
                ),
            )
            transform_list = [template_to_t1w, mni_to_std_xform]
        else:
            transform_list = [template_to_t1w]

    elif bold_space == "native":
        # The BOLD data are in native space
        # NLin6 --> ?? (extract from template_to_t1w) --> T1w --> native (BOLD)
        if base_std_space != "MNI152NLin6Asym":
            mni_to_std_xform = str(
                get_template(
                    template=base_std_space,
                    mode="image",
                    suffix="xfm",
                    extension=".h5",
                    **{"from": "MNI152NLin6Asym"},
                ),
            )
            transform_list = [t1w_to_native, template_to_t1w, mni_to_std_xform]
        else:
            transform_list = [t1w_to_native, template_to_t1w]

    else:
        file_base = os.path.basename(bold_file)
        raise ValueError(f"Space '{bold_space}' in {file_base} not supported.")

    return transform_list


def fwhm2sigma(fwhm):
    """Convert full width at half maximum to sigma.

    Parameters
    ----------
    fwhm : float
        Full width at half maximum.

    Returns
    -------
    float
        Sigma.
    """
    return fwhm / np.sqrt(8 * np.log(2))


def zscore_nifti(img, outputname, mask=None):
    """Normalize (z-score) a NIFTI image.

    Image and mask must be in the same space.
    TODO: Use Nilearn for masking.

    Parameters
    ----------
    img : str
        Path to the NIFTI image to z-score.
    outputname : str
        Output filename.
    mask : str or None, optional
        Path to binary mask file. Default is None.

    Returns
    -------
    outputname : str
        Output filename. Same as the ``outputname`` parameter.
    """
    img = nb.load(img)

    if mask:
        # z-score the data
        maskdata = nb.load(mask).get_fdata()
        imgdata = img.get_fdata()
        meandata = imgdata[maskdata > 0].mean()
        stddata = imgdata[maskdata > 0].std()
        zscore_fdata = (imgdata - meandata) / stddata
        # values where the mask is less than 1 are set to 0
        zscore_fdata[maskdata < 1] = 0
    else:
        # z-score the data
        imgdata = img.get_fdata()
        meandata = imgdata[np.abs(imgdata) > 0].mean()
        stddata = imgdata[np.abs(imgdata) > 0].std()
        zscore_fdata = (imgdata - meandata) / stddata

    # turn image to nifti and write it out
    dataout = nb.Nifti1Image(zscore_fdata, affine=img.affine, header=img.header)
    dataout.to_filename(outputname)
    return outputname


def butter_bandpass(data, fs, lowpass, highpass, order=2):
    """Apply a Butterworth bandpass filter to data.

    Parameters
    ----------
    data : numpy.ndarray
        Voxels/vertices by timepoints dimension.
    fs : float
        Sampling frequency. 1/TR(s).
    lowpass : float
        frequency
    highpass : float
        frequency
    order : int
        The order of the filter. This will be divided by 2 when calling scipy.signal.butter.

    Returns
    -------
    filtered_data : numpy.ndarray
        The filtered data.
    """
    nyq = 0.5 * fs  # nyquist frequency

    # normalize the cutoffs
    lowcut = np.float(highpass) / nyq
    highcut = np.float(lowpass) / nyq

    b, a = butter(order / 2, [lowcut, highcut], btype="band")  # get filter coeff

    filtered_data = np.zeros(data.shape)  # create something to populate filtered values with

    # apply the filter, loop through columns of regressors
    for ii in range(filtered_data.shape[0]):
        filtered_data[ii, :] = filtfilt(
            b, a, data[ii, :], padtype="odd", padlen=3 * (max(len(b), len(a)) - 1)
        )

<<<<<<< HEAD
    return detrended  # Subtract these predicted values from the demeaned data


def extract_ptseries(in_file):
    """Extract time series and parcel names from ptseries CIFTI file.

    Parameters
    ----------
    in_file : str
        Path to a ptseries (parcellated time series) CIFTI file.

    Returns
    -------
    timeseries_file : str
        The saved tab-delimited time series file.
        Column headers are the names of the parcels from the CIFTI file.
    """
    import os

    import nibabel as nib
    import pandas as pd

    timeseries_file = os.path.abspath("timeseries.tsv")

    img = nib.load(in_file)
    assert "ConnParcelSries" in img.nifti_header.get_intent(), img.nifti_header.get_intent()

    # First axis should be time, second should be parcels
    ax = img.header.get_axis(1)

    # Place the data in a DataFrame and save to a TSV
    df = pd.DataFrame(columns=ax.name, data=img.get_fdata())
    df.to_csv(timeseries_file, index=False, sep="\t")

    return timeseries_file
=======
    return filtered_data
>>>>>>> 8c70563c
<|MERGE_RESOLUTION|>--- conflicted
+++ resolved
@@ -453,8 +453,7 @@
             b, a, data[ii, :], padtype="odd", padlen=3 * (max(len(b), len(a)) - 1)
         )
 
-<<<<<<< HEAD
-    return detrended  # Subtract these predicted values from the demeaned data
+    return filtered_data
 
 
 def extract_ptseries(in_file):
@@ -488,7 +487,4 @@
     df = pd.DataFrame(columns=ax.name, data=img.get_fdata())
     df.to_csv(timeseries_file, index=False, sep="\t")
 
-    return timeseries_file
-=======
-    return filtered_data
->>>>>>> 8c70563c
+    return timeseries_file