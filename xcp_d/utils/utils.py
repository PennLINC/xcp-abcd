#!/usr/bin/env python
# -*- coding: utf-8 -*-
"""Miscellaneous utility functions for xcp_d."""
import glob
import os
import tempfile
from pathlib import Path

import nibabel as nb
import numpy as np
<<<<<<< HEAD
=======
from nipype.interfaces.ants import ApplyTransforms
from pkg_resources import resource_filename as pkgrf
>>>>>>> 55df2245
from scipy.signal import butter, detrend, filtfilt
from sklearn.linear_model import LinearRegression
from templateflow.api import get as get_template

from xcp_d.utils.doc import fill_doc


def _t12native(fname):
    """Select T1w-to-scanner transform associated with a given BOLD file.

    TODO: Update names and refactor

    Parameters
    ----------
    fname : str
        The BOLD file from which to identify the transform.

    Returns
    -------
    t12ref : str
        Path to the T1w-to-scanner transform.
    """
    directx = os.path.dirname(fname)
    filename = os.path.basename(fname)
    fileup = filename.split('desc-preproc_bold.nii.gz')[0].split('space-')[0]
    t12ref = directx + '/' + fileup + 'from-T1w_to-scanner_mode-image_xfm.txt'
    return t12ref


def get_segfile(bold_file):
    """Select the segmentation file associated with a given BOLD file.

    This function identifies the appropriate MNI-space discrete segmentation file for carpet
    plots, then applies the necessary transforms to warp the file into BOLD reference space.
    The warped segmentation file will be written to a temporary file and its path returned.

    Parameters
    ----------
    bold_file : str
        Path to the BOLD file.

    Returns
    -------
    segfile : str
        The associated segmentation file.
    """
    # get transform files
    dd = Path(os.path.dirname(bold_file))
    anatdir = str(dd.parent) + '/anat'

    if Path(anatdir).is_dir():
        mni_to_t1 = glob.glob(
            anatdir + '/*MNI152NLin2009cAsym_to-T1w_mode-image_xfm.h5')[0]
    else:
        anatdir = str(dd.parent.parent) + '/anat'
        mni_to_t1 = glob.glob(
            anatdir + '/*MNI152NLin2009cAsym_to-T1w_mode-image_xfm.h5')[0]

    transformfilex = get_transformfile(
        bold_file=bold_file,
        mni_to_t1w=mni_to_t1,
        t1w_to_native=_t12native(bold_file),
    )

    boldref = bold_file.split('desc-preproc_bold.nii.gz')[0] + 'boldref.nii.gz'

    segfile = tempfile.mkdtemp() + 'segfile.nii.gz'
    carpet = str(
        get_template(
            'MNI152NLin2009cAsym',
            resolution=1,
            desc='carpet',
            suffix='dseg',
            extension=['.nii', '.nii.gz'],
        ),
    )

    # seg_data file to bold space
    at = ApplyTransforms()
    at.inputs.dimension = 3
    at.inputs.input_image = carpet
    at.inputs.reference_image = boldref
    at.inputs.output_image = segfile
    at.inputs.interpolation = 'MultiLabel'
    at.inputs.transforms = transformfilex
    os.system(at.cmdline)

    return segfile


def get_transformfilex(bold_file, mni_to_t1w, t1w_to_native):
    """Obtain the correct transform files in reverse order to transform to MNI space/T1W space.

    Since ANTSApplyTransforms takes in the transform files as a stack,
    these are applied in the reverse order of which they are specified.

    Parameters
    ----------
    bold_file : str
        The preprocessed BOLD file.
    mni_to_t1w : str
        The MNI-to-T1w transform file.
    t1w_to_native : str
        The T1w-to-native space transform file.

    Returns
    -------
    transformfileMNI : list of str
        A list of paths to transform files for warping to MNI space.
    transformfileT1W : list of str
        A list of paths to transform files for warping to T1w space.
    """
    import glob
    import os

    from pkg_resources import resource_filename as pkgrf
    from templateflow.api import get as get_template

    # get file basename, anatdir and list all transforms in anatdir
    file_base = os.path.basename(str(bold_file))
    MNI6 = str(
        get_template(template='MNI152NLin2009cAsym',
                     mode='image',
                     suffix='xfm',
                     extension='.h5'))

    # get default template MNI152NLin2009cAsym for fmriprep
    if 'MNI152NLin2009cAsym' in os.path.basename(mni_to_t1w):
        template = 'MNI152NLin2009cAsym'

    # for infants
    elif 'MNIInfant' in os.path.basename(mni_to_t1w):
        template = 'MNIInfant'

    # in case fMRIPrep outputs are generated in MNI6, as
    # done in case of AROMA outputs
    elif 'MNI152NLin6Asym' in os.path.basename(mni_to_t1w):
        template = 'MNI152NLin6Asym'

    elif 'MNI152NLin6Asym' in os.path.basename(mni_to_t1w):
        template = 'MNI152NLin6Asym'

    # Pull out the correct transforms based on bold_file name
    # and string them together.
    if 'space-MNI152NLin2009cAsym' in file_base:
        transformfileMNI = str(MNI6)
        transformfileT1W = str(mni_to_t1w)

    elif 'space-MNI152NLin6Asym' in file_base:
        transformfileMNI = [MNI6]
        transformfileT1W = [str(MNI6), str(mni_to_t1w)]

    elif 'space-PNC' in file_base:
        mnisf = mni_to_t1w.split('from-')[0]
        pnc_to_t1w = mnisf + 'from-PNC*_to-T1w_mode-image_xfm.h5'
        t1w_to_mni = glob.glob(mnisf + 'from-T1w_to-' + template
                               + '*_mode-image_xfm.h5')[0]
        transformfileMNI = [str(pnc_to_t1w), str(t1w_to_mni)]
        transformfileT1W = str(pnc_to_t1w)

    elif 'space-NKI' in file_base:
        mnisf = mni_to_t1w.split('from-')[0]
        nki_to_t1w = mnisf + 'from-NKI_to-T1w_mode-image_xfm.h5'
        t1w_to_mni = glob.glob(mnisf + 'from-T1w_to-' + template
                               + '*_mode-image_xfm.h5')[0]
        transformfileMNI = [str(nki_to_t1w), str(t1w_to_mni)]
        transformfileT1W = str(nki_to_t1w)

    elif 'space-OASIS' in file_base:
        mnisf = mni_to_t1w.split('from')[0]
        oasis_to_t1w = mnisf + 'from-OASIS30ANTs_to-T1w_mode-image_xfm.h5'
        t1w_to_mni = glob.glob(mnisf + 'from-T1w_to-' + template
                               + '*_mode-image_xfm.h5')[0]
        transformfileMNI = [str(oasis_to_t1w), str(t1w_to_mni)]
        transformfileT1W = [str(oasis_to_t1w)]

    elif 'space-MNI152NLin6Sym' in file_base:
        mnisf = mni_to_t1w.split('from-')[0]
        mni6c_to_t1w = mnisf + 'from-MNI152NLin6Sym_to-T1w_mode-image_xfm.h5'
        t1w_to_mni = glob.glob(mnisf + 'from-T1w_to-' + template
                               + '*_mode-image_xfm.h5')[0]
        transformfileMNI = [str(mni6c_to_t1w), str(t1w_to_mni)]
        transformfileT1W = [str(mni6c_to_t1w)]

    elif 'space-MNIInfant' in file_base:
        transformfileMNI = str(
            pkgrf('xcp_d', 'data/transform/infant_to_2009_Composite.h5'))
        transformfileT1W = str(mni_to_t1w)

    elif 'space-MNIPediatricAsym' in file_base:
        mnisf = mni_to_t1w.split('from-')[0]
        mni6c_to_t1w = glob.glob(
            mnisf + 'from-MNIPediatricAsym*_to-T1w_mode-image_xfm.h5')[0]
        t1w_to_mni = glob.glob(mnisf + 'from-T1w_to-' + template
                               + '*_mode-image_xfm.h5')[0]
        transformfileMNI = [str(mni6c_to_t1w), str(t1w_to_mni)]
        transformfileT1W = [str(mni6c_to_t1w)]

    elif 'space-T1w' in file_base:
        mnisf = mni_to_t1w.split('from')[0]
        transformfileMNI = [str(t1w_to_mni)]
        transformfileT1W = [
            str(pkgrf('xcp_d', 'data/transform/oneratiotransform.txt'))
        ]

    elif 'space-' not in file_base:
        t1wf = t1w_to_native.split('from-T1w_to-scanner_mode-image_xfm.txt')[0]
        native_to_t1w = t1wf + 'from-T1w_to-scanner_mode-image_xfm.txt'
        mnisf = mni_to_t1w.split('from')[0]
        t1w_to_mni = glob.glob(mnisf + 'from-T1w_to-' + template
                               + '*_mode-image_xfm.h5')[0]
        transformfileMNI = [str(t1w_to_mni), str(native_to_t1w)]
        transformfileT1W = [str(native_to_t1w)]
    else:
        print('space not supported')

    return transformfileMNI, transformfileT1W


def get_maskfiles(bold_file, mni_to_t1w):
    """Identify BOLD- and T1-resolution brain masks from files.

    Parameters
    ----------
    bold_file : str
        Path to the preprocessed BOLD file.
    mni_to_t1w : str
        Path to the MNI-to-T1w transform file.

    Returns
    -------
    boldmask : str
        The path to the BOLD-resolution mask.
    t1mask : str
        The path to the T1-resolution mask.
    """
    boldmask = bold_file.split(
        'desc-preproc_bold.nii.gz')[0] + 'desc-brain_mask.nii.gz'
    t1mask = mni_to_t1w.split('from-')[0] + 'desc-brain_mask.nii.gz'
    return boldmask, t1mask


def get_transformfile(bold_file, mni_to_t1w, t1w_to_native):
    """Obtain transforms to warp atlases from MNI space to the same space as the bold file.

    Since ANTSApplyTransforms takes in the transform files as a stack,
    these are applied in the reverse order of which they are specified.

    Parameters
    ----------
    bold_file : str
        The preprocessed BOLD file.
    mni_to_t1w : str
        The MNI-to-T1w transform file.
    t1w_to_native : str
        The T1w-to-native space transform file.

    Returns
    -------
    transform_list : list of str
        A list of paths to transform files.
    """
    import glob
    import os

    from pkg_resources import resource_filename as pkgrf
    from templateflow.api import get as get_template

    file_base = os.path.basename(str(bold_file))  # file base is the bold_name

    # get the correct template via templateflow/ pkgrf
    fMNI6 = str(  # template
        get_template(template='MNI152NLin2009cAsym',
                     mode='image',
                     suffix='xfm',
                     extension='.h5'))
    FSL2MNI9 = pkgrf('xcp_d', 'data/transform/FSL2MNI9Composite.h5')

    # Transform to MNI9
    transform_list = []
    if 'space-MNI152NLin6Asym' in file_base:
        transform_list = [str(fMNI6)]
    elif 'space-MNI152NLin2009cAsym' in file_base:
        transform_list = [str(FSL2MNI9)]
    elif 'space-PNC' in file_base:
        #  get the PNC transforms
        mnisf = mni_to_t1w.split('from-')[0]
        t1w_to_pnc = mnisf + 'from-T1w_to-PNC_mode-image_xfm.h5'
        #  get all the transform files together
        transform_list = [str(t1w_to_pnc), str(mni_to_t1w), str(FSL2MNI9)]
    elif 'space-NKI' in file_base:
        #  get the NKI transforms
        mnisf = mni_to_t1w.split('from-')[0]
        t1w_to_nki = mnisf + 'from-T1w_to-NKI_mode-image_xfm.h5'
        #  get all the transforms together
        transform_list = [str(t1w_to_nki), str(mni_to_t1w), str(FSL2MNI9)]
    elif 'space-OASIS30ANTs' in file_base:
        #  get the relevant transform, put all transforms together
        mnisf = mni_to_t1w.split('from-')[0]
        t1w_to_oasis = mnisf + 'from-T1w_to-OASIS30ANTs_mode-image_xfm.h5'
        transform_list = [str(t1w_to_oasis), str(mni_to_t1w), str(FSL2MNI9)]
    elif 'space-MNI152NLin6Sym' in file_base:
        #  get the relevant transform, put all transforms together
        mnisf = mni_to_t1w.split('from-')[0]
        t1w_to_mni6c = mnisf + 'from-T1w_to-MNI152NLin6Sym_mode-image_xfm.h5'
        transform_list = [str(t1w_to_mni6c), str(mni_to_t1w), str(FSL2MNI9)]
    elif 'space-MNIInfant' in file_base:
        #  get the relevant transform, put all transforms together
        infant2mni9 = pkgrf('xcp_d',
                            'data/transform/infant_to_2009_Composite.h5')
        transform_list = [str(infant2mni9), str(FSL2MNI9)]
    elif 'space-MNIPediatricAsym' in file_base:
        #  get the relevant transform, put all transforms together
        mnisf = mni_to_t1w.split('from-')[0]
        t1w_to_mni6cx = glob.glob(
            mnisf + 'from-T1w_to-MNIPediatricAsym*_mode-image_xfm.h5')[0]
        transform_list = [str(t1w_to_mni6cx), str(mni_to_t1w), str(FSL2MNI9)]
    elif 'space-T1w' in file_base:
        #  put all transforms together
        transform_list = [str(mni_to_t1w), str(FSL2MNI9)]
    elif 'space-' not in file_base:
        #  put all transforms together
        transform_list = [str(t1w_to_native), str(mni_to_t1w), str(FSL2MNI9)]
    else:
        print('space not supported')

    if not transform_list:
        raise Exception(f"Transforms not found for {file_base}")

    return transform_list


def fwhm2sigma(fwhm):
    """Convert full width at half maximum to sigma.

    Parameters
    ----------
    fwhm : float
        Full width at half maximum.

    Returns
    -------
    float
        Sigma.
    """
    return fwhm / np.sqrt(8 * np.log(2))


@fill_doc
def stringforparams(params):
    """Infer nuisance regression description from parameter set.

    Parameters
    ----------
    %(params)s

    Returns
    -------
    bsignal : str
        String describing the parameters used for nuisance regression.
    """
    if params == 'custom':
        bsignal = "A custom set of regressors was used, with no other regressors from XCP-D"
    if params == '24P':
        bsignal = "In total, 24 nuisance regressors were selected  from the nuisance \
        confound matrices of fMRIPrep output. These nuisance regressors included \
        six motion parameters with their temporal derivatives, \
        and their quadratic expansion of those six motion parameters and their \
        temporal derivatives"

    if params == '27P':
        bsignal = "In total, 27 nuisance regressors were selected from the nuisance \
        confound matrices of fMRIPrep output. These nuisance regressors included \
        six motion parameters with their temporal derivatives, \
        the quadratic expansion of those six motion parameters and  \
        their derivatives, the global signal, the mean white matter  \
        signal, and the mean CSF signal"

    if params == '36P':
        bsignal = "In total, 36 nuisance regressors were selected from the nuisance \
        confound matrices of fMRIPrep output. These nuisance regressors included \
        six motion parameters, global signal, the mean white matter,  \
        the mean CSF signal  with their temporal derivatives, \
        and the quadratic expansion of six motion parameters, tissues signals and  \
        their temporal derivatives"

    if params == 'aroma':
        bsignal = "All the clean aroma components with the mean white matter  \
        signal, and the mean CSF signal were selected as nuisance regressors"

    if params == 'acompcor':
        bsignal = "The top 5 principal aCompCor components from WM and CSF compartments \
        were selected as \
        nuisance regressors. Additionally, the six motion parameters and their temporal \
        derivatives were added as confounds."

    if params == 'aroma_gsr':
        bsignal = "All the clean aroma components with the mean white matter  \
        signal, and the mean CSF signal, and mean global signal were \
        selected as nuisance regressors"

    if params == 'acompcor_gsr':
        bsignal = "The top 5 principal aCompCor components from WM and CSF \
        compartments were selected as \
        nuisance regressors. Additionally, the six motion parameters and their temporal \
        derivatives were added as confounds. The average global signal was also added as a \
        regressor."

    return bsignal


def get_customfile(custom_confounds, bold_file):
    """Identify a custom confounds file.

    Parameters
    ----------
    custom_confounds : str
        The path to the custom confounds file.
        This shouldn't include the actual filename.
    bold_file : str
        Path to the associated preprocessed BOLD file.

    Returns
    -------
    custom_file : str
        The custom confounds file associated with the BOLD file.
    """
    if custom_confounds is not None:
        confounds_timeseries = bold_file.replace(
            "_space-" + bold_file.split("space-")[1],
            "_desc-confounds_timeseries.tsv")
        file_base = os.path.basename(
            confounds_timeseries.split('-confounds_timeseries.tsv')[0])
        custom_file = os.path.abspath(
            str(custom_confounds) + '/' + file_base + '-custom_timeseries.tsv')
    else:
        custom_file = None
    return custom_file


def zscore_nifti(img, outputname, mask=None):
    """Normalize (z-score) a NIFTI image.

    Image and mask must be in the same space.
    TODO: Use Nilearn for masking.

    Parameters
    ----------
    img : str
        Path to the NIFTI image to z-score.
    outputname : str
        Output filename.
    mask : str or None, optional
        Path to binary mask file. Default is None.

    Returns
    -------
    outputname : str
        Output filename. Same as the ``outputname`` parameter.
    """
    img = nb.load(img)

    if mask:
        # z-score the data
        maskdata = nb.load(mask).get_fdata()
        imgdata = img.get_fdata()
        meandata = imgdata[maskdata > 0].mean()
        stddata = imgdata[maskdata > 0].std()
        zscore_fdata = (imgdata - meandata) / stddata
        # values where the mask is less than 1 are set to 0
        zscore_fdata[maskdata < 1] = 0
    else:
        # z-score the data
        imgdata = img.get_fdata()
        meandata = imgdata[np.abs(imgdata) > 0].mean()
        stddata = imgdata[np.abs(imgdata) > 0].std()
        zscore_fdata = (imgdata - meandata) / stddata

    # turn image to nifti and write it out
    dataout = nb.Nifti1Image(zscore_fdata,
                             affine=img.affine,
                             header=img.header)
    dataout.to_filename(outputname)
    return outputname


def butter_bandpass(data, fs, lowpass, highpass, order=2):
    """Apply a Butterworth bandpass filter to data.

    Parameters
    ----------
    data : numpy.ndarray
        Voxels/vertices by timepoints dimension.
    fs : float
        Sampling frequency. 1/TR(s).
    lowpass : float
        frequency
    highpass : float
        frequency
    order : int
        The order of the filter. This will be divided by 2 when calling scipy.signal.butter.

    Returns
    -------
    filtered_data : numpy.ndarray
        The filtered data.
    """
    nyq = 0.5 * fs  # nyquist frequency

    # normalize the cutoffs
    lowcut = np.float(highpass) / nyq
    highcut = np.float(lowpass) / nyq

    b, a = butter(order / 2, [lowcut, highcut], btype='band')  # get filter coeff

    filtered_data = np.zeros(data.shape)  # create something to populate filtered values with

    # apply the filter, loop through columns of regressors
    for ii in range(filtered_data.shape[0]):
        filtered_data[ii, :] = filtfilt(b, a, data[ii, :], padtype='odd',
                                        padlen=3 * (max(len(b), len(a)) - 1))

    return filtered_data


def linear_regression(data, confound):
    """Perform linear regression with sklearn's LinearRegression.

    Parameters
    ----------
    data : numpy.ndarray
        vertices by timepoints for bold file
    confound : numpy.ndarray
       nuisance regressors - vertices by timepoints for confounds matrix

    Returns
    -------
    numpy.ndarray
        residual matrix after regression
    """
    regression = LinearRegression(n_jobs=1)
    regression.fit(confound.T, data.T)
    y_predicted = regression.predict(confound.T)

    return data - y_predicted.T


def demean_detrend_data(data):
    """Mean-center and remove linear trends over time from data.

    Parameters
    ----------
    data : numpy.ndarray
        vertices by timepoints for bold file

    Returns
    -------
    detrended : numpy.ndarray
        demeaned and detrended data
    """
    demeaned = detrend(data, axis=- 1, type='constant', bp=0,
                       overwrite_data=False)  # Demean data using "constant" detrend,
    # which subtracts mean
    detrended = detrend(demeaned, axis=- 1, type='linear', bp=0,
                        overwrite_data=False)  # Detrend data using linear method

    return detrended  # Subtract these predicted values from the demeaned data<|MERGE_RESOLUTION|>--- conflicted
+++ resolved
@@ -8,11 +8,7 @@
 
 import nibabel as nb
 import numpy as np
-<<<<<<< HEAD
-=======
-from nipype.interfaces.ants import ApplyTransforms
-from pkg_resources import resource_filename as pkgrf
->>>>>>> 55df2245
+
 from scipy.signal import butter, detrend, filtfilt
 from sklearn.linear_model import LinearRegression
 from templateflow.api import get as get_template
