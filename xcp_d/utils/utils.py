#!/usr/bin/env python
# -*- coding: utf-8 -*-
"""Miscellaneous utility functions for xcp_d."""
import glob
import os
import tempfile
from pathlib import Path

import nibabel as nb
import numpy as np
from nipype.interfaces.ants import ApplyTransforms
from scipy.signal import butter, filtfilt
from templateflow.api import get as get_template


def _t12native(fname):
    """Select T1w-to-scanner transform associated with a given BOLD file.

    TODO: Update names and refactor

    Parameters
    ----------
    fname : str
        The BOLD file from which to identify the transform.

    Returns
    -------
    t1w_to_native_xform : str
        Path to the T1w-to-scanner transform.

    Notes
    -----
    Only used in get_segfile, which should be removed ASAP.
    """
    import os

    pth, fname = os.path.split(fname)
    file_prefix = fname.split("space-")[0]
    t1w_to_native_xform = os.path.join(pth, f"{file_prefix}from-T1w_to-scanner_mode-image_xfm.txt")

    if not os.path.isfile(t1w_to_native_xform):
        raise FileNotFoundError(f"File not found: {t1w_to_native_xform}")

    return t1w_to_native_xform


def get_segfile(bold_file):
    """Select the segmentation file associated with a given BOLD file.

    This function identifies the appropriate MNI-space discrete segmentation file for carpet
    plots, then applies the necessary transforms to warp the file into BOLD reference space.
    The warped segmentation file will be written to a temporary file and its path returned.

    Parameters
    ----------
    bold_file : str
        Path to the BOLD file.

    Returns
    -------
    segfile : str
        The associated segmentation file.

    Notes
    -----
    Only used in concatenation code and should be dropped in favor of BIDSLayout methods ASAP.
    """
    # get transform files
    dd = Path(os.path.dirname(bold_file))
    anatdir = str(dd.parent) + "/anat"

    if Path(anatdir).is_dir():
        mni_to_t1 = glob.glob(anatdir + "/*MNI152NLin2009cAsym_to-T1w_mode-image_xfm.h5")[0]
    else:
        anatdir = str(dd.parent.parent) + "/anat"
        mni_to_t1 = glob.glob(anatdir + "/*MNI152NLin2009cAsym_to-T1w_mode-image_xfm.h5")[0]

    transformfilex = get_std2bold_xforms(
        bold_file=bold_file,
        template_to_t1w=mni_to_t1,
        t1w_to_native=_t12native(bold_file),
    )

    boldref = bold_file.split("desc-preproc_bold.nii.gz")[0] + "boldref.nii.gz"

    segfile = tempfile.mkdtemp() + "segfile.nii.gz"
    carpet = str(
        get_template(
            "MNI152NLin2009cAsym",
            resolution=1,
            desc="carpet",
            suffix="dseg",
            extension=[".nii", ".nii.gz"],
        ),
    )

    # seg_data file to bold space
    at = ApplyTransforms()
    at.inputs.dimension = 3
    at.inputs.input_image = carpet
    at.inputs.reference_image = boldref
    at.inputs.output_image = segfile
    at.inputs.interpolation = "MultiLabel"
    at.inputs.transforms = transformfilex
    os.system(at.cmdline)

    return segfile


def get_bold2std_and_t1w_xforms(bold_file, template_to_t1w, t1w_to_native):
    """Find transform files in reverse order to transform BOLD to MNI152NLin2009cAsym/T1w space.

    Since ANTSApplyTransforms takes in the transform files as a stack,
    these are applied in the reverse order of which they are specified.

    Parameters
    ----------
    bold_file : str
        The preprocessed BOLD file.
    template_to_t1w : str
        The MNI-to-T1w transform file.
        The ``from`` field is assumed to be the same space as the BOLD file is in.
        The MNI space could be MNI152NLin2009cAsym, MNI152NLin6Asym, or MNIInfant.
    t1w_to_native : str
        The T1w-to-native space transform file.

    Returns
    -------
    xforms_to_MNI : list of str
        A list of paths to transform files for warping to MNI152NLin2009cAsym space.
    xforms_to_MNI_invert : list of bool
        A list of booleans indicating whether each transform in xforms_to_MNI indicating
        if each should be inverted (True) or not (False).
    xforms_to_T1w : list of str
        A list of paths to transform files for warping to T1w space.
    xforms_to_T1w_invert : list of bool
        A list of booleans indicating whether each transform in xforms_to_T1w indicating
        if each should be inverted (True) or not (False).

    Notes
    -----
    Only used for QCReport in init_boldpostprocess_wf.
    QCReport wants MNI-space data in MNI152NLin2009cAsym.
    """
    from pkg_resources import resource_filename as pkgrf
    from templateflow.api import get as get_template

    from xcp_d.utils.bids import get_entity

    # Extract the space of the BOLD file
    bold_space = get_entity(bold_file, "space")

    if bold_space in ("native", "T1w"):
        base_std_space = get_entity(template_to_t1w, "from")
    elif f"from-{bold_space}" not in template_to_t1w:
        raise ValueError(f"Transform does not match BOLD space: {bold_space} != {template_to_t1w}")

    # Pull out the correct transforms based on bold_file name and string them together.
    xforms_to_T1w = [template_to_t1w]  # used for all spaces except T1w and native
    xforms_to_T1w_invert = [False]
    if bold_space == "MNI152NLin2009cAsym":
        # Data already in MNI152NLin2009cAsym space.
        xforms_to_MNI = ["identity"]
        xforms_to_MNI_invert = [False]

    elif bold_space == "MNI152NLin6Asym":
        # MNI152NLin6Asym --> MNI152NLin2009cAsym
        MNI152NLin6Asym_to_MNI152NLin2009cAsym = str(
            get_template(
                template="MNI152NLin2009cAsym",
                mode="image",
                suffix="xfm",
                extension=".h5",
                **{"from": "MNI152NLin6Asym"},
            ),
        )
        xforms_to_MNI = [MNI152NLin6Asym_to_MNI152NLin2009cAsym]
        xforms_to_MNI_invert = [False]

    elif bold_space == "MNIInfant":
        # MNIInfant --> MNI152NLin2009cAsym
        MNIInfant_to_MNI152NLin2009cAsym = pkgrf(
            "xcp_d",
            "data/transform/tpl-MNIInfant_from-MNI152NLin2009cAsym_mode-image_xfm.h5",
        )
        xforms_to_MNI = [MNIInfant_to_MNI152NLin2009cAsym]
        xforms_to_MNI_invert = [False]

    elif bold_space == "T1w":
        # T1w --> ?? (extract from template_to_t1w) --> MNI152NLin2009cAsym
        # Should not be reachable, since xcpd doesn't support T1w-space BOLD inputs
        if base_std_space != "MNI152NLin2009cAsym":
            std_to_mni_xform = str(
                get_template(
                    template="MNI152NLin2009cAsym",
                    mode="image",
                    suffix="xfm",
                    extension=".h5",
                    **{"from": base_std_space},
                ),
            )
            xforms_to_MNI = [std_to_mni_xform, template_to_t1w]
            xforms_to_MNI_invert = [False, True]
        else:
            xforms_to_MNI = [template_to_t1w]
            xforms_to_MNI_invert = [True]

        xforms_to_T1w = ["identity"]
        xforms_to_T1w_invert = [False]

    elif bold_space == "native":
        # native (BOLD) --> T1w --> ?? (extract from template_to_t1w) --> MNI152NLin2009cAsym
        # Should not be reachable, since xcpd doesn't support native-space BOLD inputs
        if base_std_space != "MNI152NLin2009cAsym":
            std_to_mni_xform = str(
                get_template(
                    template="MNI152NLin2009cAsym",
                    mode="image",
                    suffix="xfm",
                    extension=".h5",
                    **{"from": base_std_space},
                ),
            )
            xforms_to_MNI = [std_to_mni_xform, template_to_t1w, t1w_to_native]
            xforms_to_MNI_invert = [False, True, True]
        else:
            xforms_to_MNI = [template_to_t1w, t1w_to_native]
            xforms_to_MNI_invert = [True, True]

        xforms_to_T1w = [t1w_to_native]
        xforms_to_T1w_invert = [True]

    else:
        raise ValueError(f"Space '{bold_space}' in {bold_file} not supported.")

    return xforms_to_MNI, xforms_to_MNI_invert, xforms_to_T1w, xforms_to_T1w_invert


def get_std2bold_xforms(bold_file, template_to_t1w, t1w_to_native):
    """Obtain transforms to warp atlases from MNI152NLin6Asym to the same space as the BOLD.

    Since ANTSApplyTransforms takes in the transform files as a stack,
    these are applied in the reverse order of which they are specified.

    Parameters
    ----------
    bold_file : str
        The preprocessed BOLD file.
    template_to_t1w : str
        The MNI-to-T1w transform file.
        The ``from`` field is assumed to be the same space as the BOLD file is in.
    t1w_to_native : str
        The T1w-to-native space transform file.

    Returns
    -------
    transform_list : list of str
        A list of paths to transform files.

    Notes
    -----
    Used by:

    - get_segfile (to be removed)
    - to resample dseg in init_boldpostprocess_wf for QCReport
    - to warp atlases to the same space as the BOLD data in init_nifti_functional_connectivity_wf
    - to resample dseg to BOLD space for the executive summary plots

    Does not include inversion flag output because there is no need (yet).
    Can easily be added in the future.
    """
    import os

    from pkg_resources import resource_filename as pkgrf
    from templateflow.api import get as get_template

    from xcp_d.utils.bids import get_entity

    # Extract the space of the BOLD file
    bold_space = get_entity(bold_file, "space")

    # Check that the MNI-to-T1w xform is from the right space
    if bold_space in ("native", "T1w"):
        base_std_space = get_entity(template_to_t1w, "from")
    elif f"from-{bold_space}" not in template_to_t1w:
        raise ValueError(f"Transform does not match BOLD space: {bold_space} != {template_to_t1w}")

    # Load useful inter-template transforms from templateflow
    MNI152NLin6Asym_to_MNI152NLin2009cAsym = str(
        get_template(
            template="MNI152NLin2009cAsym",
            mode="image",
            suffix="xfm",
            extension=".h5",
            **{"from": "MNI152NLin6Asym"},
        ),
    )

    # Find the appropriate transform(s)
    if bold_space == "MNI152NLin6Asym":
        # NLin6 --> NLin6 (identity)
        transform_list = ["identity"]

    elif bold_space == "MNI152NLin2009cAsym":
        # NLin6 --> NLin2009c
        transform_list = [MNI152NLin6Asym_to_MNI152NLin2009cAsym]

    elif bold_space == "MNIInfant":
        # NLin6 --> NLin2009c --> MNIInfant
        MNI152NLin2009cAsym_to_MNI152Infant = pkgrf(
            "xcp_d",
            "data/transform/tpl-MNIInfant_from-MNI152NLin2009cAsym_mode-image_xfm.h5",
        )
        transform_list = [
            MNI152NLin2009cAsym_to_MNI152Infant,
            MNI152NLin6Asym_to_MNI152NLin2009cAsym,
        ]

    elif bold_space == "T1w":
        # NLin6 --> ?? (extract from template_to_t1w) --> T1w (BOLD)
        if base_std_space != "MNI152NLin6Asym":
            mni_to_std_xform = str(
                get_template(
                    template=base_std_space,
                    mode="image",
                    suffix="xfm",
                    extension=".h5",
                    **{"from": "MNI152NLin6Asym"},
                ),
            )
            transform_list = [template_to_t1w, mni_to_std_xform]
        else:
            transform_list = [template_to_t1w]

    elif bold_space == "native":
        # The BOLD data are in native space
        # NLin6 --> ?? (extract from template_to_t1w) --> T1w --> native (BOLD)
        if base_std_space != "MNI152NLin6Asym":
            mni_to_std_xform = str(
                get_template(
                    template=base_std_space,
                    mode="image",
                    suffix="xfm",
                    extension=".h5",
                    **{"from": "MNI152NLin6Asym"},
                ),
            )
            transform_list = [t1w_to_native, template_to_t1w, mni_to_std_xform]
        else:
            transform_list = [t1w_to_native, template_to_t1w]

    else:
        file_base = os.path.basename(bold_file)
        raise ValueError(f"Space '{bold_space}' in {file_base} not supported.")

    return transform_list


def fwhm2sigma(fwhm):
    """Convert full width at half maximum to sigma.

    Parameters
    ----------
    fwhm : float
        Full width at half maximum.

    Returns
    -------
    float
        Sigma.
    """
    return fwhm / np.sqrt(8 * np.log(2))


def zscore_nifti(img, outputname, mask=None):
    """Normalize (z-score) a NIFTI image.

    Image and mask must be in the same space.
    TODO: Use Nilearn for masking.

    Parameters
    ----------
    img : str
        Path to the NIFTI image to z-score.
    outputname : str
        Output filename.
    mask : str or None, optional
        Path to binary mask file. Default is None.

    Returns
    -------
    outputname : str
        Output filename. Same as the ``outputname`` parameter.
    """
    img = nb.load(img)

    if mask:
        # z-score the data
        maskdata = nb.load(mask).get_fdata()
        imgdata = img.get_fdata()
        meandata = imgdata[maskdata > 0].mean()
        stddata = imgdata[maskdata > 0].std()
        zscore_fdata = (imgdata - meandata) / stddata
        # values where the mask is less than 1 are set to 0
        zscore_fdata[maskdata < 1] = 0
    else:
        # z-score the data
        imgdata = img.get_fdata()
        meandata = imgdata[np.abs(imgdata) > 0].mean()
        stddata = imgdata[np.abs(imgdata) > 0].std()
        zscore_fdata = (imgdata - meandata) / stddata

    # turn image to nifti and write it out
    dataout = nb.Nifti1Image(zscore_fdata, affine=img.affine, header=img.header)
    dataout.to_filename(outputname)
    return outputname


def butter_bandpass(data, fs, lowpass, highpass, order=2):
    """Apply a Butterworth bandpass filter to data.

    Parameters
    ----------
    data : numpy.ndarray
        Voxels/vertices by timepoints dimension.
    fs : float
        Sampling frequency. 1/TR(s).
    lowpass : float
        frequency
    highpass : float
        frequency
    order : int
        The order of the filter. This will be divided by 2 when calling scipy.signal.butter.

    Returns
    -------
    filtered_data : numpy.ndarray
        The filtered data.
    """
    nyq = 0.5 * fs  # nyquist frequency

    # normalize the cutoffs
    lowcut = np.float(highpass) / nyq
    highcut = np.float(lowpass) / nyq

    b, a = butter(order / 2, [lowcut, highcut], btype="band")  # get filter coeff

    filtered_data = np.zeros(data.shape)  # create something to populate filtered values with

    # apply the filter, loop through columns of regressors
    for ii in range(filtered_data.shape[0]):
        filtered_data[ii, :] = filtfilt(
            b, a, data[ii, :], padtype="odd", padlen=3 * (max(len(b), len(a)) - 1)
        )

    return filtered_data


<<<<<<< HEAD
def extract_ptseries(in_file):
    """Extract time series and parcel names from ptseries CIFTI file.

    Parameters
    ----------
    in_file : str
        Path to a ptseries (parcellated time series) CIFTI file.

    Returns
    -------
    timeseries_file : str
        The saved tab-delimited time series file.
        Column headers are the names of the parcels from the CIFTI file.
    """
    import os

    import nibabel as nib
    import pandas as pd

    timeseries_file = os.path.abspath("timeseries.tsv")

    img = nib.load(in_file)
    assert "ConnParcelSries" in img.nifti_header.get_intent(), img.nifti_header.get_intent()

    # First axis should be time, second should be parcels
    ax = img.header.get_axis(1)

    # Place the data in a DataFrame and save to a TSV
    df = pd.DataFrame(columns=ax.name, data=img.get_fdata())
    df.to_csv(timeseries_file, index=False, sep="\t")

    return timeseries_file
=======
def estimate_brain_radius(mask_file, head_radius="auto"):
    """Estimate brain radius from binary brain mask file.

    Parameters
    ----------
    mask_file : str
        Binary brain mask file, in nifti format.
    head_radius : float or "auto", optional
        Head radius to use. Either a number, in millimeters, or "auto".
        If set to "auto", the brain radius will be estimated from the mask file.
        Default is "auto".

    Returns
    -------
    brain_radius : float
        Estimated brain radius, in millimeters.

    Notes
    -----
    This function estimates the brain radius based on the brain volume,
    assuming that the brain is a sphere.
    This was Paul Taylor's idea, shared in this NeuroStars post:
    https://neurostars.org/t/estimating-head-brain-radius-automatically/24290/2.
    """
    import nibabel as nb
    import numpy as np
    from nipype import logging

    LOGGER = logging.getLogger("nipype.utils")

    if head_radius == "auto":
        mask_img = nb.load(mask_file)
        mask_data = mask_img.get_fdata()
        n_voxels = np.sum(mask_data)
        voxel_size = np.prod(mask_img.header.get_zooms())
        volume = n_voxels * voxel_size

        brain_radius = ((3 * volume) / (4 * np.pi)) ** (1 / 3)

        LOGGER.info(f"Brain radius estimated at {brain_radius} mm.")

    else:
        brain_radius = head_radius

    return brain_radius
>>>>>>> 6bbc9a86
<|MERGE_RESOLUTION|>--- conflicted
+++ resolved
@@ -456,7 +456,6 @@
     return filtered_data
 
 
-<<<<<<< HEAD
 def extract_ptseries(in_file):
     """Extract time series and parcel names from ptseries CIFTI file.
 
@@ -489,7 +488,8 @@
     df.to_csv(timeseries_file, index=False, sep="\t")
 
     return timeseries_file
-=======
+
+
 def estimate_brain_radius(mask_file, head_radius="auto"):
     """Estimate brain radius from binary brain mask file.
 
@@ -534,5 +534,4 @@
     else:
         brain_radius = head_radius
 
-    return brain_radius
->>>>>>> 6bbc9a86
+    return brain_radius