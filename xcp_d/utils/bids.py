# emacs: -*- mode: python; py-indent-offset: 4; indent-tabs-mode: nil -*-
# vi: set ft=python sts=4 ts=4 sw=4 et:
"""Utilities for fmriprep bids derivatives and layout.

Most of the code is copied from niworkflows.
A PR will be submitted to niworkflows at some point.
"""
import os
import warnings
from pathlib import Path

import nibabel as nb
import yaml
from nipype import logging
from packaging.version import Version

from xcp_d.utils.doc import fill_doc
from xcp_d.utils.filemanip import ensure_list

LOGGER = logging.getLogger("nipype.utils")

# TODO: Add and test fsaverage.
DEFAULT_ALLOWED_SPACES = {
    "cifti": ["fsLR"],
    "nifti": [
        "MNI152NLin6Asym",
        "MNI152NLin2009cAsym",
        "MNIInfant",
    ],
}
INPUT_TYPE_ALLOWED_SPACES = {
    "nibabies": {
        "cifti": ["fsLR"],
        "nifti": [
            "MNI152NLin6Asym",
            "MNIInfant",
            "MNI152NLin2009cAsym",
        ],
    },
}
# The volumetric NIFTI template associated with each supported CIFTI template.
ASSOCIATED_TEMPLATES = {
    "fsLR": "MNI152NLin6Asym",
}


class BIDSError(ValueError):
    """A generic error related to BIDS datasets.

    Parameters
    ----------
    message : :obj:`str`
        The error message.
    bids_root : :obj:`str`
        The path to the BIDS dataset.
    """

    def __init__(self, message, bids_root):
        indent = 10
        header = (
            f'{"".join(["-"] * indent)} BIDS root folder: "{bids_root}" '
            f'{"".join(["-"] * indent)}'
        )
        self.msg = (
            f"\n{header}\n{''.join([' '] * (indent + 1))}{message}\n"
            f"{''.join(['-'] * len(header))}"
        )
        super(BIDSError, self).__init__(self.msg)
        self.bids_root = bids_root


class BIDSWarning(RuntimeWarning):
    """A generic warning related to BIDS datasets."""

    pass


def collect_participants(layout, participant_label=None, strict=False):
    """Collect a list of participants from a BIDS dataset.

    Parameters
    ----------
    bids_dir : pybids.layout.BIDSLayout
    participant_label : None, str, or list, optional
    strict : bool, optional
    bids_validate : bool, optional

    Returns
    -------
    found_label

    Examples
    --------
    Requesting all subjects in a BIDS directory root:
    #>>> collect_participants(str(datadir / 'ds114'), bids_validate=False)
    ['01', '02', '03', '04', '05', '06', '07', '08', '09', '10']

    Requesting two subjects, given their IDs:
    #>>> collect_participants(str(datadir / 'ds114'), participant_label=['02', '04'],
    #...                      bids_validate=False)
    ['02', '04']
    ...
    """
<<<<<<< HEAD
=======
    if isinstance(bids_dir, BIDSLayout):
        layout = bids_dir
    else:
        layout = BIDSLayout(str(bids_dir), validate=bids_validate)

>>>>>>> ac7dd5e4
    all_participants = set(layout.get_subjects())

    # Error: bids_dir does not contain subjects
    if not all_participants:
        raise BIDSError(
            "Could not find participants. Please make sure the BIDS derivatives "
            "are accessible to Docker/ are in BIDS directory structure.",
            layout,
        )

    # No --participant-label was set, return all
    if not participant_label:
        return sorted(all_participants)

    if isinstance(participant_label, str):
        participant_label = [participant_label]

    # Drop sub- prefixes
    participant_label = [sub[4:] if sub.startswith("sub-") else sub for sub in participant_label]
    # Remove duplicates
    participant_label = sorted(set(participant_label))
    # Remove labels not found
    found_label = sorted(set(participant_label) & all_participants)
    if not found_label:
        raise BIDSError(
            f"Could not find participants [{', '.join(participant_label)}]",
            layout,
        )

    if notfound_label := sorted(set(participant_label) - all_participants):
        exc = BIDSError(
            f"Some participants were not found: {', '.join(notfound_label)}",
            layout,
        )
        if strict:
            raise exc
        warnings.warn(exc.msg, BIDSWarning)

    return found_label


@fill_doc
def collect_data(
    layout,
    input_type,
    participant_label,
    bids_filters,
    cifti,
):
    """Collect data from a BIDS dataset.

    Parameters
    ----------
    %(input_type)s
    participant_label
    bids_filters
    %(cifti)s
    %(layout)s

    Returns
    -------
    %(layout)s
    subj_data : dict
    """
<<<<<<< HEAD
=======
    if not isinstance(layout, BIDSLayout):
        layout = BIDSLayout(
            str(bids_dir),
            validate=bids_validate,
            config=["bids", "derivatives"],
        )

>>>>>>> ac7dd5e4
    queries = {
        # all preprocessed BOLD files in the right space/resolution/density
        "bold": {"datatype": "func", "suffix": "bold", "desc": ["preproc", None]},
        # native T1w-space, preprocessed T1w file
        "t1w": {
            "datatype": "anat",
            "space": None,
            "desc": "preproc",
            "suffix": "T1w",
            "extension": ".nii.gz",
        },
        # native T2w-space, preprocessed T1w file
        "t2w": {
            "datatype": "anat",
            "space": [None, "T1w"],
            "desc": "preproc",
            "suffix": "T2w",
            "extension": ".nii.gz",
        },
        # native T1w-space dseg file
        "anat_dseg": {
            "datatype": "anat",
            "space": None,
            "desc": None,
            "suffix": "dseg",
            "extension": ".nii.gz",
        },
        # transform from standard space to T1w or T2w space
        # "from" entity will be set later
        "template_to_anat_xfm": {
            "datatype": "anat",
            "to": ["T1w", "T2w"],
            "suffix": "xfm",
        },
        # native T1w-space brain mask
        "anat_brainmask": {
            "datatype": "anat",
            "space": None,
            "desc": "brain",
            "suffix": "mask",
            "extension": ".nii.gz",
        },
        # transform from T1w or T2w space to standard space
        # "to" entity will be set later
        "anat_to_template_xfm": {
            "datatype": "anat",
            "from": ["T1w", "T2w"],
            "suffix": "xfm",
        },
    }
    if input_type in ("hcp", "dcan", "ukb"):
        # HCP/DCAN data have anats only in standard space
        queries["t1w"]["space"] = "MNI152NLin6Asym"
        queries["t2w"]["space"] = "MNI152NLin6Asym"
        queries["anat_dseg"]["desc"] = "aparcaseg"
        queries["anat_dseg"]["space"] = "MNI152NLin6Asym"
        queries["anat_brainmask"]["space"] = "MNI152NLin6Asym"

    queries["bold"]["extension"] = ".dtseries.nii" if cifti else ".nii.gz"

    # Apply filters. These may override anything.
    bids_filters = bids_filters or {}
    for acq, entities in bids_filters.items():
        queries[acq].update(entities)

    # Select the best available space.
    if "space" in queries["bold"]:
        # Hopefully no one puts in multiple spaces here,
        # but we'll grab the first one with available data if they did.
        allowed_spaces = ensure_list(queries["bold"]["space"])
    else:
        allowed_spaces = INPUT_TYPE_ALLOWED_SPACES.get(
            input_type,
            DEFAULT_ALLOWED_SPACES,
        )["cifti" if cifti else "nifti"]

    for space in allowed_spaces:
        queries["bold"]["space"] = space
        bold_data = layout.get(**queries["bold"])
        if bold_data:
            # will leave the best available space in the query
            break

    if not bold_data:
        filenames = "\n\t".join(
            [f.path for f in layout.get(extension=[".nii.gz", ".dtseries.nii"])]
        )
        raise FileNotFoundError(
            f"No BOLD data found in allowed spaces ({', '.join(allowed_spaces)}).\n\n"
            f"Query: {queries['bold']}\n\n"
            f"Found files:\n\n{filenames}"
        )

    if cifti:
        # Select the appropriate volumetric space for the CIFTI template.
        # This space will be used in the executive summary and T1w/T2w workflows.
        allowed_spaces = INPUT_TYPE_ALLOWED_SPACES.get(
            input_type,
            DEFAULT_ALLOWED_SPACES,
        )["nifti"]

        temp_bold_query = queries["bold"].copy()
        temp_bold_query.pop("den", None)
        temp_bold_query["extension"] = ".nii.gz"

        temp_xfm_query = queries["anat_to_template_xfm"].copy()

        for volspace in allowed_spaces:
            temp_bold_query["space"] = volspace
            bold_data = layout.get(**temp_bold_query)
            temp_xfm_query["to"] = volspace
            transform_files = layout.get(**temp_xfm_query)

            if bold_data and transform_files:
                # will leave the best available space in the query
                break

        if not bold_data or not transform_files:
            raise FileNotFoundError(
                f"No BOLD NIfTI or transforms found to allowed space ({volspace})"
            )

        queries["anat_to_template_xfm"]["to"] = volspace
        queries["template_to_anat_xfm"]["from"] = volspace
    else:
        # use the BOLD file's space if the BOLD file is a nifti.
        queries["anat_to_template_xfm"]["to"] = queries["bold"]["space"]
        queries["template_to_anat_xfm"]["from"] = queries["bold"]["space"]

    # Grab the first (and presumably best) density and resolution if there are multiple.
    # This probably works well for resolution (1 typically means 1x1x1,
    # 2 typically means 2x2x2, etc.), but probably doesn't work well for density.
    resolutions = layout.get_res(**queries["bold"])
    if len(resolutions) >= 1:
        # This will also select res-* when there are both res-* and native-resolution files.
        queries["bold"]["res"] = resolutions[0]

    densities = layout.get_den(**queries["bold"])
    if len(densities) >= 1:
        queries["bold"]["den"] = densities[0]

    # Check for anatomical images, and determine if T2w xfms must be used.
    t1w_files = layout.get(return_type="file", subject=participant_label, **queries["t1w"])
    t2w_files = layout.get(return_type="file", subject=participant_label, **queries["t2w"])
    if not t1w_files and not t2w_files:
        raise FileNotFoundError("No T1w or T2w files found.")
    elif t2w_files and not t1w_files:
        LOGGER.warning("T2w found, but no T1w. Enabling T2w-only processing.")
        queries["template_to_anat_xfm"]["to"] = "T2w"
        queries["anat_to_template_xfm"]["from"] = "T2w"

    # Search for the files.
    subj_data = {
        dtype: sorted(
            layout.get(
                return_type="file",
                subject=participant_label,
                **query,
            )
        )
        for dtype, query in queries.items()
    }

    # Check the query results.
    for field, filenames in subj_data.items():
        # All fields except the BOLD data should have a single file
        if field != "bold" and isinstance(filenames, list):
            if field not in ("t1w", "t2w") and not filenames:
                raise FileNotFoundError(f"No {field} found with query: {queries[field]}")

            if len(filenames) == 1:
                subj_data[field] = filenames[0]
            elif len(filenames) > 1:
                filenames_str = "\n\t".join(filenames)
                LOGGER.warning(f"Multiple files found for query '{field}':\n\t{filenames_str}")
                subj_data[field] = filenames[0]
            else:
                subj_data[field] = None

    LOGGER.log(25, f"Collected data:\n{yaml.dump(subj_data, default_flow_style=False, indent=4)}")

    return subj_data


@fill_doc
def collect_mesh_data(layout, participant_label):
    """Collect surface files from preprocessed derivatives.

    This function will try to collect fsLR-space, 32k-resolution surface files first.
    If these standard-space surface files aren't available, it will default to fsnative-space
    files.

    Parameters
    ----------
    %(layout)s
    participant_label : :obj:`str`
        Subject ID.

    Returns
    -------
    mesh_available : :obj:`bool`
        True if surface mesh files (pial and smoothwm) were found. False if they were not.
    standard_space_mesh : :obj:`bool`
        True if standard-space (fsLR) surface mesh files were found. False if they were not.
    mesh_files : :obj:`dict`
        Dictionary of surface file identifiers and their paths.
        If the surface files weren't found, then the paths will be Nones.
    """
    # Surfaces to use for brainsprite and anatomical workflow
    # The base surfaces can be used to generate the derived surfaces.
    # The base surfaces may be in native or standard space.
    base_queries = {
        "pial_surf": "pial",
        "wm_surf": ["smoothwm", "white"],
    }
    query_extras = {
        "space": "fsLR",
        "den": "32k",
    }

    standard_space_mesh = True
    for name, suffixes in base_queries.items():
        # First, try to grab the first base surface file in standard space.
        # If it's not available, switch to native T1w-space data.
        for hemisphere in ["L", "R"]:
            temp_files = layout.get(
                return_type="file",
                subject=participant_label,
                datatype="anat",
                hemi=hemisphere,
                desc=None,
                suffix=suffixes,
                extension=".surf.gii",
                **query_extras,
            )
            if len(temp_files) == 0:
                LOGGER.info("No standard-space surfaces found.")
                standard_space_mesh = False
            elif len(temp_files) > 1:
                LOGGER.warning(f"{name}: More than one standard-space surface found.")

    # Now that we know if there are standard-space surfaces available, we can grab the files.
    if not standard_space_mesh:
        query_extras = {
            "space": None,
        }

    initial_mesh_files = {}
    queries = {}
    for name, suffixes in base_queries.items():
        for hemisphere in ["L", "R"]:
            key = f"{hemisphere.lower()}h_{name}"
            queries[key] = {
                "datatype": "anat",
                "hemi": hemisphere,
                "desc": None,
                "suffix": suffixes,
                "extension": ".surf.gii",
                **query_extras,
            }
            initial_mesh_files[key] = layout.get(return_type="file", **queries[key])

    mesh_files = {}
    mesh_available = True
    for dtype, surface_files_ in initial_mesh_files.items():
        if len(surface_files_) == 1:
            mesh_files[dtype] = surface_files_[0]

        elif len(surface_files_) == 0:
            mesh_available = False
            mesh_files[dtype] = None

        else:
            mesh_available = False
            surface_str = "\n\t".join(surface_files_)
            raise ValueError(
                "More than one surface found.\n"
                f"Surfaces found:\n\t{surface_str}\n"
                f"Query: {queries[dtype]}"
            )

    LOGGER.log(
        25,
        f"Collected mesh files:\n{yaml.dump(mesh_files, default_flow_style=False, indent=4)}",
    )

    return mesh_available, standard_space_mesh, mesh_files


@fill_doc
def collect_morphometry_data(layout, participant_label):
    """Collect morphometry surface files from preprocessed derivatives.

    This function will look for fsLR-space, 91k-resolution morphometry CIFTI files.

    Parameters
    ----------
    %(layout)s
    participant_label : :obj:`str`
        Subject ID.

    Returns
    -------
    morph_file_types : :obj:`list` of :obj:`str`
        List of surface morphometry file types (e.g., cortical thickness) already in fsLR space.
        These files will be (1) parcellated and (2) passed along, without modification, to the
        XCP-D derivatives.
    morphometry_files : :obj:`dict`
        Dictionary of surface file identifiers and their paths.
        If the surface files weren't found, then the paths will be Nones.
    """
    queries = {
        "sulcal_depth": {
            "desc": None,
            "suffix": "sulc",
        },
        "sulcal_curv": {
            "desc": None,
            "suffix": "curv",
        },
        "cortical_thickness": {
            "desc": None,
            "suffix": "thickness",
        },
        "cortical_thickness_corr": {
            "desc": "corrected",
            "suffix": "thickness",
        },
        "myelin": {
            "desc": None,
            "suffix": "myelinw",
        },
        "myelin_smoothed": {
            "desc": "smoothed",
            "suffix": "myelinw",
        },
    }

    morphometry_files = {}
    for name, query in queries.items():
        files = layout.get(
            return_type="file",
            subject=participant_label,
            datatype="anat",
            space="fsLR",
            den="91k",
            extension=".dscalar.nii",
            **query,
        )
        if len(files) == 1:
            morphometry_files[name] = files[0]
        elif len(files) > 1:
            surface_str = "\n\t".join(files)
            raise ValueError(
                f"More than one {name} found.\n"
                f"Surfaces found:\n\t{surface_str}\n"
                f"Query: {query}"
            )
        else:
            morphometry_files[name] = None

    # Identify the found morphometry files.
    morph_file_types = [k for k, v in morphometry_files.items() if v is not None]

    LOGGER.log(
        25,
        (
            f"Collected morphometry files:\n"
            f"{yaml.dump(morphometry_files, default_flow_style=False, indent=4)}"
        ),
    )

    return morph_file_types, morphometry_files


@fill_doc
def collect_run_data(layout, bold_file, cifti, target_space):
    """Collect data associated with a given BOLD file.

    Parameters
    ----------
    %(layout)s
    bold_file : :obj:`str`
        Path to the BOLD file.
    %(cifti)s
        Whether to collect files associated with a CIFTI image (True) or a NIFTI (False).
    target_space
        Used to find NIfTIs in the appropriate space if ``cifti`` is ``True``.

    Returns
    -------
    run_data : :obj:`dict`
        A dictionary of file types (e.g., "confounds") and associated filenames.
    """
    bids_file = layout.get_file(bold_file)
    run_data, metadata = {}, {}

    run_data["confounds"] = layout.get_nearest(
        bids_file.path,
        strict=True,
        ignore_strict_entities=["space", "res", "den", "desc", "suffix", "extension"],
        desc="confounds",
        suffix="timeseries",
        extension=".tsv",
    )
    if not run_data["confounds"]:
        raise FileNotFoundError(f"No confounds file detected for {bids_file.path}")

    run_data["confounds_json"] = layout.get_nearest(run_data["confounds"], extension=".json")
    metadata["bold_metadata"] = layout.get_metadata(bold_file)
    # Ensure that we know the TR
    if "RepetitionTime" not in metadata["bold_metadata"].keys():
        metadata["bold_metadata"]["RepetitionTime"] = _get_tr(bold_file)

    if not cifti:
        run_data["boldref"] = layout.get_nearest(
            bids_file.path,
            strict=True,
            ignore_strict_entities=["desc", "suffix"],
            suffix="boldref",
            extension=[".nii", ".nii.gz"],
        )
        run_data["boldmask"] = layout.get_nearest(
            bids_file.path,
            strict=True,
            ignore_strict_entities=["desc", "suffix"],
            desc="brain",
            suffix="mask",
            extension=[".nii", ".nii.gz"],
        )
    else:
        # Split cohort out of the space for MNIInfant templates.
        cohort = None
        if "+" in target_space:
            target_space, cohort = target_space.split("+")

        run_data["boldref"] = layout.get_nearest(
            bids_file.path,
            strict=True,
            ignore_strict_entities=[
                "cohort",
                "space",
                "res",
                "den",
                "desc",
                "suffix",
                "extension",
            ],
            space=target_space,
            cohort=cohort,
            suffix="boldref",
            extension=[".nii", ".nii.gz"],
            invalid_filters="allow",
        )
        run_data["nifti_file"] = layout.get_nearest(
            bids_file.path,
            strict=True,
            ignore_strict_entities=[
                "cohort",
                "space",
                "res",
                "den",
                "desc",
                "suffix",
                "extension",
            ],
            space=target_space,
            cohort=cohort,
            desc="preproc",
            suffix="bold",
            extension=[".nii", ".nii.gz"],
            invalid_filters="allow",
        )

    LOGGER.log(
        25,
        (
            f"Collected run data for {os.path.basename(bold_file)}:\n"
            f"{yaml.dump(run_data, default_flow_style=False, indent=4)}"
        ),
    )

    for k, v in run_data.items():
        if v is None:
            raise FileNotFoundError(f"No {k} file found for {bids_file.path}")

        metadata[f"{k}_metadata"] = layout.get_metadata(v)

    run_data.update(metadata)

    return run_data


def write_dataset_description(fmri_dir, xcpd_dir, custom_confounds_folder=None):
    """Write dataset_description.json file for derivatives.

    Parameters
    ----------
    fmri_dir : :obj:`str`
        Path to the BIDS derivative dataset being ingested.
    xcpd_dir : :obj:`str`
        Path to the output xcp-d dataset.
    """
    import json
    import os

    from xcp_d.__about__ import DOWNLOAD_URL, __version__

    orig_dset_description = os.path.join(fmri_dir, "dataset_description.json")
    if not os.path.isfile(orig_dset_description):
        raise FileNotFoundError(f"Dataset description DNE: {orig_dset_description}")

    with open(orig_dset_description, "r") as fo:
        dset_desc = json.load(fo)

    # Check if the dataset type is derivative
    if "DatasetType" not in dset_desc.keys():
        LOGGER.warning(f"DatasetType key not in {orig_dset_description}. Assuming 'derivative'.")
        dset_desc["DatasetType"] = "derivative"

    if dset_desc.get("DatasetType", "derivative") != "derivative":
        raise ValueError(
            f"DatasetType key in {orig_dset_description} is not 'derivative'. "
            "XCP-D only works on derivative datasets."
        )

    # Update dataset description
    dset_desc["Name"] = "XCP-D: A Robust Postprocessing Pipeline of fMRI data"
    generated_by = dset_desc.get("GeneratedBy", [])
    generated_by.insert(
        0,
        {
            "Name": "xcp_d",
            "Version": __version__,
            "CodeURL": DOWNLOAD_URL,
        },
    )
    dset_desc["GeneratedBy"] = generated_by
    dset_desc["HowToAcknowledge"] = "Include the generated boilerplate in the methods section."

    # Add DatasetLinks
    if "DatasetLinks" not in dset_desc.keys():
        dset_desc["DatasetLinks"] = {}

    if "preprocessed" in dset_desc["DatasetLinks"].keys():
        LOGGER.warning("'preprocessed' is already a dataset link. Overwriting.")

    dset_desc["DatasetLinks"]["preprocessed"] = str(fmri_dir)

    if custom_confounds_folder:
        if "custom_confounds" in dset_desc["DatasetLinks"].keys():
            LOGGER.warning("'custom_confounds' is already a dataset link. Overwriting.")

        dset_desc["DatasetLinks"]["custom_confounds"] = str(custom_confounds_folder)

    xcpd_dset_description = os.path.join(xcpd_dir, "dataset_description.json")
    if os.path.isfile(xcpd_dset_description):
        with open(xcpd_dset_description, "r") as fo:
            old_dset_desc = json.load(fo)

        old_version = old_dset_desc["GeneratedBy"][0]["Version"]
        if Version(__version__).public != Version(old_version).public:
            LOGGER.warning(f"Previous output generated by version {old_version} found.")

    else:
        with open(xcpd_dset_description, "w") as fo:
            json.dump(dset_desc, fo, indent=4, sort_keys=True)


def get_preproc_pipeline_info(input_type, fmri_dir):
    """Get preprocessing pipeline information from the dataset_description.json file."""
    import json
    import os

    dataset_description = os.path.join(fmri_dir, "dataset_description.json")
    if not os.path.isfile(dataset_description):
        raise FileNotFoundError(f"Dataset description DNE: {dataset_description}")

    with open(dataset_description) as f:
        dataset_dict = json.load(f)

    info_dict = {
        "name": dataset_dict["GeneratedBy"][0]["Name"],
        "version": (
            dataset_dict["GeneratedBy"][0]["Version"]
            if "Version" in dataset_dict["GeneratedBy"][0].keys()
            else "unknown"
        ),
    }
    if input_type == "fmriprep":
        info_dict["references"] = "[@esteban2019fmriprep;@esteban2020analysis, RRID:SCR_016216]"
    elif input_type == "dcan":
        info_dict["references"] = "[@Feczko_Earl_perrone_Fair_2021;@feczko2021adolescent]"
    elif input_type == "hcp":
        info_dict["references"] = "[@glasser2013minimal]"
    elif input_type == "nibabies":
        info_dict["references"] = "[@goncalves_mathias_2022_7072346]"
    elif input_type == "ukb":
        info_dict["references"] = "[@miller2016multimodal]"
    else:
        raise ValueError(f"Unsupported input_type '{input_type}'")

    return info_dict


def _get_tr(img):
    """Attempt to extract repetition time from NIfTI/CIFTI header.

    Examples
    --------
    _get_tr(nb.load(Path(test_data) /
    ...    'sub-ds205s03_task-functionallocalizer_run-01_bold_volreg.nii.gz'))
    2.2
     _get_tr(nb.load(Path(test_data) /
    ...    'sub-01_task-mixedgamblestask_run-02_space-fsLR_den-91k_bold.dtseries.nii'))
    2.0
    """
    if isinstance(img, str):
        img = nb.load(img)

    try:
        return img.header.matrix.get_index_map(0).series_step  # Get TR
    except AttributeError:  # Error out if not in cifti
        return img.header.get_zooms()[-1]


def get_freesurfer_dir(fmri_dir):
    """Find FreeSurfer or MCRIBS derivatives associated with preprocessing pipeline.

    NOTE: This is a Node function.

    Parameters
    ----------
    fmri_dir : :obj:`str`
        Path to preprocessed derivatives.

    Returns
    -------
    seg_path : :obj:`str`
        Path to FreeSurfer or MCRIBS derivatives.
    seg

    Raises
    ------
    ValueError
        If more than one potential FreeSurfer derivative folder is found.
    NotADirectoryError
        If no FreeSurfer derivatives are found.
    """
    import os

    from nipype import logging

    LOGGER = logging.getLogger("nipype.utils")

    patterns = {
        "Nibabies >= 24.0.0a1": (
            os.path.join(fmri_dir, "sourcedata/mcribs"),
            "MCRIBS",
        ),
        "fMRIPrep >= 20.2.1": (
            os.path.join(fmri_dir, "sourcedata/freesurfer"),
            "FreeSurfer",
        ),
        "Nibabies >= 21.0.0": (
            os.path.join(fmri_dir, "sourcedata/infant-freesurfer"),
            "FreeSurfer",
        ),
        "fMRIPrep < 20.2.1": (
            os.path.join(os.path.dirname(fmri_dir), "freesurfer"),
            "FreeSurfer",
        ),
        "Nibabies < 21.0.0": (
            os.path.join(os.path.dirname(fmri_dir), "infant-freesurfer"),
            "FreeSurfer",
        ),
    }

    for desc, key in patterns.items():
        pattern, software = key
        if os.path.isdir(pattern):
            LOGGER.info(
                f"{software} derivatives associated with {desc} preprocessing derivatives found "
                f"at {pattern}"
            )
            return pattern, software

        # Otherwise, continue to the next pattern

    seg_patterns = [pattern[0] for pattern in patterns.values()]
    patterns_str = "\n\t".join(seg_patterns)
    raise NotADirectoryError(
        "No FreeSurfer/MCRIBS derivatives found in any of the following locations:"
        f"\n\t{patterns_str}"
    )


def get_entity(filename, entity):
    """Extract a given entity from a BIDS filename via string manipulation.

    Parameters
    ----------
    filename : :obj:`str`
        Path to the BIDS file.
    entity : :obj:`str`
        The entity to extract from the filename.

    Returns
    -------
    entity_value : :obj:`str` or None
        The BOLD file's entity value associated with the requested entity.
    """
    import os
    import re

    folder, file_base = os.path.split(filename)

    # Allow + sign, which is not allowed in BIDS,
    # but is used by templateflow for the MNIInfant template.
    entity_values = re.findall(f"{entity}-([a-zA-Z0-9+]+)", file_base)
    entity_value = None if len(entity_values) < 1 else entity_values[0]
    if entity == "space" and entity_value is None:
        foldername = os.path.basename(folder)
        if foldername == "anat":
            entity_value = "T1w"
        elif foldername == "func":
            entity_value = "native"
        else:
            raise ValueError(f"Unknown space for {filename}")

    return entity_value


def group_across_runs(in_files):
    """Group preprocessed BOLD files by unique sets of entities, ignoring run and direction.

    We only ignore direction for the sake of HCP.
    This may lead to small problems for non-HCP datasets that differentiate scans based on
    both run and direction.

    Parameters
    ----------
    in_files : :obj:`list` of :obj:`str`
        A list of preprocessed BOLD files to group.

    Returns
    -------
    out_files : :obj:`list` of :obj:`list` of :obj:`str`
        The grouped BOLD files. Each sublist corresponds to a single set of runs.
    """
    import os
    import re

    # First, extract run information and sort the input files by the runs,
    # so that any cases where files are not already in ascending run order get fixed.
    run_numbers, directions = [], []
    for in_file in in_files:
        run = get_entity(in_file, "run")
        if run is None:
            run = 0

        direction = get_entity(in_file, "dir")
        if direction is None:
            direction = "none"

        run_numbers.append(int(run))
        directions.append(direction)

    # Combine the three lists into a list of tuples
    combined_data = list(zip(run_numbers, directions, in_files))

    # Sort the list of tuples first by run and then by direction
    sorted_data = sorted(combined_data, key=lambda x: (x[0], x[1], x[2]))

    # Sort the file list
    sorted_in_files = [item[2] for item in sorted_data]

    # Extract the unique sets of entities (i.e., the filename, minus the run and dir entities).
    unique_filenames = [re.sub("_run-[0-9]+_", "_", os.path.basename(f)) for f in sorted_in_files]
    unique_filenames = [re.sub("_dir-[0-9a-zA-Z]+_", "_", f) for f in unique_filenames]

    # Assign each in_file to a group of files with the same entities, except run.
    out_files, grouped_unique_filenames = [], []
    for i_file, in_file in enumerate(sorted_in_files):
        unique_filename = unique_filenames[i_file]
        if unique_filename not in grouped_unique_filenames:
            grouped_unique_filenames.append(unique_filename)
            out_files.append([])

        group_idx = grouped_unique_filenames.index(unique_filename)
        out_files[group_idx].append(in_file)

    return out_files


def _make_uri(in_file, dataset_name, dataset_path):
    """Convert a filename to a BIDS URI.

    Raises
    ------
    ValueError
        If ``in_file`` is not relative to ``dataset_path``.
    """
    bids_uri = f"bids:{dataset_name}:{str(Path(in_file).relative_to(dataset_path))}"
    return bids_uri


def _make_xcpd_uri(out_file, output_dir):
    """Convert postprocessing derivative's path to BIDS URI."""
    from xcp_d.utils.bids import _make_uri

    if isinstance(out_file, list):
        return [_make_uri(of, "", output_dir) for of in out_file]
    else:
        return [_make_uri(out_file, "", output_dir)]


def _make_xcpd_uri_lol(in_list, output_dir):
    """Call _make_xcpd_uri on a list of lists and then transpose the result."""
    from xcp_d.utils.bids import _make_xcpd_uri
    from xcp_d.utils.utils import _transpose_lol

    out = []
    for sublist in in_list:
        sublist_out = _make_xcpd_uri(sublist, output_dir)
        out.append(sublist_out)

    out_lol = _transpose_lol(out)
    return out_lol


def _make_preproc_uri(out_file, fmri_dir):
    """Convert preprocessing derivative's path to BIDS URI."""
    from xcp_d.utils.bids import _make_uri

    if isinstance(out_file, list):
        return [_make_uri(of, "preprocessed", fmri_dir) for of in out_file]
    else:
        return [_make_uri(out_file, "preprocessed", fmri_dir)]


def _make_custom_uri(out_file):
    """Convert custom confounds' path to BIDS URI."""
    import os

    from xcp_d.utils.bids import _make_uri

    if isinstance(out_file, list):
        return [_make_uri(of, "custom_confounds", os.path.dirname(of)) for of in out_file]
    else:
        return [_make_uri(out_file, "custom_confounds", os.path.dirname(out_file))]


def check_pipeline_version(pipeline_name, cvers, data_desc):
    """Search for existing BIDS pipeline output and compares against current pipeline version.

    Parameters
    ----------
    cvers : :obj:`str`
        Current pipeline version
    data_desc : :obj:`str` or :obj:`os.PathLike`
        Path to pipeline output's ``dataset_description.json``

    Returns
    -------
    message : :obj:`str` or :obj:`None`
        A warning string if there is a difference between versions, otherwise ``None``.

    """
    import json

    data_desc = Path(data_desc)
    if not data_desc.exists():
        return

    desc = json.loads(data_desc.read_text())
    generators = {
        generator["Name"]: generator.get("Version", "0+unknown")
        for generator in desc.get("GeneratedBy", [])
    }
    dvers = generators.get(pipeline_name)
    if dvers is None:
        # Very old style
        dvers = desc.get("PipelineDescription", {}).get("Version", "0+unknown")

    if Version(cvers).public != Version(dvers).public:
        return f"Previous output generated by version {dvers} found."<|MERGE_RESOLUTION|>--- conflicted
+++ resolved
@@ -101,14 +101,6 @@
     ['02', '04']
     ...
     """
-<<<<<<< HEAD
-=======
-    if isinstance(bids_dir, BIDSLayout):
-        layout = bids_dir
-    else:
-        layout = BIDSLayout(str(bids_dir), validate=bids_validate)
-
->>>>>>> ac7dd5e4
     all_participants = set(layout.get_subjects())
 
     # Error: bids_dir does not contain subjects
@@ -173,16 +165,6 @@
     %(layout)s
     subj_data : dict
     """
-<<<<<<< HEAD
-=======
-    if not isinstance(layout, BIDSLayout):
-        layout = BIDSLayout(
-            str(bids_dir),
-            validate=bids_validate,
-            config=["bids", "derivatives"],
-        )
-
->>>>>>> ac7dd5e4
     queries = {
         # all preprocessed BOLD files in the right space/resolution/density
         "bold": {"datatype": "func", "suffix": "bold", "desc": ["preproc", None]},
