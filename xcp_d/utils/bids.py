# emacs: -*- mode: python; py-indent-offset: 4; indent-tabs-mode: nil -*-
# vi: set ft=python sts=4 ts=4 sw=4 et:
"""Utilities for fmriprep bids derivatives and layout.

Most of the code is copied from niworkflows.
A PR will be submitted to niworkflows at some point.
"""
import logging
import os
import warnings

import nibabel as nb
import yaml
from bids import BIDSLayout
from packaging.version import Version

from xcp_d.utils.doc import fill_doc
from xcp_d.utils.filemanip import ensure_list

LOGGER = logging.getLogger("nipype.utils")


class BIDSError(ValueError):
    """A generic error related to BIDS datasets.

    Parameters
    ----------
    message : str
        The error message.
    bids_root : str
        The path to the BIDS dataset.
    """

    def __init__(self, message, bids_root):
        indent = 10
        header = (
            f'{"".join(["-"] * indent)} BIDS root folder: "{bids_root}" '
            f'{"".join(["-"] * indent)}'
        )
        self.msg = (
            f"\n{header}\n{''.join([' '] * (indent + 1))}{message}\n"
            f"{''.join(['-'] * len(header))}"
        )
        super(BIDSError, self).__init__(self.msg)
        self.bids_root = bids_root


class BIDSWarning(RuntimeWarning):
    """A generic warning related to BIDS datasets."""

    pass


def collect_participants(bids_dir, participant_label=None, strict=False, bids_validate=False):
    """Collect a list of participants from a BIDS dataset.

    Parameters
    ----------
    bids_dir : str or pybids.layout.BIDSLayout
    participant_label : None or str, optional
    strict : bool, optional
    bids_validate : bool, optional

    Returns
    -------
    found_label

    Examples
    --------
    Requesting all subjects in a BIDS directory root:
    #>>> collect_participants(str(datadir / 'ds114'), bids_validate=False)
    ['01', '02', '03', '04', '05', '06', '07', '08', '09', '10']

    Requesting two subjects, given their IDs:
    #>>> collect_participants(str(datadir / 'ds114'), participant_label=['02', '04'],
    #...                      bids_validate=False)
    ['02', '04']
    ...
    """
    if isinstance(bids_dir, BIDSLayout):
        layout = bids_dir
    else:
        layout = BIDSLayout(str(bids_dir), validate=bids_validate, derivatives=True)

    all_participants = set(layout.get_subjects())

    # Error: bids_dir does not contain subjects
    if not all_participants:
        raise BIDSError(
            "Could not find participants. Please make sure the BIDS derivatives "
            "are accessible to Docker/ are in BIDS directory structure.",
            bids_dir,
        )

    # No --participant-label was set, return all
    if not participant_label:
        return sorted(all_participants)

    if isinstance(participant_label, str):
        participant_label = [participant_label]

    # Drop sub- prefixes
    participant_label = [sub[4:] if sub.startswith("sub-") else sub for sub in participant_label]
    # Remove duplicates
    participant_label = sorted(set(participant_label))
    # Remove labels not found
    found_label = sorted(set(participant_label) & all_participants)
    if not found_label:
        raise BIDSError(
            f"Could not find participants [{', '.join(participant_label)}]",
            bids_dir,
        )

    # Warn if some IDs were not found
    notfound_label = sorted(set(participant_label) - all_participants)
    if notfound_label:
        exc = BIDSError(
            f"Some participants were not found: {', '.join(notfound_label)}",
            bids_dir,
        )
        if strict:
            raise exc
        warnings.warn(exc.msg, BIDSWarning)

    return found_label


@fill_doc
def collect_data(
    bids_dir,
    input_type,
    participant_label,
    task=None,
    bids_validate=False,
    bids_filters=None,
    cifti=False,
):
    """Collect data from a BIDS dataset.

    Parameters
    ----------
    bids_dir
    %(input_type)s
    participant_label
    task
    bids_validate
    bids_filters
    %(cifti)s

    Returns
    -------
    layout : pybids.layout.BIDSLayout
    subj_data : dict
    """
    layout = BIDSLayout(
        str(bids_dir),
        validate=bids_validate,
        derivatives=True,
        config=["bids", "derivatives"],
    )
    # TODO: Add and test fsaverage.
    default_allowed_spaces = {
        "cifti": ["fsLR"],
        "nifti": [
            "MNI152NLin6Asym",
            "MNI152NLin2009cAsym",
            "MNIInfant",
        ],
    }
    input_type_allowed_spaces = {
        "nibabies": {
            "cifti": ["fsLR"],
            "nifti": [
                "MNIInfant",
                "MNI152NLin6Asym",
                "MNI152NLin2009cAsym",
            ],
        },
    }

    queries = {
        # all preprocessed BOLD files in the right space/resolution/density
        "bold": {"datatype": "func", "suffix": "bold", "desc": ["preproc", None]},
        # native T1w-space, preprocessed T1w file
        "t1w": {"datatype": "anat", "space": None, "suffix": "T1w", "extension": ".nii.gz"},
        # native T1w-space dseg file, but not aseg or aparcaseg
        "t1w_seg": {
            "datatype": "anat",
            "space": None,
            "desc": None,
            "suffix": "dseg",
            "extension": ".nii.gz",
        },
        # transform from standard space to T1w space
        # from entity will be set later
        "template_to_t1w_xform": {
            "datatype": "anat",
            "to": "T1w",
            "suffix": "xfm",
        },
        # native T1w-space brain mask
        "t1w_mask": {
            "datatype": "anat",
            "space": None,
            "desc": "brain",
            "suffix": "mask",
            "extension": ".nii.gz",
        },
        # transform from T1w space to standard space
        # to entity will be set later
        "t1w_to_template_xform": {
            "datatype": "anat",
            "from": "T1w",
            "suffix": "xfm",
        },
    }
    if cifti:
        queries["bold"]["extension"] = ".dtseries.nii"
    else:
        queries["bold"]["extension"] = ".nii.gz"

    # Apply filters. These may override anything.
    bids_filters = bids_filters or {}
    for acq, entities in bids_filters.items():
        queries[acq].update(entities)

    if task:
        queries["bold"]["task"] = task

    # Select the best available space
    if "space" in queries["bold"]:
        # Hopefully no one puts in multiple spaces here,
        # but we'll grab the first one with available data if they did.
        allowed_spaces = ensure_list(queries["bold"]["space"])
    else:
        allowed_spaces = input_type_allowed_spaces.get(input_type, default_allowed_spaces)[
            "cifti" if cifti else "nifti"
        ]

    for space in allowed_spaces:
        queries["bold"]["space"] = space
        bold_data = layout.get(**queries["bold"])
        if bold_data:
            # will leave the best available space in the query
            break

    if not bold_data:
        allowed_space_str = ", ".join(allowed_spaces)
        raise FileNotFoundError(f"No BOLD data found in allowed spaces ({allowed_space_str}).")

    if not cifti:
        # use the BOLD file's space if the BOLD file is a nifti
        queries["t1w_to_template_xform"]["to"] = queries["bold"]["space"]
        queries["template_to_t1w_xform"]["from"] = queries["bold"]["space"]
    else:
        # Select the best *volumetric* space, based on available nifti BOLD files.
        # This space will be used in the executive summary and T1w/T2w workflows.
        temp_bold_query = queries["bold"].copy()
        temp_bold_query["extension"] = ".nii.gz"
        temp_allowed_spaces = input_type_allowed_spaces.get(
            input_type,
            default_allowed_spaces,
        )["nifti"]

        for space in temp_allowed_spaces:
            temp_bold_query["space"] = space
            nifti_bold_data = layout.get(**temp_bold_query)
            if nifti_bold_data:
                queries["t1w_to_template_xform"]["to"] = space
                queries["template_to_t1w_xform"]["from"] = space
                break

        if input_type in ("hcp", "dcan"):
            temp_allowed_spaces = ["MNI152NLin6Asym"]
            # HCP and DCAN files don't have nifti BOLD data, we will use the boldref
            temp_bold_query["desc"] = None
            temp_bold_query["suffix"] = "boldref"
            temp_bold_query["space"] = "MNI152NLin6Asym"
            queries["t1w_to_template_xform"]["to"] = "MNI152NLin2009cAsym"
            queries["template_to_t1w_xform"]["from"] = "MNI152NLin2009cAsym"
            nifti_bold_data = layout.get(**temp_bold_query)

        if not nifti_bold_data:
            allowed_space_str = ", ".join(temp_allowed_spaces)
            raise FileNotFoundError(
                f"No nifti BOLD data found in allowed spaces ({allowed_space_str})"
            )

    # Grab the first (and presumably best) density and resolution if there are multiple.
    # This probably works well for resolution (1 typically means 1x1x1,
    # 2 typically means 2x2x2, etc.), but probably doesn't work well for density.
    resolutions = layout.get_res(**queries["bold"])
    densities = layout.get_den(**queries["bold"])
    if len(resolutions) > 1:
        queries["bold"]["resolution"] = resolutions[0]

    if len(densities) > 1:
        queries["bold"]["density"] = densities[0]

    subj_data = {
        dtype: sorted(
            layout.get(
                return_type="file",
                subject=participant_label,
                **query,
            )
        )
        for dtype, query in queries.items()
    }

    for field, filenames in subj_data.items():
        # All fields except the BOLD data should have a single file
        if field != "bold" and isinstance(filenames, list):
            if not filenames:
                raise FileNotFoundError(f"No {field} found with query: {queries[field]}")

            subj_data[field] = filenames[0]

    return layout, subj_data


<<<<<<< HEAD
def collect_surface_data(layout, participant_label):
    """Collect surface files from preprocessed derivatives.

    This function will try to collect fsLR-space, 32k-resolution surface files first.
    If these standard-spave surface files aren't available, it will default to native T1w-space
    files.

    Parameters
    ----------
    layout : :obj:`bids.BIDSLayout`
        Layout object indexing the preprocessed derivatives.
    participant_label : :obj:`str`
        Subject ID.

    Returns
    -------
    out_surface_files : :obj:`dict`
        Dictionary of surface file identifiers and their paths.
        If the surface files weren't found, then the paths will be Nones.
    standard_space_surfaces : :obj:`bool`
        True if standard-space surfaces were found. False if native-space surfaces were found.
    surfaces_found : :obj:`bool`
        True if surface files were found at all. False if they were not.
    """
    # Surfaces to use for brainsprite and anatomical workflow
    queries = {
        "lh_inflated_surf": {
            "hemi": "L",
            "suffix": "inflated",
        },
        "rh_inflated_surf": {
            "hemi": "R",
            "suffix": "inflated",
        },
        "lh_midthickness_surf": {
            "hemi": "L",
            "suffix": "midthickness",
        },
        "rh_midthickness_surf": {
            "hemi": "R",
            "suffix": "midthickness",
        },
        "lh_pial_surf": {
            "hemi": "L",
            "suffix": "pial",
        },
        "rh_pial_surf": {
            "hemi": "R",
            "suffix": "pial",
        },
        "lh_smoothwm_surf": {
            "hemi": "L",
            "suffix": "smoothwm",
        },
        "rh_smoothwm_surf": {
            "hemi": "R",
            "suffix": "smoothwm",
        },
    }

    # First, try to grab the first file.
    # If it's not available, switch to native T1w-space data.
    temp_query = queries["lh_inflated_surf"]
    temp_files = layout.get(
        return_type="file",
        subject=participant_label,
        datatype="anat",
        space="fsLR",
        res="32k",
        extension=".surf.gii",
        **temp_query,
    )
    if len(temp_files) == 0:
        LOGGER.info("No standard-space surfaces found.")
        standard_space_surfaces = False
    else:
        if len(temp_files) > 1:
            LOGGER.warning("More than one standard-space surface found.")

        standard_space_surfaces = True

    if standard_space_surfaces:
        query_extras = {
            "space": "fsLR",
            "res": "32k",
        }
    else:
        query_extras = {
            "space": None,
        }

    surface_files = {
        dtype: sorted(
            layout.get(
                return_type="file",
                subject=participant_label,
                datatype="anat",
                extension=".surf.gii",
                **query,
                **query_extras,
            )
        )
        for dtype, query in queries.items()
    }

    out_surface_files = {}
    surfaces_found = True
    for dtype, surface_files_ in surface_files.items():
        if len(surface_files_) == 0:
            out_surface_files[dtype] = None
            surfaces_found = False
        else:
            if len(surface_files_) > 1:
                LOGGER.warning("More than one surface found.")

            out_surface_files[dtype] = surface_files_[0]

    return out_surface_files, standard_space_surfaces, surfaces_found


def collect_run_data(layout, bold_file, cifti=False):
=======
def collect_run_data(layout, input_type, bold_file, cifti=False):
>>>>>>> 1d84a731
    """Collect data associated with a given BOLD file.

    Parameters
    ----------
    layout : :obj:`bids.layout.BIDSLayout`
        The BIDSLayout object used to grab files from the dataset.
    bold_file : :obj:`str`
        Path to the BOLD file.
    cifti : :obj:`bool`, optional
        Whether to collect files associated with a CIFTI image (True) or a NIFTI (False).
        Default is False.
    input_type: :obj:`str`
        Input type.

    Returns
    -------
    run_data : :obj:`dict`
        A dictionary of file types (e.g., "confounds") and associated filenames.
    """
    bids_file = layout.get_file(bold_file)
    run_data, metadata = {}, {}
    run_data["confounds"] = layout.get_nearest(
        bids_file.path,
        strict=False,
        desc="confounds",
        suffix="timeseries",
        extension=".tsv",
    )
    metadata["bold_metadata"] = layout.get_metadata(bold_file)
    # Ensure that we know the TR
    if "RepetitionTime" not in metadata["bold_metadata"].keys():
        metadata["bold_metadata"]["RepetitionTime"] = _get_tr(bold_file)

    if not cifti and input_type not in ("hcp", "dcan"):
        run_data["boldref"] = layout.get_nearest(
            bids_file.path,
            strict=False,
            suffix="boldref",
        )
        run_data["boldmask"] = layout.get_nearest(
            bids_file.path,
            strict=False,
            desc="brain",
            suffix="mask",
        )
        run_data["t1w_to_native_xform"] = layout.get_nearest(
            bids_file.path,
            strict=False,
            **{"from": "T1w"},  # "from" is protected Python kw
            to="scanner",
            suffix="xfm",
        )

    elif not cifti:
        run_data["boldref"] = layout.get_nearest(
            bids_file.path,
            strict=False,
            suffix="boldref",
        )
        run_data["boldmask"] = layout.get(
            return_type="file",
            suffix="mask",
            desc="brain",
        )
        run_data["t1w_to_native_xform"] = layout.get(
            return_type="file", datatype="anat", suffix="xfm", to="MNI152NLin2009cAsym"
        )

    LOGGER.debug(
        f"Collected run data for {bold_file}:\n"
        f"{yaml.dump(run_data, default_flow_style=False, indent=4)}"
    )

    for k, v in run_data.items():
        if v is None:
            raise FileNotFoundError(f"No {k} file found for {bids_file.path}")

        metadata[f"{k}_metadata"] = layout.get_metadata(v)

    run_data.update(metadata)

    return run_data


def write_dataset_description(fmri_dir, xcpd_dir):
    """Write dataset_description.json file for derivatives.

    Parameters
    ----------
    fmri_dir : str
        Path to the BIDS derivative dataset being ingested.
    xcpd_dir : str
        Path to the output xcp-d dataset.
    """
    import json
    import os

    from xcp_d.__about__ import DOWNLOAD_URL, __version__

    orig_dset_description = os.path.join(fmri_dir, "dataset_description.json")
    if not os.path.isfile(orig_dset_description):
        dset_desc = {}

    else:
        with open(orig_dset_description, "r") as fo:
            dset_desc = json.load(fo)

        assert dset_desc["DatasetType"] == "derivative"

    # Update dataset description
    dset_desc["Name"] = "XCP-D: A Robust Postprocessing Pipeline of fMRI data"
    generated_by = dset_desc.get("GeneratedBy", [])
    generated_by.insert(
        0,
        {
            "Name": "xcp_d",
            "Version": __version__,
            "CodeURL": DOWNLOAD_URL,
        },
    )
    dset_desc["GeneratedBy"] = generated_by
    dset_desc["HowToAcknowledge"] = "Include the generated boilerplate in the methods section."

    xcpd_dset_description = os.path.join(xcpd_dir, "dataset_description.json")
    if os.path.isfile(xcpd_dset_description):
        with open(xcpd_dset_description, "r") as fo:
            old_dset_desc = json.load(fo)

        old_version = old_dset_desc["GeneratedBy"][0]["Version"]
        if Version(__version__).public != Version(old_version).public:
            LOGGER.warning(f"Previous output generated by version {old_version} found.")

    else:
        with open(xcpd_dset_description, "w") as fo:
            json.dump(dset_desc, fo, indent=4, sort_keys=True)


def get_preproc_pipeline_info(input_type, fmri_dir):
    """Get preprocessing pipeline information from the dataset_description.json file."""
    import json
    import os

    info_dict = {}

    dataset_description = os.path.join(fmri_dir, "dataset_description.json")
    if os.path.isfile(dataset_description):
        with open(dataset_description) as f:
            dataset_dict = json.load(f)

    info_dict["name"] = dataset_dict["GeneratedBy"][0]["Name"]

    if "Version" in dataset_dict["GeneratedBy"][0].keys():
        info_dict["version"] = dataset_dict["GeneratedBy"][0]["Version"]
    else:
        info_dict["version"] = "unknown"

    if input_type == "fmriprep":
        info_dict["references"] = "[@esteban2019fmriprep;@esteban2020analysis, RRID:SCR_016216]"
    elif input_type == "dcan":
        info_dict["references"] = "[@Feczko_Earl_perrone_Fair_2021;@feczko2021adolescent]"
    elif input_type == "hcp":
        info_dict["references"] = "[@hcppipelines]"
    elif input_type == "nibabies":
        info_dict["references"] = "[@goncalves_mathias_2022_7072346]"
    else:
        raise ValueError(f"Unsupported input_type '{input_type}'")

    return info_dict


def _add_subject_prefix(subid):
    """Extract or compile subject entity from subject ID.

    Parameters
    ----------
    subid : str
        A subject ID (e.g., 'sub-XX' or just 'XX').

    Returns
    -------
    str
        Subject entity (e.g., 'sub-XX').
    """
    if subid.startswith("sub-"):
        return subid
    return "-".join(("sub", subid))


def _getsesid(filename):
    """Get session id from filename if available.

    Parameters
    ----------
    filename : str
        The BIDS filename from which to extract the session ID.

    Returns
    -------
    ses_id : str or None
        The session ID in the filename.
        If the file does not have a session entity, ``None`` will be returned.
    """
    ses_id = None
    base_filename = os.path.basename(filename)

    file_id = base_filename.split("_")
    for k in file_id:
        if "ses" in k:
            ses_id = k.split("-")[1]
            break

    return ses_id


def _get_tr(img):
    """Attempt to extract repetition time from NIfTI/CIFTI header.

    Examples
    --------
    _get_tr(nb.load(Path(test_data) /
    ...    'sub-ds205s03_task-functionallocalizer_run-01_bold_volreg.nii.gz'))
    2.2
     _get_tr(nb.load(Path(test_data) /
    ...    'sub-01_task-mixedgamblestask_run-02_space-fsLR_den-91k_bold.dtseries.nii'))
    2.0
    """
    if isinstance(img, str):
        img = nb.load(img)

    try:
        return img.header.matrix.get_index_map(0).series_step  # Get TR
    except AttributeError:  # Error out if not in cifti
        return img.header.get_zooms()[-1]
    raise RuntimeError("Could not extract TR - unknown data structure type")


def find_nifti_bold_files(bold_file, template_to_t1w):
    """Find nifti bold and boldref files associated with a given input file.

    Parameters
    ----------
    bold_file : str
        Path to the preprocessed BOLD file that XCPD will denoise elsewhere.
        If this is a cifti file, then the appropriate nifti file will be determined based on
        entities in this file, as well as the space and, potentially, cohort in the
        template_to_t1w file.
        When this is a nifti file, it is returned without modification.
    template_to_t1w : str
        The transform from standard space to T1w space.
        This is used to determine the volumetric template when bold_file is a cifti file.
        When bold_file is a nifti file, this is not used.

    Returns
    -------
    nifti_bold_file : str
        Path to the volumetric (nifti) preprocessed BOLD file.
    nifti_boldref_file : str
        Path to the volumetric (nifti) BOLD reference file associated with nifti_bold_file.
    """
    import glob
    import os
    import re

    # Get the nifti reference file
    if bold_file.endswith(".nii.gz"):
        nifti_bold_file = bold_file
        nifti_boldref_file = bold_file.split("desc-preproc_bold.nii.gz")[0] + "boldref.nii.gz"
        if not os.path.isfile(nifti_boldref_file):
            raise FileNotFoundError(f"boldref file not found: {nifti_boldref_file}")

    else:  # Get the cifti reference file
        # Infer the volumetric space from the transform
        nifti_template = re.findall("from-([a-zA-Z0-9+]+)", os.path.basename(template_to_t1w))[0]
        if "+" in nifti_template:
            nifti_template, cohort = nifti_template.split("+")
            search_substring = f"space-{nifti_template}_cohort-{cohort}"
        else:
            search_substring = f"space-{nifti_template}"

        bb_file_prefix = bold_file.split("space-fsLR_den-91k_bold.dtseries.nii")[0]

        # Find the appropriate _bold file.
        bold_search_str = bb_file_prefix + search_substring + "*preproc_bold.nii.gz"
        nifti_bold_file = sorted(glob.glob(bold_search_str))
        if len(nifti_bold_file) > 1:
            LOGGER.warn(f"More than one nifti bold file found: {', '.join(nifti_bold_file)}")
        elif len(nifti_bold_file) == 0:
            raise FileNotFoundError(f"bold file not found: {bold_search_str}")
        nifti_bold_file = nifti_bold_file[0]

        # Find the associated _boldref file.
        boldref_search_str = bb_file_prefix + search_substring + "*boldref.nii.gz"
        nifti_boldref_file = sorted(glob.glob(boldref_search_str))
        if len(nifti_boldref_file) > 1:
            LOGGER.warn(f"More than one nifti boldref found: {', '.join(nifti_boldref_file)}")
        elif len(nifti_boldref_file) == 0:
            raise FileNotFoundError(f"boldref file not found: {boldref_search_str}")
        nifti_boldref_file = nifti_boldref_file[0]

    return nifti_bold_file, nifti_boldref_file


def get_freesurfer_dir(fmri_dir):
    """Find FreeSurfer derivatives associated with preprocessing pipeline.

    Parameters
    ----------
    fmri_dir : str
        Path to preprocessed derivatives.

    Returns
    -------
    freesurfer_path : str
        Path to FreeSurfer derivatives.

    Raises
    ------
    ValueError
        If no FreeSurfer derivatives are found.
    """
    import glob
    import os

    # Find freesurfer directory
    freesurfer_paths = glob.glob(os.path.join(fmri_dir, "sourcedata/*freesurfer*"))
    if len(freesurfer_paths) == 0:
        freesurfer_paths = glob.glob(os.path.join(os.path.dirname(fmri_dir), "*freesurfer*"))

    if len(freesurfer_paths) > 0:
        freesurfer_path = freesurfer_paths[0]
    else:
        freesurfer_path = None

    if not freesurfer_path:
        raise ValueError("No FreeSurfer derivatives found.")

    return freesurfer_path


def get_freesurfer_spheres(freesurfer_path, subject_id):
    """Find FreeSurfer sphere files.

    Parameters
    ----------
    freesurfer_path : str
        Path to the FreeSurfer derivatives.
    subject_id : str
        Subject ID. This may or may not be prefixed with "sub-".

    Returns
    -------
    lh_sphere_raw : str
        Left hemisphere sphere file.
    rh_sphere_raw : str
        Right hemisphere sphere file.

    Raises
    ------
    FileNotFoundError
        If either of the sphere files cannot be found.
    """
    import os

    if not subject_id.startswith("sub-"):
        subject_id = "sub-" + subject_id

    lh_sphere_raw = os.path.join(freesurfer_path, subject_id, "surf/lh.sphere.reg")
    rh_sphere_raw = os.path.join(freesurfer_path, subject_id, "surf/rh.sphere.reg")

    if not os.path.isfile(lh_sphere_raw):
        raise FileNotFoundError(f"Left-hemisphere sphere file not found at '{lh_sphere_raw}'")
    elif not os.path.isfile(rh_sphere_raw):
        raise FileNotFoundError(f"Right-hemisphere sphere file not found at '{rh_sphere_raw}'")

    return lh_sphere_raw, rh_sphere_raw<|MERGE_RESOLUTION|>--- conflicted
+++ resolved
@@ -319,7 +319,6 @@
     return layout, subj_data
 
 
-<<<<<<< HEAD
 def collect_surface_data(layout, participant_label):
     """Collect surface files from preprocessed derivatives.
 
@@ -440,10 +439,7 @@
     return out_surface_files, standard_space_surfaces, surfaces_found
 
 
-def collect_run_data(layout, bold_file, cifti=False):
-=======
 def collect_run_data(layout, input_type, bold_file, cifti=False):
->>>>>>> 1d84a731
     """Collect data associated with a given BOLD file.
 
     Parameters
