# emacs: -*- mode: python; py-indent-offset: 4; indent-tabs-mode: nil -*-
# vi: set ft=python sts=4 ts=4 sw=4 et:
"""Utilities for fmriprep bids derivatives and layout.

Most of the code is copied from niworkflows.
A PR will be submitted to niworkflows at some point.
"""
import os
import warnings

import nibabel as nb
import yaml
from bids import BIDSLayout
from nipype import logging
from packaging.version import Version

from xcp_d.utils.doc import fill_doc
from xcp_d.utils.filemanip import ensure_list

LOGGER = logging.getLogger("nipype.utils")

# TODO: Add and test fsaverage.
DEFAULT_ALLOWED_SPACES = {
    "cifti": ["fsLR"],
    "nifti": [
        "MNI152NLin6Asym",
        "MNI152NLin2009cAsym",
        "MNIInfant",
    ],
}
INPUT_TYPE_ALLOWED_SPACES = {
    "nibabies": {
        "cifti": ["fsLR"],
        "nifti": [
            "MNIInfant",
            "MNI152NLin6Asym",
            "MNI152NLin2009cAsym",
        ],
    },
}


class BIDSError(ValueError):
    """A generic error related to BIDS datasets.

    Parameters
    ----------
    message : str
        The error message.
    bids_root : str
        The path to the BIDS dataset.
    """

    def __init__(self, message, bids_root):
        indent = 10
        header = (
            f'{"".join(["-"] * indent)} BIDS root folder: "{bids_root}" '
            f'{"".join(["-"] * indent)}'
        )
        self.msg = (
            f"\n{header}\n{''.join([' '] * (indent + 1))}{message}\n"
            f"{''.join(['-'] * len(header))}"
        )
        super(BIDSError, self).__init__(self.msg)
        self.bids_root = bids_root


class BIDSWarning(RuntimeWarning):
    """A generic warning related to BIDS datasets."""

    pass


def collect_participants(bids_dir, participant_label=None, strict=False, bids_validate=False):
    """Collect a list of participants from a BIDS dataset.

    Parameters
    ----------
    bids_dir : str or pybids.layout.BIDSLayout
    participant_label : None or str, optional
    strict : bool, optional
    bids_validate : bool, optional

    Returns
    -------
    found_label

    Examples
    --------
    Requesting all subjects in a BIDS directory root:
    #>>> collect_participants(str(datadir / 'ds114'), bids_validate=False)
    ['01', '02', '03', '04', '05', '06', '07', '08', '09', '10']

    Requesting two subjects, given their IDs:
    #>>> collect_participants(str(datadir / 'ds114'), participant_label=['02', '04'],
    #...                      bids_validate=False)
    ['02', '04']
    ...
    """
    if isinstance(bids_dir, BIDSLayout):
        layout = bids_dir
    else:
        layout = BIDSLayout(str(bids_dir), validate=bids_validate, derivatives=True)

    all_participants = set(layout.get_subjects())

    # Error: bids_dir does not contain subjects
    if not all_participants:
        raise BIDSError(
            "Could not find participants. Please make sure the BIDS derivatives "
            "are accessible to Docker/ are in BIDS directory structure.",
            bids_dir,
        )

    # No --participant-label was set, return all
    if not participant_label:
        return sorted(all_participants)

    if isinstance(participant_label, str):
        participant_label = [participant_label]

    # Drop sub- prefixes
    participant_label = [sub[4:] if sub.startswith("sub-") else sub for sub in participant_label]
    # Remove duplicates
    participant_label = sorted(set(participant_label))
    # Remove labels not found
    found_label = sorted(set(participant_label) & all_participants)
    if not found_label:
        raise BIDSError(
            f"Could not find participants [{', '.join(participant_label)}]",
            bids_dir,
        )

    # Warn if some IDs were not found
    notfound_label = sorted(set(participant_label) - all_participants)
    if notfound_label:
        exc = BIDSError(
            f"Some participants were not found: {', '.join(notfound_label)}",
            bids_dir,
        )
        if strict:
            raise exc
        warnings.warn(exc.msg, BIDSWarning)

    return found_label


@fill_doc
def collect_data(
    bids_dir,
    input_type,
    participant_label,
    task=None,
    bids_validate=False,
    bids_filters=None,
    cifti=False,
    layout=None,
):
    """Collect data from a BIDS dataset.

    Parameters
    ----------
    bids_dir
    %(input_type)s
    participant_label
    task
    bids_validate
    bids_filters
    %(cifti)s
    layout

    Returns
    -------
    layout : pybids.layout.BIDSLayout
    subj_data : dict
    """
    if not isinstance(layout, BIDSLayout):
        layout = BIDSLayout(
            str(bids_dir),
            validate=bids_validate,
            derivatives=True,
            config=["bids", "derivatives"],
        )

    queries = {
        # all preprocessed BOLD files in the right space/resolution/density
        "bold": {"datatype": "func", "suffix": "bold", "desc": ["preproc", None]},
        # native T1w-space, preprocessed T1w file
        "t1w": {"datatype": "anat", "space": None, "suffix": "T1w", "extension": ".nii.gz"},
        # native T1w-space dseg file, but not aseg or aparcaseg
        "t1w_seg": {
            "datatype": "anat",
            "space": None,
            "desc": None,
            "suffix": "dseg",
            "extension": ".nii.gz",
        },
        # transform from standard space to T1w space
        # from entity will be set later
        "template_to_t1w_xform": {
            "datatype": "anat",
            "to": "T1w",
            "suffix": "xfm",
        },
        # native T1w-space brain mask
        "t1w_mask": {
            "datatype": "anat",
            "space": None,
            "desc": "brain",
            "suffix": "mask",
            "extension": ".nii.gz",
        },
        # transform from T1w space to standard space
        # to entity will be set later
        "t1w_to_template_xform": {
            "datatype": "anat",
            "from": "T1w",
            "suffix": "xfm",
        },
    }
    if cifti:
        queries["bold"]["extension"] = ".dtseries.nii"
    else:
        queries["bold"]["extension"] = ".nii.gz"

    # Apply filters. These may override anything.
    bids_filters = bids_filters or {}
    for acq, entities in bids_filters.items():
        queries[acq].update(entities)

    if task:
        queries["bold"]["task"] = task

    # Select the best available space
    if "space" in queries["bold"]:
        # Hopefully no one puts in multiple spaces here,
        # but we'll grab the first one with available data if they did.
        allowed_spaces = ensure_list(queries["bold"]["space"])
    else:
        allowed_spaces = INPUT_TYPE_ALLOWED_SPACES.get(
            input_type,
            DEFAULT_ALLOWED_SPACES,
        )["cifti" if cifti else "nifti"]

    for space in allowed_spaces:
        queries["bold"]["space"] = space
        bold_data = layout.get(**queries["bold"])
        if bold_data:
            # will leave the best available space in the query
            break

    if not bold_data:
        allowed_space_str = ", ".join(allowed_spaces)
        raise FileNotFoundError(f"No BOLD data found in allowed spaces ({allowed_space_str}).")

    if not cifti:
        # use the BOLD file's space if the BOLD file is a nifti
        queries["t1w_to_template_xform"]["to"] = queries["bold"]["space"]
        queries["template_to_t1w_xform"]["from"] = queries["bold"]["space"]
    else:
        # Select the best *volumetric* space, based on available nifti BOLD files.
        # This space will be used in the executive summary and T1w/T2w workflows.
        temp_query = queries["t1w_to_template_xform"].copy()
        temp_allowed_spaces = INPUT_TYPE_ALLOWED_SPACES.get(
            input_type,
            DEFAULT_ALLOWED_SPACES,
        )["nifti"]

        for space in temp_allowed_spaces:
            temp_query["to"] = space
            transform_files = layout.get(**temp_query)
            if transform_files:
                queries["t1w_to_template_xform"]["to"] = space
                queries["template_to_t1w_xform"]["from"] = space
                break

        if not transform_files:
            allowed_space_str = ", ".join(temp_allowed_spaces)
            raise FileNotFoundError(
                f"No nifti transforms found to allowed spaces ({allowed_space_str})"
            )

    # Grab the first (and presumably best) density and resolution if there are multiple.
    # This probably works well for resolution (1 typically means 1x1x1,
    # 2 typically means 2x2x2, etc.), but probably doesn't work well for density.
    resolutions = layout.get_res(**queries["bold"])
    densities = layout.get_den(**queries["bold"])
    if len(resolutions) > 1:
        queries["bold"]["resolution"] = resolutions[0]

    if len(densities) > 1:
        queries["bold"]["density"] = densities[0]

    subj_data = {
        dtype: sorted(
            layout.get(
                return_type="file",
                subject=participant_label,
                **query,
            )
        )
        for dtype, query in queries.items()
    }

    for field, filenames in subj_data.items():
        # All fields except the BOLD data should have a single file
        if field != "bold" and isinstance(filenames, list):
            if not filenames:
                raise FileNotFoundError(f"No {field} found with query: {queries[field]}")

            subj_data[field] = filenames[0]

    LOGGER.debug(f"Collected data:\n{yaml.dump(subj_data, default_flow_style=False, indent=4)}")

    return layout, subj_data


def collect_surface_data(layout, participant_label):
    """Collect surface files from preprocessed derivatives.

    This function will try to collect fsLR-space, 32k-resolution surface files first.
    If these standard-spave surface files aren't available, it will default to native T1w-space
    files.

    Parameters
    ----------
    layout : :obj:`bids.BIDSLayout`
        Layout object indexing the preprocessed derivatives.
    participant_label : :obj:`str`
        Subject ID.

    Returns
    -------
    out_surface_files : :obj:`dict`
        Dictionary of surface file identifiers and their paths.
        If the surface files weren't found, then the paths will be Nones.
    standard_space_surfaces : :obj:`bool`
        True if standard-space surfaces were found. False if native-space surfaces were found.
    surfaces_found : :obj:`bool`
        True if surface files were found at all. False if they were not.
    """
    # Surfaces to use for brainsprite and anatomical workflow
    # The base surfaces can be used to generate the derived surfaces.
    # The base surfaces may be in native or standard space.
    surface_queries = {
        "lh_pial_surf": {
            "hemi": "L",
            "desc": None,
            "suffix": "pial",
        },
        "rh_pial_surf": {
            "hemi": "R",
            "desc": None,
            "suffix": "pial",
        },
        "lh_smoothwm_surf": {
            "hemi": "L",
            "desc": None,
            "suffix": "smoothwm",
        },
        "rh_smoothwm_surf": {
            "hemi": "R",
            "desc": None,
            "suffix": "smoothwm",
        },
    }

    # First, try to grab the first base surface file in standard space.
    # If it's not available, switch to native T1w-space data.
    temp_query = surface_queries["lh_pial_surf"]
    temp_files = layout.get(
        return_type="file",
        subject=participant_label,
        datatype="anat",
        space="fsLR",
        res="32k",
        extension=".surf.gii",
        **temp_query,
    )
    if len(temp_files) == 0:
        LOGGER.info("No standard-space surfaces found.")
        standard_space_surfaces = False
    else:
        if len(temp_files) > 1:
            LOGGER.warning("More than one standard-space surface found.")

        standard_space_surfaces = True

    if standard_space_surfaces:
        query_extras = {
            "space": "fsLR",
            "res": "32k",
        }
    else:
        query_extras = {
            "space": None,
        }

    # Find the required files first
    surface_files = {
        dtype: sorted(
            layout.get(
                return_type="file",
                subject=participant_label,
                datatype="anat",
                extension=".surf.gii",
                **query,
                **query_extras,
            )
        )
        for dtype, query in surface_queries.items()
    }

    out_surface_files = {}
    surfaces_found = True
    for dtype, surface_files_ in surface_files.items():
        if len(surface_files_) == 1:
            out_surface_files[dtype] = surface_files_[0]

        elif len(surface_files_) == 0:
            out_surface_files[dtype] = None
            surfaces_found = False

        else:
            surface_str = "\n\t".join(surface_files_)
            raise ValueError(
                "More than one surface found.\n"
                f"Surfaces found:\n\t{surface_str}\n"
                f"Query: {surface_queries[dtype]}"
            )

    # Now let's try finding the optional surfaces
    # The optional surfaces may be in native or standard space.
    # We only want HCP-style (desc = hcp) versions of these files.
    surface_queries = {
        "lh_midthickness_surf": {
            "hemi": "L",
            "desc": "hcp",
            "suffix": "midthickness",
        },
        "rh_midthickness_surf": {
            "hemi": "R",
            "desc": "hcp",
            "suffix": "midthickness",
        },
        "lh_inflated_surf": {
            "hemi": "L",
            "desc": "hcp",
            "suffix": "inflated",
        },
        "rh_inflated_surf": {
            "hemi": "R",
            "desc": "hcp",
            "suffix": "inflated",
        },
        "lh_vinflated_surf": {
            "hemi": "L",
            "desc": "hcp",
            "suffix": "vinflated",
        },
        "rh_vinflated_surf": {
            "hemi": "R",
            "desc": "hcp",
            "suffix": "vinflated",
        },
    }

    surface_files = {
        dtype: sorted(
            layout.get(
                return_type="file",
                subject=participant_label,
                datatype="anat",
                extension=".surf.gii",
                **query,
                **query_extras,
            )
        )
        for dtype, query in surface_queries.items()
    }

    for dtype, surface_files_ in surface_files.items():
        if len(surface_files_) == 1:
            out_surface_files[dtype] = surface_files_[0]

        elif len(surface_files_) == 0:
            out_surface_files[dtype] = None

        else:
            surface_str = "\n\t".join(surface_files_)
            raise ValueError(
                "More than one surface found.\n"
                f"Surfaces found:\n\t{surface_str}\n"
                f"Query: {surface_queries[dtype]}"
            )

    LOGGER.debug(
        f"Collected surface data:\n"
        f"{yaml.dump(out_surface_files, default_flow_style=False, indent=4)}"
    )

    return out_surface_files, standard_space_surfaces, surfaces_found


def collect_run_data(layout, input_type, bold_file, cifti=False):
    """Collect data associated with a given BOLD file.

    Parameters
    ----------
    layout : :obj:`bids.layout.BIDSLayout`
        The BIDSLayout object used to grab files from the dataset.
    bold_file : :obj:`str`
        Path to the BOLD file.
    cifti : :obj:`bool`, optional
        Whether to collect files associated with a CIFTI image (True) or a NIFTI (False).
        Default is False.
    input_type: :obj:`str`
        Input type.

    Returns
    -------
    run_data : :obj:`dict`
        A dictionary of file types (e.g., "confounds") and associated filenames.
    """
    bids_file = layout.get_file(bold_file)
    run_data, metadata = {}, {}
    run_data["confounds"] = layout.get_nearest(
        bids_file.path,
        strict=False,
        desc="confounds",
        suffix="timeseries",
        extension=".tsv",
    )
    metadata["bold_metadata"] = layout.get_metadata(bold_file)
    # Ensure that we know the TR
    if "RepetitionTime" not in metadata["bold_metadata"].keys():
        metadata["bold_metadata"]["RepetitionTime"] = _get_tr(bold_file)

    if not cifti:
        run_data["boldref"] = layout.get_nearest(
            bids_file.path,
            strict=False,
            suffix="boldref",
        )
        run_data["boldmask"] = layout.get_nearest(
            bids_file.path,
            strict=False,
            desc="brain",
            suffix="mask",
        )
        run_data["t1w_to_native_xform"] = layout.get_nearest(
            bids_file.path,
            strict=False,
            **{"from": "T1w"},  # "from" is protected Python kw
            to="scanner",
            suffix="xfm",
        )
    else:
        allowed_nifti_spaces = INPUT_TYPE_ALLOWED_SPACES.get(
            input_type,
            DEFAULT_ALLOWED_SPACES,
        )["nifti"]
        run_data["boldref"] = layout.get_nearest(
            bids_file.path,
            strict=False,
            space=allowed_nifti_spaces,
            suffix="boldref",
        )

    LOGGER.debug(
        f"Collected run data for {bold_file}:\n"
        f"{yaml.dump(run_data, default_flow_style=False, indent=4)}"
    )

    for k, v in run_data.items():
        if v is None:
            raise FileNotFoundError(f"No {k} file found for {bids_file.path}")

        metadata[f"{k}_metadata"] = layout.get_metadata(v)

    run_data.update(metadata)

    return run_data


def write_dataset_description(fmri_dir, xcpd_dir):
    """Write dataset_description.json file for derivatives.

    Parameters
    ----------
    fmri_dir : str
        Path to the BIDS derivative dataset being ingested.
    xcpd_dir : str
        Path to the output xcp-d dataset.
    """
    import json
    import os

    from xcp_d.__about__ import DOWNLOAD_URL, __version__

    orig_dset_description = os.path.join(fmri_dir, "dataset_description.json")
    if not os.path.isfile(orig_dset_description):
        dset_desc = {}

    else:
        with open(orig_dset_description, "r") as fo:
            dset_desc = json.load(fo)

        assert dset_desc["DatasetType"] == "derivative"

    # Update dataset description
    dset_desc["Name"] = "XCP-D: A Robust Postprocessing Pipeline of fMRI data"
    generated_by = dset_desc.get("GeneratedBy", [])
    generated_by.insert(
        0,
        {
            "Name": "xcp_d",
            "Version": __version__,
            "CodeURL": DOWNLOAD_URL,
        },
    )
    dset_desc["GeneratedBy"] = generated_by
    dset_desc["HowToAcknowledge"] = "Include the generated boilerplate in the methods section."

    xcpd_dset_description = os.path.join(xcpd_dir, "dataset_description.json")
    if os.path.isfile(xcpd_dset_description):
        with open(xcpd_dset_description, "r") as fo:
            old_dset_desc = json.load(fo)

        old_version = old_dset_desc["GeneratedBy"][0]["Version"]
        if Version(__version__).public != Version(old_version).public:
            LOGGER.warning(f"Previous output generated by version {old_version} found.")

    else:
        with open(xcpd_dset_description, "w") as fo:
            json.dump(dset_desc, fo, indent=4, sort_keys=True)


def get_preproc_pipeline_info(input_type, fmri_dir):
    """Get preprocessing pipeline information from the dataset_description.json file."""
    import json
    import os

    info_dict = {}

    dataset_description = os.path.join(fmri_dir, "dataset_description.json")
    if os.path.isfile(dataset_description):
        with open(dataset_description) as f:
            dataset_dict = json.load(f)

    info_dict["name"] = dataset_dict["GeneratedBy"][0]["Name"]

    if "Version" in dataset_dict["GeneratedBy"][0].keys():
        info_dict["version"] = dataset_dict["GeneratedBy"][0]["Version"]
    else:
        info_dict["version"] = "unknown"

    if input_type == "fmriprep":
        info_dict["references"] = "[@esteban2019fmriprep;@esteban2020analysis, RRID:SCR_016216]"
    elif input_type == "dcan":
        info_dict["references"] = "[@Feczko_Earl_perrone_Fair_2021;@feczko2021adolescent]"
    elif input_type == "hcp":
        info_dict["references"] = "[@hcppipelines]"
    elif input_type == "nibabies":
        info_dict["references"] = "[@goncalves_mathias_2022_7072346]"
    else:
        raise ValueError(f"Unsupported input_type '{input_type}'")

    return info_dict


def _add_subject_prefix(subid):
    """Extract or compile subject entity from subject ID.

    Parameters
    ----------
    subid : str
        A subject ID (e.g., 'sub-XX' or just 'XX').

    Returns
    -------
    str
        Subject entity (e.g., 'sub-XX').
    """
    if subid.startswith("sub-"):
        return subid
    return "-".join(("sub", subid))


def _get_tr(img):
    """Attempt to extract repetition time from NIfTI/CIFTI header.

    Examples
    --------
    _get_tr(nb.load(Path(test_data) /
    ...    'sub-ds205s03_task-functionallocalizer_run-01_bold_volreg.nii.gz'))
    2.2
     _get_tr(nb.load(Path(test_data) /
    ...    'sub-01_task-mixedgamblestask_run-02_space-fsLR_den-91k_bold.dtseries.nii'))
    2.0
    """
    if isinstance(img, str):
        img = nb.load(img)

    try:
        return img.header.matrix.get_index_map(0).series_step  # Get TR
    except AttributeError:  # Error out if not in cifti
        return img.header.get_zooms()[-1]
    raise RuntimeError("Could not extract TR - unknown data structure type")


def get_freesurfer_dir(fmri_dir):
    """Find FreeSurfer derivatives associated with preprocessing pipeline.

    Parameters
    ----------
    fmri_dir : str
        Path to preprocessed derivatives.

    Returns
    -------
    freesurfer_path : str
        Path to FreeSurfer derivatives.

    Raises
    ------
    ValueError
        If more than one potential FreeSurfer derivative folder is found.
    NotADirectoryError
        If no FreeSurfer derivatives are found.
    """
    import glob
    import os

    # for fMRIPrep/Nibabies versions >=20.2.1
    freesurfer_paths = sorted(glob.glob(os.path.join(fmri_dir, "sourcedata/*freesurfer*")))
    if len(freesurfer_paths) == 0:
        # for fMRIPrep/Nibabies versions <20.2.1
        freesurfer_paths = sorted(
            glob.glob(os.path.join(os.path.dirname(fmri_dir), "*freesurfer*"))
        )

    if len(freesurfer_paths) == 1:
        freesurfer_path = freesurfer_paths[0]

    elif len(freesurfer_paths) > 1:
        freesurfer_paths_str = "\n\t".join(freesurfer_paths)
        raise ValueError(
            "More than one candidate for FreeSurfer derivatives found. "
            "We recommend mounting only one FreeSurfer directory in your Docker/Singularity "
            "image. "
            f"Detected candidates:\n\t{freesurfer_paths_str}"
        )

    else:
        raise NotADirectoryError("No FreeSurfer derivatives found.")

    return freesurfer_path


<<<<<<< HEAD
def get_freesurfer_sphere(freesurfer_path, subject_id, hemisphere):
    """Find FreeSurfer sphere file.

    Parameters
    ----------
    freesurfer_path : str
        Path to the FreeSurfer derivatives.
    subject_id : str
        Subject ID. This may or may not be prefixed with "sub-".
    hemisphere : {"L", "R"}
        The hemisphere to grab.

    Returns
    -------
    sphere_raw : str
        Sphere file for the requested subject and hemisphere.

    Raises
    ------
    FileNotFoundError
        If the sphere file cannot be found.
    """
    import os

    assert hemisphere in ("L", "R"), hemisphere

    if not subject_id.startswith("sub-"):
        subject_id = "sub-" + subject_id

    sphere_raw = os.path.join(
        freesurfer_path,
        subject_id,
        "surf",
        f"{hemisphere.lower()}h.sphere.reg",
    )

    if not os.path.isfile(sphere_raw):
        raise FileNotFoundError(f"Sphere file not found at '{sphere_raw}'")

    return sphere_raw
=======
def get_entity(filename, entity):
    """Extract space from bold/cifti via string manipulation.

    Parameters
    ----------
    bold_file : str
        Path to the BOLD file.

    Returns
    -------
    space : str
        The BOLD file's space.
    """
    import re

    folder, file_base = os.path.split(filename)

    entity_values = re.findall(f"{entity}-([a-zA-Z0-9]+)", file_base)
    if len(entity_values) < 1:
        entity_value = None
    else:
        entity_value = entity_values[0]

    if entity == "space" and entity_value is None:
        foldername = os.path.basename(folder)
        if foldername == "anat":
            entity_value = "T1w"
        elif foldername == "func":
            entity_value = "native"
        else:
            raise ValueError(f"Unknown space for {filename}")

    return entity_value
>>>>>>> 44d814b7
<|MERGE_RESOLUTION|>--- conflicted
+++ resolved
@@ -758,7 +758,6 @@
     return freesurfer_path
 
 
-<<<<<<< HEAD
 def get_freesurfer_sphere(freesurfer_path, subject_id, hemisphere):
     """Find FreeSurfer sphere file.
 
@@ -799,7 +798,8 @@
         raise FileNotFoundError(f"Sphere file not found at '{sphere_raw}'")
 
     return sphere_raw
-=======
+
+
 def get_entity(filename, entity):
     """Extract space from bold/cifti via string manipulation.
 
@@ -832,5 +832,4 @@
         else:
             raise ValueError(f"Unknown space for {filename}")
 
-    return entity_value
->>>>>>> 44d814b7
+    return entity_value