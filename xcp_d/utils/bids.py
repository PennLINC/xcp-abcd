--- conflicted
+++ resolved
@@ -1,16 +1,10 @@
 # emacs: -*- mode: python; py-indent-offset: 4; indent-tabs-mode: nil -*-
 # vi: set ft=python sts=4 ts=4 sw=4 et:
 """Utilities for fmriprep bids derivatives and layout.
-<<<<<<< HEAD
 
 Most of the code is copied from niworkflows.
 A PR will be submitted to niworkflows at some point.
 """
-=======
-Most of the code copied from niworkflows,
-A PR will be submit to"""
->>>>>>> 7b19d4ae
-
 import fnmatch
 import os
 import re
