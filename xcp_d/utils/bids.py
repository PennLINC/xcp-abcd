# emacs: -*- mode: python; py-indent-offset: 4; indent-tabs-mode: nil -*-
# vi: set ft=python sts=4 ts=4 sw=4 et:
"""Utilities for fmriprep bids derivatives and layout.

Most of the code is copied from niworkflows.
A PR will be submitted to niworkflows at some point.
"""
import logging
import os
import warnings

import nibabel as nb
import yaml
from bids import BIDSLayout
from packaging.version import Version

from xcp_d.utils.doc import fill_doc
from xcp_d.utils.filemanip import ensure_list

LOGGER = logging.getLogger("nipype.utils")


class BIDSError(ValueError):
    """A generic error related to BIDS datasets.

    Parameters
    ----------
    message : str
        The error message.
    bids_root : str
        The path to the BIDS dataset.
    """

    def __init__(self, message, bids_root):
        indent = 10
        header = (
            f'{"".join(["-"] * indent)} BIDS root folder: "{bids_root}" '
            f'{"".join(["-"] * indent)}'
        )
        self.msg = (
            f"\n{header}\n{''.join([' '] * (indent + 1))}{message}\n"
            f"{''.join(['-'] * len(header))}"
        )
        super(BIDSError, self).__init__(self.msg)
        self.bids_root = bids_root


class BIDSWarning(RuntimeWarning):
    """A generic warning related to BIDS datasets."""

    pass


def collect_participants(bids_dir, participant_label=None, strict=False, bids_validate=False):
    """Collect a list of participants from a BIDS dataset.

    Parameters
    ----------
    bids_dir : str or pybids.layout.BIDSLayout
    participant_label : None or str, optional
    strict : bool, optional
    bids_validate : bool, optional

    Returns
    -------
    found_label

    Examples
    --------
    Requesting all subjects in a BIDS directory root:
    #>>> collect_participants(str(datadir / 'ds114'), bids_validate=False)
    ['01', '02', '03', '04', '05', '06', '07', '08', '09', '10']

    Requesting two subjects, given their IDs:
    #>>> collect_participants(str(datadir / 'ds114'), participant_label=['02', '04'],
    #...                      bids_validate=False)
    ['02', '04']
    ...
    """
    if isinstance(bids_dir, BIDSLayout):
        layout = bids_dir
    else:
        layout = BIDSLayout(str(bids_dir), validate=bids_validate, derivatives=True)

    all_participants = set(layout.get_subjects())

    # Error: bids_dir does not contain subjects
    if not all_participants:
        raise BIDSError(
            "Could not find participants. Please make sure the BIDS derivatives "
            "are accessible to Docker/ are in BIDS directory structure.",
            bids_dir,
        )

    # No --participant-label was set, return all
    if not participant_label:
        return sorted(all_participants)

    if isinstance(participant_label, str):
        participant_label = [participant_label]

    # Drop sub- prefixes
    participant_label = [sub[4:] if sub.startswith("sub-") else sub for sub in participant_label]
    # Remove duplicates
    participant_label = sorted(set(participant_label))
    # Remove labels not found
    found_label = sorted(set(participant_label) & all_participants)
    if not found_label:
        raise BIDSError(
            f"Could not find participants [{', '.join(participant_label)}]",
            bids_dir,
        )

    # Warn if some IDs were not found
    notfound_label = sorted(set(participant_label) - all_participants)
    if notfound_label:
        exc = BIDSError(
            f"Some participants were not found: {', '.join(notfound_label)}",
            bids_dir,
        )
        if strict:
            raise exc
        warnings.warn(exc.msg, BIDSWarning)

    return found_label


@fill_doc
def collect_data(
    bids_dir,
    input_type,
    participant_label,
    task=None,
    bids_validate=False,
    bids_filters=None,
    cifti=False,
):
    """Collect data from a BIDS dataset.

    Parameters
    ----------
    bids_dir
    %(input_type)s
    participant_label
    task
    bids_validate
    bids_filters
    %(cifti)s

    Returns
    -------
    layout : pybids.layout.BIDSLayout
    subj_data : dict
    """
    layout = BIDSLayout(
        str(bids_dir),
        validate=bids_validate,
        derivatives=True,
        config=["bids", "derivatives"],
    )
    # TODO: Add and test fsaverage.
    default_allowed_spaces = {
        "cifti": ["fsLR"],
        "nifti": [
            "MNI152NLin6Asym",
            "MNI152NLin2009cAsym",
            "MNIInfant",
        ],
    }
    input_type_allowed_spaces = {
        "nibabies": {
            "cifti": ["fsLR"],
            "nifti": [
                "MNIInfant",
                "MNI152NLin6Asym",
                "MNI152NLin2009cAsym",
            ],
        },
    }

    queries = {
        # all preprocessed BOLD files in the right space/resolution/density
        "bold": {"datatype": "func", "suffix": "bold", "desc": ["preproc", None]},
        # native T1w-space, preprocessed T1w file
        "t1w": {"datatype": "anat", "space": None, "suffix": "T1w", "extension": ".nii.gz"},
        # native T1w-space dseg file, but not aseg or aparcaseg
        "t1w_seg": {
            "datatype": "anat",
            "space": None,
            "desc": None,
            "suffix": "dseg",
            "extension": ".nii.gz",
        },
        # transform from standard space to T1w space
        # from entity will be set later
        "template_to_t1w_xform": {
            "datatype": "anat",
            "to": "T1w",
            "suffix": "xfm",
        },
        # native T1w-space brain mask
        "t1w_mask": {
            "datatype": "anat",
            "space": None,
            "desc": "brain",
            "suffix": "mask",
            "extension": ".nii.gz",
        },
        # transform from T1w space to standard space
        # to entity will be set later
        "t1w_to_template_xform": {
            "datatype": "anat",
            "from": "T1w",
            "suffix": "xfm",
        },
    }
    if cifti:
        queries["bold"]["extension"] = ".dtseries.nii"
    else:
        queries["bold"]["extension"] = ".nii.gz"

    # Apply filters. These may override anything.
    bids_filters = bids_filters or {}
    for acq, entities in bids_filters.items():
        queries[acq].update(entities)

    if task:
        queries["bold"]["task"] = task

    # Select the best available space
    if "space" in queries["bold"]:
        # Hopefully no one puts in multiple spaces here,
        # but we'll grab the first one with available data if they did.
        allowed_spaces = ensure_list(queries["bold"]["space"])
    else:
        allowed_spaces = input_type_allowed_spaces.get(input_type, default_allowed_spaces)[
            "cifti" if cifti else "nifti"
        ]

    for space in allowed_spaces:
        queries["bold"]["space"] = space
        bold_data = layout.get(**queries["bold"])
        if bold_data:
            # will leave the best available space in the query
            break

    if not bold_data:
        allowed_space_str = ", ".join(allowed_spaces)
        raise FileNotFoundError(f"No BOLD data found in allowed spaces ({allowed_space_str}).")

    if not cifti:
        # use the BOLD file's space if the BOLD file is a nifti
        queries["t1w_to_template_xform"]["to"] = queries["bold"]["space"]
        queries["template_to_t1w_xform"]["from"] = queries["bold"]["space"]
    else:
        # Select the best *volumetric* space, based on available nifti BOLD files.
        # This space will be used in the executive summary and T1w/T2w workflows.
        temp_bold_query = queries["bold"].copy()
        temp_bold_query["extension"] = ".nii.gz"
        temp_allowed_spaces = input_type_allowed_spaces.get(
            input_type,
            default_allowed_spaces,
        )["nifti"]

        for space in temp_allowed_spaces:
            temp_bold_query["space"] = space
            nifti_bold_data = layout.get(**temp_bold_query)
            if nifti_bold_data:
                queries["t1w_to_template_xform"]["to"] = space
                queries["template_to_t1w_xform"]["from"] = space
                break

        if input_type in ("hcp", "dcan"):
            temp_allowed_spaces = ["MNI152NLin6Asym"]
            # HCP and DCAN files don't have nifti BOLD data, we will use the boldref
            temp_bold_query["desc"] = None
            temp_bold_query["suffix"] = "boldref"
            temp_bold_query["space"] = "MNI152NLin6Asym"
            queries["t1w_to_template_xform"]["to"] = "MNI152NLin2009cAsym"
            queries["template_to_t1w_xform"]["from"] = "MNI152NLin2009cAsym"
            nifti_bold_data = layout.get(**temp_bold_query)

        if not nifti_bold_data:
            allowed_space_str = ", ".join(temp_allowed_spaces)
            raise FileNotFoundError(
                f"No nifti BOLD data found in allowed spaces ({allowed_space_str})"
            )

    # Grab the first (and presumably best) density and resolution if there are multiple.
    # This probably works well for resolution (1 typically means 1x1x1,
    # 2 typically means 2x2x2, etc.), but probably doesn't work well for density.
    resolutions = layout.get_res(**queries["bold"])
    densities = layout.get_den(**queries["bold"])
    if len(resolutions) > 1:
        queries["bold"]["resolution"] = resolutions[0]

    if len(densities) > 1:
        queries["bold"]["density"] = densities[0]

    subj_data = {
        dtype: sorted(
            layout.get(
                return_type="file",
                subject=participant_label,
                **query,
            )
        )
        for dtype, query in queries.items()
    }

    for field, filenames in subj_data.items():
        # All fields except the BOLD data should have a single file
        if field != "bold" and isinstance(filenames, list):
            if not filenames:
                raise FileNotFoundError(f"No {field} found with query: {queries[field]}")

            subj_data[field] = filenames[0]

    return layout, subj_data


def collect_run_data(layout, input_type, bold_file, cifti=False):
    """Collect data associated with a given BOLD file.

    Parameters
    ----------
    layout : :obj:`bids.layout.BIDSLayout`
        The BIDSLayout object used to grab files from the dataset.
    bold_file : :obj:`str`
        Path to the BOLD file.
    cifti : :obj:`bool`, optional
        Whether to collect files associated with a CIFTI image (True) or a NIFTI (False).
        Default is False.
    input_type: :obj:`str`
        Input type.

    Returns
    -------
    run_data : :obj:`dict`
        A dictionary of file types (e.g., "confounds") and associated filenames.
    """
    bids_file = layout.get_file(bold_file)
    run_data, metadata = {}, {}
    run_data["confounds"] = layout.get_nearest(
        bids_file.path,
        strict=False,
        desc="confounds",
        suffix="timeseries",
        extension=".tsv",
    )
    metadata["bold_metadata"] = layout.get_metadata(bold_file)
    # Ensure that we know the TR
    if "RepetitionTime" not in metadata["bold_metadata"].keys():
        metadata["bold_metadata"]["RepetitionTime"] = _get_tr(bold_file)

    if not cifti and input_type not in ("hcp", "dcan"):
        run_data["boldref"] = layout.get_nearest(
            bids_file.path,
            strict=False,
            suffix="boldref",
        )
        run_data["boldmask"] = layout.get_nearest(
            bids_file.path,
            strict=False,
            desc="brain",
            suffix="mask",
        )
        run_data["t1w_to_native_xform"] = layout.get_nearest(
            bids_file.path,
            strict=False,
            **{"from": "T1w"},  # "from" is protected Python kw
            to="scanner",
            suffix="xfm",
        )

    elif not cifti:
        run_data["boldref"] = layout.get_nearest(
            bids_file.path,
            strict=False,
            suffix="boldref",
        )
        run_data["boldmask"] = layout.get(
            return_type="file",
            suffix="mask",
            desc="brain",
        )
        run_data["t1w_to_native_xform"] = layout.get(
            return_type="file", datatype="anat", suffix="xfm", to="MNI152NLin2009cAsym"
        )

    LOGGER.debug(
        f"Collected run data for {bold_file}:\n"
        f"{yaml.dump(run_data, default_flow_style=False, indent=4)}"
    )

    for k, v in run_data.items():
        if v is None:
            raise FileNotFoundError(f"No {k} file found for {bids_file.path}")

        metadata[f"{k}_metadata"] = layout.get_metadata(v)

    run_data.update(metadata)

    return run_data


def write_dataset_description(fmri_dir, xcpd_dir):
    """Write dataset_description.json file for derivatives.

    Parameters
    ----------
    fmri_dir : str
        Path to the BIDS derivative dataset being ingested.
    xcpd_dir : str
        Path to the output xcp-d dataset.
    """
    import json
    import os

    from xcp_d.__about__ import DOWNLOAD_URL, __version__

    orig_dset_description = os.path.join(fmri_dir, "dataset_description.json")
    if not os.path.isfile(orig_dset_description):
        dset_desc = {}

    else:
        with open(orig_dset_description, "r") as fo:
            dset_desc = json.load(fo)

        assert dset_desc["DatasetType"] == "derivative"

    # Update dataset description
    dset_desc["Name"] = "XCP-D: A Robust Postprocessing Pipeline of fMRI data"
    generated_by = dset_desc.get("GeneratedBy", [])
    generated_by.insert(
        0,
        {
            "Name": "xcp_d",
            "Version": __version__,
            "CodeURL": DOWNLOAD_URL,
        },
    )
    dset_desc["GeneratedBy"] = generated_by
    dset_desc["HowToAcknowledge"] = "Include the generated boilerplate in the methods section."

    xcpd_dset_description = os.path.join(xcpd_dir, "dataset_description.json")
    if os.path.isfile(xcpd_dset_description):
        with open(xcpd_dset_description, "r") as fo:
            old_dset_desc = json.load(fo)

        old_version = old_dset_desc["GeneratedBy"][0]["Version"]
        if Version(__version__).public != Version(old_version).public:
            LOGGER.warning(f"Previous output generated by version {old_version} found.")

    else:
        with open(xcpd_dset_description, "w") as fo:
            json.dump(dset_desc, fo, indent=4, sort_keys=True)


def get_preproc_pipeline_info(input_type, fmri_dir):
    """Get preprocessing pipeline information from the dataset_description.json file."""
    import json
    import os

    info_dict = {}

    dataset_description = os.path.join(fmri_dir, "dataset_description.json")
    if os.path.isfile(dataset_description):
        with open(dataset_description) as f:
            dataset_dict = json.load(f)
<<<<<<< HEAD
    if "Version" in dataset_dict["GeneratedBy"][0].keys():
=======

        info_dict["name"] = dataset_dict["GeneratedBy"][0]["Name"]
>>>>>>> 930d9595
        info_dict["version"] = dataset_dict["GeneratedBy"][0]["Version"]
    else:
        info_dict["name"] = input_type
        info_dict["version"] = "unknown"

    if input_type == "fmriprep":
        info_dict["references"] = "[@esteban2019fmriprep;@esteban2020analysis, RRID:SCR_016216]"
    elif input_type == "dcan":
        info_dict["references"] = "[@Feczko_Earl_perrone_Fair_2021;@feczko2021adolescent]"
    elif input_type == "hcp":
        info_dict["references"] = "[@hcppipelines]"
    elif input_type == "nibabies":
        info_dict["references"] = "[@goncalves_mathias_2022_7072346]"
    else:
        raise ValueError(f"Unsupported input_type '{input_type}'")

    return info_dict


def _add_subject_prefix(subid):
    """Extract or compile subject entity from subject ID.

    Parameters
    ----------
    subid : str
        A subject ID (e.g., 'sub-XX' or just 'XX').

    Returns
    -------
    str
        Subject entity (e.g., 'sub-XX').
    """
    if subid.startswith("sub-"):
        return subid
    return "-".join(("sub", subid))


def _getsesid(filename):
    """Get session id from filename if available.

    Parameters
    ----------
    filename : str
        The BIDS filename from which to extract the session ID.

    Returns
    -------
    ses_id : str or None
        The session ID in the filename.
        If the file does not have a session entity, ``None`` will be returned.
    """
    ses_id = None
    base_filename = os.path.basename(filename)

    file_id = base_filename.split("_")
    for k in file_id:
        if "ses" in k:
            ses_id = k.split("-")[1]
            break

    return ses_id


def _get_tr(img):
    """Attempt to extract repetition time from NIfTI/CIFTI header.

    Examples
    --------
    _get_tr(nb.load(Path(test_data) /
    ...    'sub-ds205s03_task-functionallocalizer_run-01_bold_volreg.nii.gz'))
    2.2
     _get_tr(nb.load(Path(test_data) /
    ...    'sub-01_task-mixedgamblestask_run-02_space-fsLR_den-91k_bold.dtseries.nii'))
    2.0
    """
    if isinstance(img, str):
        img = nb.load(img)

    try:
        return img.header.matrix.get_index_map(0).series_step  # Get TR
    except AttributeError:  # Error out if not in cifti
        return img.header.get_zooms()[-1]
    raise RuntimeError("Could not extract TR - unknown data structure type")


def find_nifti_bold_files(bold_file, template_to_t1w):
    """Find nifti bold and boldref files associated with a given input file.

    Parameters
    ----------
    bold_file : str
        Path to the preprocessed BOLD file that XCPD will denoise elsewhere.
        If this is a cifti file, then the appropriate nifti file will be determined based on
        entities in this file, as well as the space and, potentially, cohort in the
        template_to_t1w file.
        When this is a nifti file, it is returned without modification.
    template_to_t1w : str
        The transform from standard space to T1w space.
        This is used to determine the volumetric template when bold_file is a cifti file.
        When bold_file is a nifti file, this is not used.

    Returns
    -------
    nifti_bold_file : str
        Path to the volumetric (nifti) preprocessed BOLD file.
    nifti_boldref_file : str
        Path to the volumetric (nifti) BOLD reference file associated with nifti_bold_file.
    """
    import glob
    import os
    import re

    # Get the nifti reference file
    if bold_file.endswith(".nii.gz"):
        nifti_bold_file = bold_file
        nifti_boldref_file = bold_file.split("desc-preproc_bold.nii.gz")[0] + "boldref.nii.gz"
        if not os.path.isfile(nifti_boldref_file):
            raise FileNotFoundError(f"boldref file not found: {nifti_boldref_file}")

    else:  # Get the cifti reference file
        # Infer the volumetric space from the transform
        nifti_template = re.findall("from-([a-zA-Z0-9+]+)", os.path.basename(template_to_t1w))[0]
        if "+" in nifti_template:
            nifti_template, cohort = nifti_template.split("+")
            search_substring = f"space-{nifti_template}_cohort-{cohort}"
        else:
            search_substring = f"space-{nifti_template}"

        bb_file_prefix = bold_file.split("space-fsLR_den-91k_bold.dtseries.nii")[0]

        # Find the appropriate _bold file.
        bold_search_str = bb_file_prefix + search_substring + "*preproc_bold.nii.gz"
        nifti_bold_file = sorted(glob.glob(bold_search_str))
        if len(nifti_bold_file) > 1:
            LOGGER.warn(f"More than one nifti bold file found: {', '.join(nifti_bold_file)}")
        elif len(nifti_bold_file) == 0:
            raise FileNotFoundError(f"bold file not found: {bold_search_str}")
        nifti_bold_file = nifti_bold_file[0]

        # Find the associated _boldref file.
        boldref_search_str = bb_file_prefix + search_substring + "*boldref.nii.gz"
        nifti_boldref_file = sorted(glob.glob(boldref_search_str))
        if len(nifti_boldref_file) > 1:
            LOGGER.warn(f"More than one nifti boldref found: {', '.join(nifti_boldref_file)}")
        elif len(nifti_boldref_file) == 0:
            raise FileNotFoundError(f"boldref file not found: {boldref_search_str}")
        nifti_boldref_file = nifti_boldref_file[0]

    return nifti_bold_file, nifti_boldref_file<|MERGE_RESOLUTION|>--- conflicted
+++ resolved
@@ -468,15 +468,12 @@
     if os.path.isfile(dataset_description):
         with open(dataset_description) as f:
             dataset_dict = json.load(f)
-<<<<<<< HEAD
+
+    info_dict["name"] = dataset_dict["GeneratedBy"][0]["Name"]
+    
     if "Version" in dataset_dict["GeneratedBy"][0].keys():
-=======
-
-        info_dict["name"] = dataset_dict["GeneratedBy"][0]["Name"]
->>>>>>> 930d9595
         info_dict["version"] = dataset_dict["GeneratedBy"][0]["Version"]
     else:
-        info_dict["name"] = input_type
         info_dict["version"] = "unknown"
 
     if input_type == "fmriprep":
