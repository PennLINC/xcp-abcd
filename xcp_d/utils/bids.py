--- conflicted
+++ resolved
@@ -160,21 +160,24 @@
     )
 
     # TODO: Add and test fsaverage.
-    if cifti:
-        allowed_spaces = ["fsLR"]
-    else:
-        if input_type == "nibabies":
-            allowed_spaces = [
+    default_allowed_spaces = {
+        "cifti": ["fsLR"],
+        "nifti": [
+            "MNI152NLin6Asym",
+            "MNI152NLin2009cAsym",
+            "MNIInfant",
+        ],
+    }
+    input_type_allowed_spaces = {
+        "nibabies": {
+            "cifti": ["fsLR"],
+            "nifti": [
                 "MNIInfant",
                 "MNI152NLin6Asym",
                 "MNI152NLin2009cAsym",
-            ]
-        else:
-            allowed_spaces = [
-                "MNI152NLin6Asym",
-                "MNI152NLin2009cAsym",
-                "MNIInfant",
-            ]
+            ],
+        },
+    }
 
     queries = {
         # all preprocessed BOLD files in the right space/resolution/density
@@ -226,30 +229,28 @@
         queries["bold"]["task"] = task
 
     # Select the best available space
-    if "space" not in queries["bold"]:
-        for space in allowed_spaces:
-            bold_data = layout.get(
-                space=space,
-                **queries["bold"],
-            )
-            if bold_data:
-                queries["bold"]["space"] = space
-<<<<<<< HEAD
-=======
-                if not cifti:
-                    queries["t1w_to_template_xform"]["to"] = space
-                    queries["template_to_t1w_xform"]["from"] = space
-
->>>>>>> b54ed02c
-                break
-    else:
+    if "space" in queries["bold"]:
+        # Hopefully no one puts in multiple spaces here,
+        # but we'll grab the first one with available data if they did.
         allowed_spaces = ensure_list(queries["bold"]["space"])
+    else:
+        allowed_spaces = input_type_allowed_spaces.get(input_type, default_allowed_spaces)[
+            "cifti" if cifti else "nifti"
+        ]
+
+    for space in allowed_spaces:
+        queries["bold"]["space"] = space
+        bold_data = layout.get(**queries["bold"])
+        if bold_data:
+            # will leave the best available space in the query
+            break
 
     if not bold_data:
         allowed_space_str = ", ".join(allowed_spaces)
         raise FileNotFoundError(f"No BOLD data found in allowed spaces ({allowed_space_str}).")
 
     if not cifti:
+        # use the BOLD file's space if the BOLD file is a nifti
         queries["t1w_to_template_xform"]["to"] = queries["bold"]["space"]
         queries["template_to_t1w_xform"]["from"] = queries["bold"]["space"]
     else:
@@ -257,18 +258,25 @@
         # This space will be used in the executive summary and T1w/T2w workflows.
         temp_bold_query = queries["bold"].copy()
         temp_bold_query["extension"] = ".nii.gz"
-        nifti_space = None
-        for space in allowed_spaces:
-            bold_data = layout.get(
+        temp_allowed_spaces = input_type_allowed_spaces.get(
+            input_type,
+            default_allowed_spaces,
+        )["nifti"]
+        for space in temp_allowed_spaces:
+            nifti_bold_data = layout.get(
                 space=space,
                 **temp_bold_query,
             )
-            if bold_data:
-                nifti_space = space
+            if nifti_bold_data:
+                queries["t1w_to_template_xform"]["to"] = space
+                queries["template_to_t1w_xform"]["from"] = space
                 break
 
-        queries["t1w_to_template_xform"]["to"] = nifti_space
-        queries["template_to_t1w_xform"]["from"] = nifti_space
+        if not nifti_bold_data:
+            allowed_space_str = ", ".join(temp_allowed_spaces)
+            raise FileNotFoundError(
+                f"No nifti BOLD data found in allowed spaces ({allowed_space_str})"
+            )
 
     # Grab the first (and presumably best) density and resolution if there are multiple.
     # This probably works well for resolution (1 typically means 1x1x1,
