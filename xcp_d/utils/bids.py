--- conflicted
+++ resolved
@@ -824,24 +824,14 @@
 
     Raises
     ------
-<<<<<<< HEAD
-=======
     ValueError
         If more than one potential FreeSurfer derivative folder is found.
->>>>>>> 598b1c3c
     NotADirectoryError
         If no FreeSurfer derivatives are found.
     """
     import glob
     import os
 
-<<<<<<< HEAD
-    from nipype import logging
-
-    LOGGER = logging.getLogger("nipype.utils")
-
-=======
->>>>>>> 598b1c3c
     # for fMRIPrep/Nibabies versions >=20.2.1
     freesurfer_paths = sorted(glob.glob(os.path.join(fmri_dir, "sourcedata/*freesurfer*")))
     if len(freesurfer_paths) == 0:
@@ -850,66 +840,6 @@
             glob.glob(os.path.join(os.path.dirname(fmri_dir), "*freesurfer*"))
         )
 
-<<<<<<< HEAD
-    if len(freesurfer_paths) > 1:
-        freesurfer_path_warning_str = "\n\t".join(freesurfer_paths)
-        LOGGER.warning(
-            "More than one candidate for FreeSurfer derivatives found. "
-            f"Using first of:\n\t{freesurfer_path_warning_str}"
-        )
-
-    if len(freesurfer_paths) > 0:
-        freesurfer_path = freesurfer_paths[0]
-    else:
-        freesurfer_path = None
-
-    if not freesurfer_path:
-        raise NotADirectoryError("No FreeSurfer derivatives found.")
-
-    return freesurfer_path
-
-
-def get_freesurfer_sphere(freesurfer_path, subject_id, hemisphere):
-    """Find FreeSurfer sphere file.
-
-    Parameters
-    ----------
-    freesurfer_path : str
-        Path to the FreeSurfer derivatives.
-    subject_id : str
-        Subject ID. This may or may not be prefixed with "sub-".
-    hemisphere : {"L", "R"}
-        The hemisphere to grab.
-
-    Returns
-    -------
-    sphere_raw : str
-        Sphere file for the requested subject and hemisphere.
-
-    Raises
-    ------
-    FileNotFoundError
-        If the sphere file cannot be found.
-    """
-    import os
-
-    assert hemisphere in ("L", "R"), hemisphere
-
-    if not subject_id.startswith("sub-"):
-        subject_id = "sub-" + subject_id
-
-    sphere_raw = os.path.join(
-        freesurfer_path,
-        subject_id,
-        "surf",
-        f"{hemisphere.lower()}h.sphere.reg",
-    )
-
-    if not os.path.isfile(sphere_raw):
-        raise FileNotFoundError(f"Sphere file not found at '{sphere_raw}'")
-
-    return sphere_raw
-=======
     if len(freesurfer_paths) == 1:
         freesurfer_path = freesurfer_paths[0]
 
@@ -926,4 +856,45 @@
         raise NotADirectoryError("No FreeSurfer derivatives found.")
 
     return freesurfer_path
->>>>>>> 598b1c3c
+
+
+def get_freesurfer_sphere(freesurfer_path, subject_id, hemisphere):
+    """Find FreeSurfer sphere file.
+
+    Parameters
+    ----------
+    freesurfer_path : str
+        Path to the FreeSurfer derivatives.
+    subject_id : str
+        Subject ID. This may or may not be prefixed with "sub-".
+    hemisphere : {"L", "R"}
+        The hemisphere to grab.
+
+    Returns
+    -------
+    sphere_raw : str
+        Sphere file for the requested subject and hemisphere.
+
+    Raises
+    ------
+    FileNotFoundError
+        If the sphere file cannot be found.
+    """
+    import os
+
+    assert hemisphere in ("L", "R"), hemisphere
+
+    if not subject_id.startswith("sub-"):
+        subject_id = "sub-" + subject_id
+
+    sphere_raw = os.path.join(
+        freesurfer_path,
+        subject_id,
+        "surf",
+        f"{hemisphere.lower()}h.sphere.reg",
+    )
+
+    if not os.path.isfile(sphere_raw):
+        raise FileNotFoundError(f"Sphere file not found at '{sphere_raw}'")
+
+    return sphere_raw