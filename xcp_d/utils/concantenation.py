--- conflicted
+++ resolved
@@ -260,23 +260,18 @@
                     name = f"{fileid}{j.split('.')[0]}-DCAN.hdf5"
                     make_dcan_df(filex, name)
                     for f in filex:
-                        name = f"{f.split('_space-')[0]}{j.split('.')[0]}-DCAN.hdf5" 
+                        name = f"{f.split('_space-')[0]}{j.split('.')[0]}-DCAN.hdf5"
                         make_dcan_df([f], name)
                 elif j.endswith('nii.gz'):
                     combinefile = "  ".join(filex)
                     mask = natsorted(
                         glob.glob(fmri_files + os.path.basename(res.split('run-')[0])
                                   + '*' + resid.partition('_desc')[0]
-<<<<<<< HEAD
-                                  + '_desc-brain_mask.nii.gz'))[0]
-                    os.system('fslmerge -t ' + outfile + '  ' + combinefile)
-=======
                                   + '*_desc-brain_mask.nii.gz'))[0]
 
                     combine_img = concat_imgs(combinefile)
                     combine_img.to_filename(outfile)
 
->>>>>>> 5c19ff2d
                     for b in filex:
                         dvar = compute_dvars(read_ndata(b, mask))
                         dvar[0] = np.mean(dvar)
@@ -342,30 +337,6 @@
             shutil.copy(bb1ref, bboldref)
 
 
-<<<<<<< HEAD
-def compute_dvars(datat):
-    """Compute standard DVARS.
-
-    Parameters
-    ----------
-    datat : numpy.ndarray
-        The data matrix from which to calculate DVARS.
-        Ordered as vertices by timepoints.
-
-    Returns
-    -------
-    numpy.ndarray
-        The calculated DVARS array.
-        A (timepoints,) array.
-    """
-    firstcolumn = np.zeros((datat.shape[0]))[..., None]
-    datax = np.hstack((firstcolumn, np.diff(datat)))
-    datax_ss = np.sum(np.square(datax), axis=0) / datat.shape[0]
-    return np.sqrt(datax_ss)
-
-
-=======
->>>>>>> 5c19ff2d
 def concatenate_cifti(subid, fmridir, outputdir, ses=None, work_dir=None):
     """Concatenate CIFTI files along the time dimension.
 
@@ -472,7 +443,7 @@
                     name = f"{fileid}{j.split('.')[0]}-DCAN.hdf5"
                     make_dcan_df(filex, name)
                     for f in filex:
-                        name = f"{f.split('_space-')[0]}{j.split('.')[0]}-DCAN.hdf5" 
+                        name = f"{f.split('_space-')[0]}{j.split('.')[0]}-DCAN.hdf5"
                         make_dcan_df([f], name)
                 if j.endswith('dtseries.nii'):
                     filex = natsorted(
