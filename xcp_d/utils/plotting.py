# emacs: -*- mode: python; py-indent-offset: 4; indent-tabs-mode: nil -*-
# vi: set ft=python sts=4 ts=4 sw=4 et:
"""Plotting tools."""
import os

import matplotlib.cm as cm
import matplotlib.pyplot as plt
import nibabel as nb
import numpy as np
import pandas as pd
import seaborn as sns
from matplotlib import gridspec as mgs
from matplotlib.colors import ListedColormap
from nilearn._utils import check_niimg_4d
from nilearn._utils.niimg import safe_get_data
from nilearn.signal import clean

from xcp_d.utils.bids import _get_tr
from xcp_d.utils.doc import fill_doc
from xcp_d.utils.qcmetrics import compute_dvars
from xcp_d.utils.write_save import read_ndata, write_ndata


def _decimate_data(data, seg_data, size):
    """Decimate timeseries data.

    Parameters
    ----------
    data : ndarray
        2 element array of timepoints and samples
    seg_data : ndarray
        1 element array of samples
    size : tuple
        2 element for P/T decimation
    """
    p_dec = 1 + data.shape[0] // size[0]
    if p_dec:
        data = data[::p_dec, :]
        seg_data = seg_data[::p_dec]
    t_dec = 1 + data.shape[1] // size[1]
    if t_dec:
        data = data[:, ::t_dec]
    return data, seg_data


def plot_confounds(
    time_series,
    grid_spec_ts,
    gs_dist=None,
    name=None,
    units=None,
    TR=None,
    hide_x=True,
    color="b",
    cutoff=None,
    ylims=None,
):
    """Create a time series plot for confounds.

    Adapted from niworkflows.

    Parameters
    ----------
    time_series : numpy.ndarray
       Time series to plot in the figure.
    grid_spec_ts : GridSpec
       The GridSpec object in which the time series plot will be stored.
    name :
      file name
    units :
      time_series unit
    TR : float or None, optional
      Repetition time for the time series. Default is None.

    Returns
    -------
    time_series_axis
    grid_specification
    """
    sns.set_style("whitegrid")
    # Define TR and number of frames
    no_repetition_time = False
    if TR is None:  # Set default Repetition Time
        no_repetition_time = True
        TR = 1.0
    ntsteps = len(time_series)
    time_series = np.array(time_series)

    # Define nested GridSpec
    grid_specification = mgs.GridSpecFromSubplotSpec(
        1, 2, subplot_spec=grid_spec_ts, width_ratios=[1, 100], wspace=0.0
    )

    time_series_axis = plt.subplot(grid_specification[1])
    time_series_axis.grid(False)

    # Set 10 frame markers in X axis
    interval = max((ntsteps // 10, ntsteps // 5, 1))
    xticks = list(range(0, ntsteps)[::interval])
    time_series_axis.set_xticks(xticks)

    # Set x_axis
    if not hide_x:
        if no_repetition_time:
            time_series_axis.set_xlabel("time (frame #)")
        else:
            time_series_axis.set_xlabel("time (s)")
            labels = TR * np.array(xticks)
            time_series_axis.set_xticklabels([f"{t:.02f}" for t in labels.tolist()])
    else:
        time_series_axis.set_xticklabels([])

    if name is not None:
        if units is not None:
            name += f" [{units}]"
        #   Formatting
        time_series_axis.annotate(
            name,
            xy=(0.0, 0.7),
            xytext=(0, 0),
            xycoords="axes fraction",
            textcoords="offset points",
            va="center",
            ha="left",
            color=color,
            size=16,
            bbox={
                "boxstyle": "round",
                "fc": "w",
                "ec": "none",
                "color": "none",
                "lw": 0,
                "alpha": 0.8,
            },
        )
    for side in ["top", "right"]:
        time_series_axis.spines[side].set_color("none")
        time_series_axis.spines[side].set_visible(False)

    if not hide_x:
        time_series_axis.spines["bottom"].set_position(("outward", 20))
        time_series_axis.xaxis.set_ticks_position("bottom")
    else:
        time_series_axis.spines["bottom"].set_color("none")
        time_series_axis.spines["bottom"].set_visible(False)

    time_series_axis.spines["left"].set_color("none")
    time_series_axis.spines["left"].set_visible(False)
    time_series_axis.set_yticks([])
    time_series_axis.set_yticklabels([])

    nonnan = time_series[~np.isnan(time_series)]
    if nonnan.size > 0:
        # Calculate Y limits
        valrange = nonnan.max() - nonnan.min()
        def_ylims = [nonnan.min() - 0.1 * valrange, nonnan.max() + 0.1 * valrange]
        if ylims is not None:
            if ylims[0] is not None:
                def_ylims[0] = min([def_ylims[0], ylims[0]])
            if ylims[1] is not None:
                def_ylims[1] = max([def_ylims[1], ylims[1]])

        # Add space for plot title and mean/SD annotation
        def_ylims[0] -= 0.1 * (def_ylims[1] - def_ylims[0])

        time_series_axis.set_ylim(def_ylims)

        # Annotate stats
        maxv = nonnan.max()
        mean = nonnan.mean()
        stdv = nonnan.std()
        p95 = np.percentile(nonnan, 95.0)
    else:
        maxv = 0
        mean = 0
        stdv = 0
        p95 = 0

    stats_label = (
        r"max: {max:.3f}{units} $\bullet$ mean: {mean:.3f}{units} "
        r"$\bullet$ $\sigma$: {sigma:.3f}"
    ).format(max=maxv, mean=mean, units=units or "", sigma=stdv)
    time_series_axis.annotate(
        stats_label,
        xy=(0.98, 0.7),
        xycoords="axes fraction",
        xytext=(0, 0),
        textcoords="offset points",
        va="center",
        ha="right",
        color=color,
        size=14,
        bbox={
            "boxstyle": "round",
            "fc": "w",
            "ec": "none",
            "color": "none",
            "lw": 0,
            "alpha": 0.8,
        },
    )

    # Annotate percentile 95
    time_series_axis.plot((0, ntsteps - 1), [p95] * 2, linewidth=0.1, color="lightgray")
    time_series_axis.annotate(
        f"{p95:.2f}",
        xy=(0, p95),
        xytext=(-1, 0),
        textcoords="offset points",
        va="center",
        ha="right",
        color="lightgray",
        size=3,
    )

    if cutoff is None:
        cutoff = []

    for threshold in enumerate(cutoff):
        time_series_axis.plot((0, ntsteps - 1), [threshold] * 2, linewidth=0.2, color="dimgray")

        time_series_axis.annotate(
            f"{threshold:.2f}",
            xy=(0, threshold),
            xytext=(-1, 0),
            textcoords="offset points",
            va="center",
            ha="right",
            color="dimgray",
            size=3,
        )

    time_series_axis.plot(time_series, color=color, linewidth=2.5)
    time_series_axis.set_xlim((0, ntsteps - 1))

    # Plotting
    if gs_dist is not None:
        ax_dist = plt.subplot(gs_dist)
        sns.distplot(time_series, vertical=True, ax=ax_dist)
        ax_dist.set_xlabel("Timesteps")
        ax_dist.set_ylim(time_series_axis.get_ylim())
        ax_dist.set_yticklabels([])

        return [time_series_axis, ax_dist], grid_specification

    return time_series_axis, grid_specification


def plot_dvars_es(time_series, ax, run_index=None):
    """Create DVARS plot for the executive summary."""
    sns.set_style("whitegrid")

    ax.grid(False)

    ntsteps = time_series.shape[0]

    # Set 10 frame markers in X axis
    interval = max((ntsteps // 10, ntsteps // 5, 1))
    xticks = list(range(0, ntsteps)[::interval])
    ax.set_xticks(xticks)
    ax.set_xticklabels([])

    # Set y-axis labels
    ax.set_ylabel("DVARS")

    columns = time_series.columns
    maximum_values = []
    minimum_values = []

    colors = {
        "Pre regression": "#68AC57",
        "Post regression": "#8E549F",
        "Post all": "#EF8532",
    }
    for c in columns:
        color = colors[c]
        ax.plot(time_series[c], label=c, linewidth=2, alpha=1, color=color)
        maximum_values.append(max(time_series[c]))
        minimum_values.append(min(time_series[c]))

    if run_index is not None:
        for run_location in run_index:
            ax.axvline(run_location, color="yellow")

    # Set limits and format
    minimum_x_value = [abs(x) for x in minimum_values]

    ax.set_xlim((0, ntsteps - 1))

    ax.legend(fontsize=30)
    ax.set_ylim([-1.5 * max(minimum_x_value), 1.5 * max(maximum_values)])

    for item in (
        [ax.title, ax.xaxis.label, ax.yaxis.label] + ax.get_xticklabels() + ax.get_yticklabels()
    ):
        item.set_fontsize(30)

    for axis in ["top", "bottom", "left", "right"]:
        ax.spines[axis].set_linewidth(4)
    sns.despine()

    return ax


def plot_global_signal_es(time_series, ax, run_index=None):
    """Create global signal plot for the executive summary."""
    sns.set_style("whitegrid")

    ntsteps = time_series.shape[0]

    ax.grid(False)

    # Set 10 frame markers in X axis
    interval = max((ntsteps // 10, ntsteps // 5, 1))
    xticks = list(range(0, ntsteps)[::interval])
    ax.set_xticks(xticks)
    ax.set_xticklabels([])

    # Set y-axis labels
    ax.set_ylabel("WB")

    # Plot the whole brain mean and std.
    # Mean scale on the left, std scale on the right.
    mean_line = ax.plot(
        time_series["Mean"],
        label="Mean",
        linewidth=2,
        alpha=1,
        color="#D1352B",
    )
    ax_right = ax.twinx()
    ax_right.set_ylabel("Standard Deviation")
    std_line = ax_right.plot(
        time_series["Std"],
        label="Std",
        linewidth=2,
        alpha=1,
        color="#497DB3",
    )

    std_mean = np.mean(time_series["Std"])
    ax_right.set_ylim(
        (1.5 * np.min(time_series["Std"] - std_mean)) + std_mean,
        (1.5 * np.max(time_series["Std"] - std_mean)) + std_mean,
    )
    ax_right.yaxis.label.set_fontsize(30)
    for item in ax_right.get_yticklabels():
        item.set_fontsize(30)

    lines = mean_line + std_line
    line_labels = [line.get_label() for line in lines]
    ax.legend(lines, line_labels, fontsize=30)

    if run_index is not None:
        for run_location in run_index:
            ax.axvline(run_location, color="yellow")

    ax.set_xlim((0, ntsteps - 1))

    mean_mean = np.mean(time_series["Mean"])
    ax.set_ylim(
        (1.5 * np.min(time_series["Mean"] - mean_mean)) + mean_mean,
        (1.5 * np.max(time_series["Mean"] - mean_mean)) + mean_mean,
    )

    for item in (
        [ax.title, ax.xaxis.label, ax.yaxis.label] + ax.get_xticklabels() + ax.get_yticklabels()
    ):
        item.set_fontsize(30)

    for axis in ["top", "bottom", "left", "right"]:
        ax.spines[axis].set_linewidth(4)
    sns.despine()

    return ax


def plot_framewise_displacement_es(
    time_series,
    ax,
    TR,
    run_index=None,
):
    """Create framewise displacement plot for the executive summary."""
    sns.set_style("whitegrid")

    ntsteps = time_series.shape[0]
    ax.grid(axis="y")

    # Set 10 frame markers in X axis
    interval = max((ntsteps // 10, ntsteps // 5, 1))
    xticks = list(range(0, ntsteps)[::interval])
    ax.set_xticks(xticks)

    # Set the x-axis labels
    ax.set_xlabel("Time (s)")
    labels = TR * np.array(xticks)
    labels = labels.astype(int)
    ax.set_xticklabels(labels)

    # Set y-axis labels
    ax.set_ylabel("FD (mm)")
    ax.plot(time_series, label="FD", linewidth=3, color="black")

    # Threshold fd at 0.1, 0.2 and 0.5 and plot
    # Plot zero line
    fd_dots = time_series.copy()  # dots in line with FD time series
    fd_line = time_series.copy()  # dots on top of axis
    top_line = 0.8
    ymax = 0.85

    fd_dots[fd_dots < 0] = np.nan

    THRESHOLDS = [0.05, 0.1, 0.2, 0.5]
    COLORS = ["#969696", "#377C21", "#EF8532", "#EB392A"]
    for i_thresh, threshold in enumerate(THRESHOLDS):
        color = COLORS[i_thresh]

        ax.axhline(
            y=threshold,
            color=color,
            linestyle="-",
            linewidth=3,
            alpha=1,
        )

        fd_dots[fd_dots < threshold] = np.nan
        ax.plot(fd_dots, ".", color=color, markersize=10)

        fd_line = time_series.copy()
        fd_line[fd_line >= threshold] = top_line
        fd_line[fd_line < threshold] = np.nan
        ax.plot(fd_line, ".", color=color, markersize=10)

        # Plot the good volumes, i.e: thresholded at 0.1, 0.2, 0.5
        good_vols = len(time_series[time_series < threshold])
        ax.text(
            1.01,
            threshold / ymax,
            good_vols,
            c=color,
            verticalalignment="center",
            horizontalalignment="left",
            transform=ax.transAxes,
            fontsize=20,
        )

    # Log the total number of volumes as well
    ax.text(
        1.01,
        top_line / ymax,
        time_series.size,
        c="black",
        verticalalignment="center",
        horizontalalignment="left",
        transform=ax.transAxes,
        fontsize=20,
    )

    if run_index is not None:
        run_index = run_index * TR
        for run_location in run_index:
            ax.axvline(run_location, color="yellow")

    ax.set_xlim((0, ntsteps - 1))
    ax.set_ylim(0, ymax)
    ax.set_yticks([0, 0.1, 0.2, 0.3, 0.4, 0.5, 0.6, 0.7, 0.8])

    for item in (
        [ax.title, ax.xaxis.label, ax.yaxis.label] + ax.get_xticklabels() + ax.get_yticklabels()
    ):
        item.set_fontsize(30)

    for axis in ["top", "bottom", "left", "right"]:
        ax.spines[axis].set_linewidth(4)
    sns.despine()

    return ax


@fill_doc
def plot_fmri_es(
    *,
    preprocessed_bold,
    denoised_censored_bold,
    denoised_interpolated_bold,
    TR,
    filtered_motion,
    temporal_mask,
    preprocessed_bold_figure,
    denoised_bold_figure,
    standardize,
    temporary_file_dir,
    mask=None,
    seg_data=None,
    run_index=None,
):
    """Generate carpet plot with DVARS, FD, and WB for the executive summary.

    Parameters
    ----------
    preprocessed_bold : :obj:`str`
        Preprocessed BOLD file, dummy scan removal.
    denoised_censored_bold
    %(denoised_interpolated_bold)s
    %(TR)s
    %(filtered_motion)s
    %(temporal_mask)s
        Only non-outlier (low-motion) volumes in the temporal mask will be used to scale
        the carpet plot.
    preprocessed_bold_figure : :obj:`str`
        output file svg before processing
    denoised_bold_figure : :obj:`str`
        output file svg after processing
    standardize : :obj:`bool`
        Whether to standardize the data or not.
        If False, then the preferred DCAN version of the plot will be generated,
        where the BOLD data are not rescaled, and the carpet plot has color limits from the
        2.5th percentile to the 97.5th percentile.
        If True, then the BOLD data will be z-scored and the color limits will be -2 and 2.
    temporary_file_dir : :obj:`str`
        Path in which to store temporary files.
    mask : :obj:`str`, optional
        Brain mask file. Used only when the pre- and post-processed BOLD data are NIFTIs.
    seg_data : :obj:`str`, optional
        Three-tissue segmentation file. This is only used for NIFTI inputs.
        With CIFTI inputs, the tissue types are inferred directly from the CIFTI file.
    run_index : None or array_like, optional
        An index indicating splits between runs, for concatenated data.
        If not None, this should be an array/list of integers, indicating the volumes.
    """
    # Compute dvars correctly if not already done
    preprocessed_bold_arr = read_ndata(datafile=preprocessed_bold, maskfile=mask)
    uncensored_denoised_bold_arr = read_ndata(datafile=denoised_censored_bold, maskfile=mask)
    filtered_denoised_bold_arr = read_ndata(datafile=denoised_interpolated_bold, maskfile=mask)

    preprocessed_bold_dvars = compute_dvars(preprocessed_bold_arr)
    uncensored_denoised_bold_dvars = compute_dvars(uncensored_denoised_bold_arr)
    filtered_denoised_bold_dvars = compute_dvars(filtered_denoised_bold_arr)

    if not (
<<<<<<< HEAD
=======
        preprocessed_bold_dvars.shape
        == uncensored_denoised_bold_dvars.shape
        == filtered_denoised_bold_dvars.shape
    ):
        raise ValueError(
            "Shapes do not match:\n"
            f"\t{preprocessed_bold}: {preprocessed_bold_arr.shape}\n"
            f"\t{denoised_censored_bold}: {uncensored_denoised_bold_arr.shape}\n"
            f"\t{denoised_interpolated_bold}: {filtered_denoised_bold_arr.shape}\n\n"
        )

    if not (
>>>>>>> ac7dd5e4
        preprocessed_bold_arr.shape
        == uncensored_denoised_bold_arr.shape
        == filtered_denoised_bold_arr.shape
    ):
        raise ValueError(
            "Shapes do not match:\n"
            f"\t{preprocessed_bold}: {preprocessed_bold_arr.shape}\n"
            f"\t{denoised_censored_bold}: {uncensored_denoised_bold_arr.shape}\n"
            f"\t{denoised_interpolated_bold}: {filtered_denoised_bold_arr.shape}\n\n"
        )

    # Formatting & setting of files
    sns.set_style("whitegrid")

    # Create dataframes for the bold_data DVARS, FD
    dvars_regressors = pd.DataFrame(
        {
            "Pre regression": preprocessed_bold_dvars,
            "Post regression": uncensored_denoised_bold_dvars,
            "Post all": filtered_denoised_bold_dvars,
        }
    )

    fd_regressor = pd.read_table(filtered_motion)["framewise_displacement"].values
    tmask_arr = pd.read_table(temporal_mask)["framewise_displacement"].values.astype(bool)

    # The mean and standard deviation of the preprocessed data,
    # after mean-centering and detrending.
    preprocessed_bold_timeseries = pd.DataFrame(
        {
            "Mean": np.nanmean(preprocessed_bold_arr, axis=0),
            "Std": np.nanstd(preprocessed_bold_arr, axis=0),
        }
    )

    # The mean and standard deviation of the denoised data, with bad volumes included.
    uncensored_denoised_bold_timeseries = pd.DataFrame(
        {
            "Mean": np.nanmean(uncensored_denoised_bold_arr, axis=0),
            "Std": np.nanstd(uncensored_denoised_bold_arr, axis=0),
        }
    )

    atlaslabels = None
    if seg_data is not None:
        atlaslabels = nb.load(seg_data).get_fdata()

    rm_temp_file = False
    temp_preprocessed_file = preprocessed_bold
    if not standardize:
        # The plot going to carpet plot will be mean-centered and detrended,
        # but will not otherwise be rescaled.
        detrended_preprocessed_bold_arr = clean(
            preprocessed_bold_arr.T,
            t_r=TR,
            detrend=True,
            filter=False,
            standardize=False,
        ).T

        # Make a temporary file for niftis and ciftis
        rm_temp_file = True
        if preprocessed_bold.endswith(".nii.gz"):
            temp_preprocessed_file = os.path.join(temporary_file_dir, "filex_raw.nii.gz")
        else:
            temp_preprocessed_file = os.path.join(temporary_file_dir, "filex_raw.dtseries.nii")

        # Write out the scaled data
        temp_preprocessed_file = write_ndata(
            data_matrix=detrended_preprocessed_bold_arr,
            template=denoised_censored_bold,  # residuals file is censored, so length matches
            filename=temp_preprocessed_file,
            mask=mask,
            TR=TR,
        )

    files_for_carpet = [temp_preprocessed_file, denoised_censored_bold]
    figure_names = [preprocessed_bold_figure, denoised_bold_figure]
    data_arrays = [preprocessed_bold_timeseries, uncensored_denoised_bold_timeseries]
    for i_fig, figure_name in enumerate(figure_names):
        file_for_carpet = files_for_carpet[i_fig]
        data_arr = data_arrays[i_fig]

        # Plot the data and confounds, plus the carpet plot
        plt.cla()
        plt.clf()

        fig = plt.figure(constrained_layout=False, figsize=(22.5, 30))
        grid = fig.add_gridspec(
            nrows=4,
            ncols=1,
            wspace=0.0,
            hspace=0.1,
            height_ratios=[1, 1, 2.5, 1.3],
        )

        # The DVARS plot in the first row
        gridspec0 = mgs.GridSpecFromSubplotSpec(
            1,
            3,
            subplot_spec=grid[0],
            width_ratios=[1, 100, 3],
            wspace=0.0,
        )
        ax0 = plt.subplot(gridspec0[1])
        plot_dvars_es(dvars_regressors, ax0, run_index=run_index)

        # The WB plot in the second row
        gridspec1 = mgs.GridSpecFromSubplotSpec(
            1,
            3,
            subplot_spec=grid[1],
            width_ratios=[1, 100, 3],
            wspace=0.0,
        )
        ax1 = plt.subplot(gridspec1[1])
        plot_global_signal_es(data_arr, ax1, run_index=run_index)

        # The carpet plot in the third row
        plot_carpet(
            func=file_for_carpet,
            atlaslabels=atlaslabels,
            standardize=standardize,  # Data are already detrended if standardize is False
            size=(950, 800),
            labelsize=30,
            subplot=grid[2],  # Use grid for now.
            output_file=None,
            TR=TR,
            colorbar=True,
            lut=None,
            temporal_mask=tmask_arr,
        )

        # The FD plot at the bottom
        gridspec3 = mgs.GridSpecFromSubplotSpec(
            1,
            3,
            subplot_spec=grid[3],
            width_ratios=[1, 100, 3],
            wspace=0.0,
        )
        ax3 = plt.subplot(gridspec3[1])
        plot_framewise_displacement_es(fd_regressor, ax3, run_index=run_index, TR=TR)

        # Save out the before processing file
        fig.savefig(figure_name, bbox_inches="tight", pad_inches=None, dpi=300)
        plt.close(fig)

    # Remove temporary files
    if rm_temp_file:
        os.remove(temp_preprocessed_file)

    # Save out the after processing file
    return preprocessed_bold_figure, denoised_bold_figure


@fill_doc
class FMRIPlot:
    """Generates the fMRI Summary Plot.

    Parameters
    ----------
    func_file
    mask_file
    data
    confound_file
    seg_file
    %(TR)s
    usecols
    units
    vlines
    spikes_files
    """

    __slots__ = ("func_file", "mask_data", "TR", "seg_data", "confounds", "spikes")

    def __init__(
        self,
        func_file,
        mask_file=None,
        data=None,
        confound_file=None,
        seg_file=None,
        TR=None,
        usecols=None,
        units=None,
        vlines=None,
        spikes_files=None,
    ):
        #  Load in the necessary information
        func_img = nb.load(func_file)
        self.func_file = func_file
        self.TR = TR or _get_tr(func_img)
        self.mask_data = None
        self.seg_data = None
        sns.set_style("whitegrid")

        if not isinstance(func_img, nb.Cifti2Image):  # If Nifti
            self.mask_data = nb.fileslice.strided_scalar(func_img.shape[:3], np.uint8(1))
            if mask_file:
                self.mask_data = np.asanyarray(nb.load(mask_file).dataobj).astype("uint8")
            if seg_file:
                self.seg_data = np.asanyarray(nb.load(seg_file).dataobj)

        if units is None:
            units = {}
        if vlines is None:
            vlines = {}
        self.confounds = {}
        if data is None and confound_file:
            data = pd.read_csv(confound_file, sep=r"[\t\s]+", usecols=usecols, index_col=False)
        # Confounds information
        if data is not None:
            for name in data.columns.ravel():
                self.confounds[name] = {
                    "values": data[[name]].values.ravel().tolist(),
                    "units": units.get(name),
                    "cutoff": vlines.get(name),
                }
        #  Spike information
        self.spikes = []
        if spikes_files:
            for sp_file in spikes_files:
                self.spikes.append((np.loadtxt(sp_file), None, False))

    def plot(self, labelsize, figure=None):
        """Perform main plotting step."""
        # Layout settings
        sns.set_style("whitegrid")
        sns.set_context("paper", font_scale=1)

        if figure is None:
            figure = plt.gcf()

        n_confounds = len(self.confounds)
        n_spikes = len(self.spikes)
        n_rows = 1 + n_confounds + n_spikes

        # Create grid specification
        grid = mgs.GridSpec(
            n_rows, 1, wspace=0.0, hspace=0.05, height_ratios=[1] * (n_rows - 1) + [5]
        )

        grid_id = 0
        for _, name, _ in self.spikes:
            # RF: What is this?
            # spikesplot(tsz,
            #            title=name,
            #            outer_gs=grid[grid_id],
            #            TR=self.TR,
            #            zscored=iszs)
            grid_id += 1

        # Plot confounds
        if self.confounds:
            from seaborn import color_palette

            palette = color_palette("husl", n_confounds)

        for i, (name, kwargs) in enumerate(self.confounds.items()):
            time_series = kwargs.pop("values")
            plot_confounds(
                time_series, grid[grid_id], TR=self.TR, color=palette[i], name=name, **kwargs
            )
            grid_id += 1

        # Carpet plot
        plot_carpet(
            func=self.func_file,
            atlaslabels=self.seg_data,
            standardize=True,
            size=(950, 800),
            labelsize=labelsize,
            subplot=grid[-1],
            output_file=None,
            TR=self.TR,
            colorbar=False,
            lut=None,
            temporal_mask=None,
        )
        return figure


def plot_carpet(
    *,
    func,
    atlaslabels,
    TR,
    standardize,
    temporal_mask=None,
    size=(950, 800),
    labelsize=30,
    subplot=None,
    lut=None,
    colorbar=False,
    output_file=None,
):
    """Plot an image representation of voxel intensities across time.

    This is also known as the "carpet plot" or "Power plot".
    See Jonathan Power Neuroimage 2017 Jul 1; 154:150-158.

    Parameters
    ----------
    func : :obj:`str`
        Path to NIfTI or CIFTI BOLD image
    atlaslabels : numpy.ndarray, optional
        A 3D array of integer labels from an atlas, resampled into ``img`` space.
        Required if ``func`` is a NIfTI image.
        Unused if ``func`` is a CIFTI.
    standardize : bool, optional
        Detrend and standardize the data prior to plotting.
    size : tuple, optional
        Size of figure.
    labelsize : int, optional
    subplot : matplotlib Subplot, optional
        Subplot to plot figure on.
    output_file : :obj:`str` or None, optional
        The name of an image file to export the plot to. Valid extensions
        are .png, .pdf, .svg. If output_file is not None, the plot
        is saved to a file, and the display is closed.
    legend : bool
        Whether to render the average functional series with ``atlaslabels`` as overlay.
    TR : float, optional
        Specify the TR, if specified it uses this value.
        If left as None, # of frames is plotted instead of time.
    lut : numpy.ndarray, optional
        Look up table for segmentations
    colorbar : bool, optional
        Default is False.
    """
    img = nb.load(func)

    if isinstance(img, nb.Cifti2Image):  # CIFTI
        assert (
            img.nifti_header.get_intent()[0] == "ConnDenseSeries"
        ), f"Not a dense timeseries: {img.nifti_header.get_intent()[0]}, {func}"

        # Get required information
        data = img.get_fdata().T
        matrix = img.header.matrix
        struct_map = {
            "LEFT_CORTEX": 1,
            "RIGHT_CORTEX": 2,
            "SUBCORTICAL": 3,
            "CEREBELLUM": 4,
        }
        seg_data = np.zeros((data.shape[0],), dtype="uint32")
        # Get brain model information
        for brain_model in matrix.get_index_map(1).brain_models:
            if "CORTEX" in brain_model.brain_structure:
                lidx = (1, 2)["RIGHT" in brain_model.brain_structure]
            elif "CEREBELLUM" in brain_model.brain_structure:
                lidx = 4
            else:
                lidx = 3
            index_final = brain_model.index_offset + brain_model.index_count
            seg_data[brain_model.index_offset : index_final] = lidx
        assert len(seg_data[seg_data < 1]) == 0, "Unassigned labels"

    else:  # Volumetric NIfTI
        img_nii = check_niimg_4d(
            img,
            dtype="auto",
        )  # Check the image is in nifti format
        func_data = safe_get_data(img_nii, ensure_finite=True)
        ntsteps = func_data.shape[-1]
        data = func_data[atlaslabels > 0].reshape(-1, ntsteps)
        oseg = atlaslabels[atlaslabels > 0].reshape(-1)

        # Map segmentation
        if lut is None:
            lut = np.zeros((256,), dtype="int")
            lut[1:11] = 1
            lut[255] = 2
            lut[30:99] = 3
            lut[100:201] = 4
        # Apply lookup table
        seg_data = lut[oseg.astype(int)]

    if temporal_mask is not None:
        temp_data = data[:, ~temporal_mask]

    # Decimate data
    data, seg_data = _decimate_data(data, seg_data, size)

    if isinstance(img, nb.Cifti2Image):
        # Preserve continuity
        order = seg_data.argsort(kind="stable")
        # Get color maps
        cmap = ListedColormap([cm.get_cmap("Paired").colors[i] for i in (1, 0, 7, 3)])
        assert len(cmap.colors) == len(
            struct_map
        ), "Mismatch between expected # of structures and colors"
    else:
        # Order following segmentation labels
        order = np.argsort(seg_data)[::-1]
        # Set colormap
        cmap = ListedColormap(cm.get_cmap("tab10").colors[:4][::-1])

    # Detrend and z-score data
<<<<<<< HEAD
    if standardize:
        # This does not account for the temporal mask.
=======
    if detrend:
>>>>>>> ac7dd5e4
        data = clean(data.T, t_r=TR, detrend=True, filter=False, standardize="zscore_sample").T
        vlimits = (-2, 2)
    elif temporal_mask is not None:
        # If standardize is False and a temporal mask is provided,
        # then we use only low-motion timepoints to define the vlimits.
        # The executive summary uses the following range for native BOLD units.
        vlimits = tuple(np.percentile(temp_data, q=(2.5, 97.5)))
    else:
        # If standardize is False, then the data are assumed to have native BOLD units.
        # The executive summary uses the following range for native BOLD units.
        vlimits = tuple(np.percentile(data, q=(2.5, 97.5)))

    sns.set_style("white")

    # If subplot is not defined
    if subplot is None:
        subplot = mgs.GridSpec(1, 1)[0]

    # Define nested GridSpec
    if colorbar:
        wratios = [1, 100, 1, 2]
        grid_specification = mgs.GridSpecFromSubplotSpec(
            1,
            4,
            subplot_spec=subplot,
            width_ratios=wratios,
            wspace=0.0,
        )
        ax0 = plt.subplot(grid_specification[0])
        ax1 = plt.subplot(grid_specification[1])
        ax2 = plt.subplot(grid_specification[3])
    else:
        wratios = [1, 100]
        grid_specification = mgs.GridSpecFromSubplotSpec(
            1,
            2,
            subplot_spec=subplot,
            width_ratios=wratios,
            wspace=0.0,
        )
        ax0 = plt.subplot(grid_specification[0])
        ax1 = plt.subplot(grid_specification[1])
        ax2 = None

    # Segmentation colorbar
    ax0.set_xticks([])
    ax0.imshow(seg_data[order, np.newaxis], interpolation="none", aspect="auto", cmap=cmap)

    if func.endswith("nii.gz"):  # Nifti
        labels = ["Cortical GM", "Subcortical GM", "Cerebellum", "CSF and WM"]
    else:  # Cifti
        labels = ["Left Cortex", "Right Cortex", "Subcortical", "Cerebellum"]

    # Formatting the plot
    tick_locs = []
    for y in np.unique(seg_data[order]):
        tick_locs.append(np.argwhere(seg_data[order] == y).mean())

    ax0.set_yticks(tick_locs)
    ax0.set_yticklabels(labels, fontdict={"fontsize": labelsize}, rotation=0, va="center")
    ax0.grid(False)
    ax0.spines["left"].set_visible(False)
    ax0.spines["bottom"].set_color("none")
    ax0.spines["bottom"].set_visible(False)
    ax0.set_xticks([])
    ax0.set_xticklabels([])

    # Carpet plot
    pos = ax1.imshow(
        data[order],
        interpolation="nearest",
        aspect="auto",
        cmap="gray",
        vmin=vlimits[0],
        vmax=vlimits[1],
    )
    ax1.grid(False)
    ax1.set_yticks([])
    ax1.set_yticklabels([])
    ax1.set_xticks([])
    ax1.set_xticklabels([])

    # Remove and redefine spines
    for side in ["top", "right"]:
        # Toggle the spine objects
        ax0.spines[side].set_color("none")
        ax0.spines[side].set_visible(False)
        ax1.spines[side].set_color("none")
        ax1.spines[side].set_visible(False)

    ax1.yaxis.set_ticks_position("left")
    ax1.xaxis.set_ticks_position("bottom")
    ax1.spines["bottom"].set_visible(False)
    ax1.spines["left"].set_color("none")
    ax1.spines["left"].set_visible(False)

    # Use the last axis for a colorbar
    if colorbar:
        ax2.set_xticks([])
        ax2.set_yticks([])
        fig = ax2.get_figure()
        cbar = fig.colorbar(
            pos,
            cax=ax2,
            ticks=vlimits,
        )
        cbar.ax.tick_params(size=0, labelsize=20)

    #  Write out file
    if output_file is not None:
        figure = plt.gcf()
        figure.savefig(output_file, bbox_inches="tight")
        plt.close(figure)
        figure = None
        return output_file

    return (ax0, ax1, ax2), grid_specification


def plot_alff_reho_volumetric(output_path, filename, name_source):
    """Plot ReHo and ALFF mosaics for niftis.

    NOTE: This is a Node function.

    Parameters
    ----------
    output_path : :obj:`str`
        path to save plot
    filename : :obj:`str`
        surface file
    name_source : :obj:`str`
        original input bold file

    Returns
    ----------
    output_path : :obj:`str`
        path to plot

    """
    import os

    from bids.layout import parse_file_entities
    from nilearn import plotting as plott
    from templateflow.api import get as get_template

    ENTITIES_TO_USE = ["cohort", "den", "res"]

    # templateflow uses the full entity names in its BIDSLayout config,
    # so we need to map the abbreviated names used by xcpd and pybids to the full ones.
    ENTITY_NAMES_MAPPER = {"den": "density", "res": "resolution"}
    space = parse_file_entities(name_source)["space"]
    file_entities = parse_file_entities(name_source)
    entities_to_use = {f: file_entities[f] for f in file_entities if f in ENTITIES_TO_USE}
    entities_to_use = {ENTITY_NAMES_MAPPER.get(k, k): v for k, v in entities_to_use.items()}

    template_file = get_template(template=space, **entities_to_use, suffix="T1w", desc=None)
    if isinstance(template_file, list):
        template_file = template_file[0]

    template = str(template_file)
    output_path = os.path.abspath(output_path)
    plott.plot_stat_map(
        filename,
        bg_img=template,
        display_mode="mosaic",
        cut_coords=8,
        colorbar=True,
        output_file=output_path,
    )
    return output_path


def surf_data_from_cifti(data, axis, surf_name):
    """From https://neurostars.org/t/separate-cifti-by-structure-in-python/17301/2.

    https://nbviewer.org/github/neurohackademy/nh2020-curriculum/blob/master/\
    we-nibabel-markiewicz/NiBabel.ipynb
    """
    assert isinstance(axis, nb.cifti2.BrainModelAxis)
    for name, data_indices, model in axis.iter_structures():
        # Iterates over volumetric and surface structures
        if name == surf_name:  # Just looking for a surface
            data = data.T[data_indices]
            # Assume brainmodels axis is last, move it to front
            vtx_indices = model.vertex
            # Generally 1-N, except medial wall vertices
            surf_data = np.zeros((vtx_indices.max() + 1,) + data.shape[1:], dtype=data.dtype)
            surf_data[vtx_indices] = data
            return surf_data

    raise ValueError(f"No structure named {surf_name}")


def plot_alff_reho_surface(output_path, filename, name_source):
    """Plot ReHo and ALFF for ciftis on surface.

    NOTE: This is a Node function.

    Parameters
    ----------
    output_path : :obj:`str`
        path to save plot
    filename : :obj:`str`
        surface file
    name_source : :obj:`str`
        original input bold file

    Returns
    ----------
    output_path : :obj:`str`
        path to plot

    """
    import os

    import matplotlib.pyplot as plt
    import nibabel as nb
    import numpy as np
    from bids.layout import parse_file_entities
    from nilearn import plotting as plott
    from templateflow.api import get as get_template

    from xcp_d.utils.plotting import surf_data_from_cifti

    density = parse_file_entities(name_source).get("den", "32k")
    if density == "91k":
        density = "32k"
    rh = str(
        get_template(
            template="fsLR", hemi="R", density="32k", suffix="midthickness", extension=".surf.gii"
        )
    )
    lh = str(
        get_template(
            template="fsLR", hemi="L", density="32k", suffix="midthickness", extension=".surf.gii"
        )
    )

    cifti = nb.load(filename)
    cifti_data = cifti.get_fdata()
    cifti_axes = [cifti.header.get_axis(i) for i in range(cifti.ndim)]

    fig, axes = plt.subplots(figsize=(4, 4), ncols=2, nrows=2, subplot_kw={"projection": "3d"})
    output_path = os.path.abspath(output_path)
    lh_surf_data = surf_data_from_cifti(
        cifti_data,
        cifti_axes[1],
        "CIFTI_STRUCTURE_CORTEX_LEFT",
    )
    rh_surf_data = surf_data_from_cifti(
        cifti_data,
        cifti_axes[1],
        "CIFTI_STRUCTURE_CORTEX_RIGHT",
    )

    v_max = np.max([np.max(lh_surf_data), np.max(rh_surf_data)])
    v_min = np.min([np.min(lh_surf_data), np.min(rh_surf_data)])

    plott.plot_surf_stat_map(
        lh,
        lh_surf_data,
        v_min=v_min,
        v_max=v_max,
        hemi="left",
        view="lateral",
        engine="matplotlib",
        colorbar=False,
        axes=axes[0, 0],
        figure=fig,
    )
    plott.plot_surf_stat_map(
        lh,
        lh_surf_data,
        v_min=v_min,
        v_max=v_max,
        hemi="left",
        view="medial",
        engine="matplotlib",
        colorbar=False,
        axes=axes[1, 0],
        figure=fig,
    )
    plott.plot_surf_stat_map(
        rh,
        rh_surf_data,
        v_min=v_min,
        v_max=v_max,
        hemi="right",
        view="lateral",
        engine="matplotlib",
        colorbar=False,
        axes=axes[0, 1],
        figure=fig,
    )
    plott.plot_surf_stat_map(
        rh,
        rh_surf_data,
        v_min=v_min,
        v_max=v_max,
        hemi="right",
        view="medial",
        engine="matplotlib",
        colorbar=False,
        axes=axes[1, 1],
        figure=fig,
    )
    axes[0, 0].set_title("Left Hemisphere", fontsize=10)
    axes[0, 1].set_title("Right Hemisphere", fontsize=10)
    fig.tight_layout()
    fig.savefig(output_path)
    plt.close(fig)
    return output_path


def plot_design_matrix(design_matrix, temporal_mask=None):
    """Plot design matrix TSV with Nilearn.

    NOTE: This is a Node function.

    Parameters
    ----------
    design_matrix : :obj:`str`
        Path to TSV file containing the design matrix.
    temporal_mask : :obj:`str`, optional
        Path to TSV file containing a list of volumes to censor.

    Returns
    -------
    design_matrix_figure : :obj:`str`
        Path to SVG figure file.
    """
    import os

    import numpy as np
    import pandas as pd
    from nilearn import plotting

    design_matrix_df = pd.read_table(design_matrix)
    if temporal_mask:
        censoring_df = pd.read_table(temporal_mask)
        n_motion_outliers = censoring_df["framewise_displacement"].sum()
        motion_outliers_df = pd.DataFrame(
            data=np.zeros((censoring_df.shape[0], n_motion_outliers), dtype=np.int16),
            columns=[f"outlier{i}" for i in range(1, n_motion_outliers + 1)],
        )
        motion_outlier_idx = np.where(censoring_df["framewise_displacement"])[0]
        for i_outlier, outlier_col in enumerate(motion_outliers_df.columns):
            outlier_row = motion_outlier_idx[i_outlier]
            motion_outliers_df.loc[outlier_row, outlier_col] = 1

        design_matrix_df = pd.concat(
            (design_matrix_df, motion_outliers_df),
            axis=1,
        )

    design_matrix_figure = os.path.abspath("design_matrix.svg")
    plotting.plot_design_matrix(design_matrix_df, output_file=design_matrix_figure)

    return design_matrix_figure<|MERGE_RESOLUTION|>--- conflicted
+++ resolved
@@ -539,21 +539,6 @@
     filtered_denoised_bold_dvars = compute_dvars(filtered_denoised_bold_arr)
 
     if not (
-<<<<<<< HEAD
-=======
-        preprocessed_bold_dvars.shape
-        == uncensored_denoised_bold_dvars.shape
-        == filtered_denoised_bold_dvars.shape
-    ):
-        raise ValueError(
-            "Shapes do not match:\n"
-            f"\t{preprocessed_bold}: {preprocessed_bold_arr.shape}\n"
-            f"\t{denoised_censored_bold}: {uncensored_denoised_bold_arr.shape}\n"
-            f"\t{denoised_interpolated_bold}: {filtered_denoised_bold_arr.shape}\n\n"
-        )
-
-    if not (
->>>>>>> ac7dd5e4
         preprocessed_bold_arr.shape
         == uncensored_denoised_bold_arr.shape
         == filtered_denoised_bold_arr.shape
@@ -842,7 +827,7 @@
     func,
     atlaslabels,
     TR,
-    standardize,
+    detrend,
     temporal_mask=None,
     size=(950, 800),
     labelsize=30,
@@ -864,7 +849,7 @@
         A 3D array of integer labels from an atlas, resampled into ``img`` space.
         Required if ``func`` is a NIfTI image.
         Unused if ``func`` is a CIFTI.
-    standardize : bool, optional
+    detrend : bool, optional
         Detrend and standardize the data prior to plotting.
     size : tuple, optional
         Size of figure.
@@ -955,12 +940,8 @@
         cmap = ListedColormap(cm.get_cmap("tab10").colors[:4][::-1])
 
     # Detrend and z-score data
-<<<<<<< HEAD
-    if standardize:
+    if detrend:
         # This does not account for the temporal mask.
-=======
-    if detrend:
->>>>>>> ac7dd5e4
         data = clean(data.T, t_r=TR, detrend=True, filter=False, standardize="zscore_sample").T
         vlimits = (-2, 2)
     elif temporal_mask is not None:
