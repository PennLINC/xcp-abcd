# emacs: -*- mode: python; py-indent-offset: 4; indent-tabs-mode: nil -*-
# vi: set ft=python sts=4 ts=4 sw=4 et:
"""Functions for calculating resting-state derivatives (ReHo and ALFF)."""
import nibabel as nb
import numpy as np
from nipype import logging
from scipy import signal
from scipy.stats import rankdata
from templateflow.api import get as get_template

LOGGER = logging.getLogger("nipype.utils")


def compute_2d_reho(datat, adjacency_matrix):
    """Calculate ReHo on 2D data.

    Parameters
    ----------
    datat : numpy.ndarray of shape (V, T)
        data matrix in vertices by timepoints
    adjacency_matrix : numpy.ndarray of shape (V, V)
        surface adjacency matrix

    Returns
    -------
    KCC : numpy.ndarray of shape (V,)
        ReHo values.

    Notes
    -----
    From https://www.sciencedirect.com/science/article/pii/S0165178119305384#bib0045.
    """
    KCC = np.zeros(datat.shape[0])  # a zero for each voxel

    for i in range(datat.shape[0]):  # loop through each voxel
        neigbor_index = np.where(adjacency_matrix[i, :] > 0)[0]  # the index of 4 neightbouts
        nn = np.hstack((neigbor_index, np.array(i)))  # stack those indexes with voxel number
        neidata = datat[nn, :]  # pull out data for relevant voxels

        rankeddata = np.zeros_like(neidata)  # TODO: Fix typos #create 0s in same shape
        # pull out index of voxel, timepoint
        neigbor, timepoint = neidata.shape[0], neidata.shape[1]

        for j in range(neidata.shape[0]):  # loop through each neighbour
            rankeddata[j, :] = rankdata(neidata[j, :])  # assign ranks to timepoints for each voxel
        rankmean = np.sum(rankeddata, axis=0)  # add up ranks
        # KC is the sum of the squared rankmean minus the timepoints into
        # the mean of the rankmean squared
        KC = np.sum(np.power(rankmean, 2)) - timepoint * np.power(np.mean(rankmean), 2)
        # square number of neighbours, multiply by (cubed timepoint - timepoint)
        denom = np.power(neigbor, 2) * (np.power(timepoint, 3) - timepoint)
        # the voxel value is 12*KC divided by denom
        KCC[i] = 12 * KC / (denom)

    return KCC


def mesh_adjacency(hemi):
    """Calculate adjacency matrix from mesh timeseries.

    Parameters
    ----------
    hemi : {"L", "R"}
        Surface sphere to be load from templateflow
        Either left or right hemisphere

    Returns
    -------
    numpy.ndarray
        Adjacency matrix.
    """
    surf = str(
        get_template("fsLR", space="fsaverage", hemi=hemi, suffix="sphere", density="32k")
    )  # Get relevant template

    surf = nb.load(surf)  # load via nibabel
    #  Aggregate GIFTI data arrays into an ndarray or tuple of ndarray
    # select the arrays in a specific order
    vertices_faces = surf.agg_data(("pointset", "triangle"))
    vertices = vertices_faces[0]  # the first array of the tuple
    faces = vertices_faces[1]  # the second array in the tuples
    # create an array of 0s = voxel*voxel
    data_array = np.zeros([len(vertices), len(vertices)], dtype=np.uint8)

    for i in range(1, len(faces)):  # looping thorugh each value in faces
        data_array[faces[i, 0], faces[i, 2]] = 1  # use to index into data_array and
        # turn select values to 1
        data_array[faces[i, 1], faces[i, 1]] = 1
        data_array[faces[i, 2], faces[i, 0]] = 1

    return data_array + data_array.T  # transpose data_array and add it to itself


def compute_alff(data_matrix, mean_matrix, low_pass, high_pass, TR, sample_mask=None):
    """Compute amplitude of low-frequency fluctuation (ALFF).

    Parameters
    ----------
    data_matrix : numpy.ndarray
        data matrix points by timepoints
    mean_matrix : numpy.ndarray
        Mean map.
    low_pass : float
        low pass frequency in Hz
    high_pass : float
        high pass frequency in Hz
    TR : float
        repetition time in seconds
    sample_mask : numpy.ndarray or None
        (timepoints,) 1D array with 1s for good volumes and 0s for censored ones.

    Returns
    -------
    alff : numpy.ndarray
        ALFF values.
    falff : numpy.ndarray
        fALFF values.
    peraf : numpy.ndarray
        PerAF values.
    tsnr : numpy.ndarray
        tSNR values.

    Notes
    -----
    Implementation based on :footcite:t:`yu2007altered`,
    although the ALFF values are not scaled by the mean ALFF value across the brain.

    If a ``sample_mask`` is provided, then the power spectrum will be estimated using a
    Lomb-Scargle periodogram
    :footcite:p:`lomb1976least,scargle1982studies,townsend2010fast,taylorlomb`.

    References
    ----------
    .. footbibliography::
    """
    fs = 1 / TR  # sampling frequency
    n_voxels, n_volumes = data_matrix.shape

    if sample_mask is not None:
        sample_mask = sample_mask.astype(bool)
        assert sample_mask.size == n_volumes, f"{sample_mask.size} != {n_volumes}"

    alff = np.zeros(n_voxels)
    falff = np.zeros(n_voxels)
    peraf = np.zeros(n_voxels)
    tsnr = np.zeros(n_voxels)
    for i_voxel in range(n_voxels):
        voxel_data = data_matrix[i_voxel, :]
        # Check if the voxel's data are all the same value (esp. zeros).
        # Set ALFF to 0 in that case and move on to the next voxel.
        if np.std(voxel_data) == 0:
            continue

<<<<<<< HEAD
        if sample_mask is not None:
            voxel_data_censored = voxel_data[sample_mask]
            sd_scale = np.std(voxel_data_censored)
            voxel_data_for_peraf = voxel_data_censored.copy()

            # Normalize data matrix over time. This will ensure that the standard periodogram and
            # Lomb-Scargle periodogram will have the same scale.
=======
        # We will normalize data matrix over time.
        # This will ensure that the power spectra from the standard and Lomb-Scargle periodograms
        # have the same scale.
        # However, this also changes ALFF's scale, so we retain the SD to rescale ALFF.
        sd_scale = np.std(voxel_data)

        if sample_mask is not None:
            voxel_data_censored = voxel_data[sample_mask]
>>>>>>> a9294ecc
            voxel_data_censored -= np.mean(voxel_data_censored)
            voxel_data_censored /= np.std(voxel_data_censored)

            time_arr = np.arange(0, n_volumes * TR, TR)
            assert sample_mask.size == time_arr.size, f"{sample_mask.size} != {time_arr.size}"
            time_arr = time_arr[sample_mask]
            frequencies_hz = np.linspace(0, 0.5 * fs, (n_volumes // 2) + 1)[1:]
            angular_frequencies = 2 * np.pi * frequencies_hz
            power_spectrum = signal.lombscargle(
                time_arr,
                voxel_data_censored,
                angular_frequencies,
                normalize=True,
            )
        else:
<<<<<<< HEAD
            sd_scale = np.std(voxel_data)
            voxel_data_for_peraf = voxel_data.copy()

            # Normalize data matrix over time. This will ensure that the standard periodogram and
            # Lomb-Scargle periodogram will have the same scale.
            voxel_data_copy = voxel_data - np.mean(voxel_data)
            voxel_data_copy /= np.std(voxel_data_copy)

=======
            voxel_data -= np.mean(voxel_data)
            voxel_data /= np.std(voxel_data)
>>>>>>> a9294ecc
            # get array of sample frequencies + power spectrum density
            frequencies_hz, power_spectrum = signal.periodogram(
                voxel_data_copy,
                fs,
                scaling="spectrum",
            )

        # square root of power spectrum
        power_spectrum_sqrt = np.sqrt(power_spectrum)
        # get the position of the arguments closest to high_pass and low_pass, respectively
        ff_alff = [
            np.argmin(np.abs(frequencies_hz - high_pass)),
            np.argmin(np.abs(frequencies_hz - low_pass)),
        ]
        # alff for that voxel is 2 * the mean of the sqrt of the power spec
        # from the value closest to the low pass cutoff, to the value closest
        # to the high pass pass cutoff
        alff[i_voxel] = len(ff_alff) * np.mean(power_spectrum_sqrt[ff_alff[0] : ff_alff[1]])
<<<<<<< HEAD
        # Rescale ALFF by the SD of the BOLD data to reinstate original scale.
        alff[i_voxel] *= sd_scale

        falff[i_voxel] = np.sum(power_spectrum_sqrt[ff_alff[0] : ff_alff[1]]) / np.sum(
            power_spectrum_sqrt
        )
        peraf[i_voxel] = (
            np.mean(np.abs((voxel_data_for_peraf - mean_matrix[i_voxel]) / mean_matrix[i_voxel]))
            * 100
        )

        tsnr[i_voxel] = mean_matrix[i_voxel] / np.std(voxel_data_for_peraf)
=======
        # Rescale ALFF based on original BOLD scale
        alff[i_voxel] *= sd_scale
>>>>>>> a9294ecc

    assert alff.size == n_voxels, f"{alff.shape} != {n_voxels}"

    # Add second dimension to arrays
    alff = alff[:, None]
    falff = falff[:, None]
    peraf = peraf[:, None]
    tsnr = tsnr[:, None]

    return alff, falff, peraf, tsnr<|MERGE_RESOLUTION|>--- conflicted
+++ resolved
@@ -151,7 +151,6 @@
         if np.std(voxel_data) == 0:
             continue
 
-<<<<<<< HEAD
         if sample_mask is not None:
             voxel_data_censored = voxel_data[sample_mask]
             sd_scale = np.std(voxel_data_censored)
@@ -159,16 +158,7 @@
 
             # Normalize data matrix over time. This will ensure that the standard periodogram and
             # Lomb-Scargle periodogram will have the same scale.
-=======
-        # We will normalize data matrix over time.
-        # This will ensure that the power spectra from the standard and Lomb-Scargle periodograms
-        # have the same scale.
-        # However, this also changes ALFF's scale, so we retain the SD to rescale ALFF.
-        sd_scale = np.std(voxel_data)
-
-        if sample_mask is not None:
-            voxel_data_censored = voxel_data[sample_mask]
->>>>>>> a9294ecc
+            # However, this also changes ALFF's scale, so we retain the SD to rescale ALFF.
             voxel_data_censored -= np.mean(voxel_data_censored)
             voxel_data_censored /= np.std(voxel_data_censored)
 
@@ -184,7 +174,6 @@
                 normalize=True,
             )
         else:
-<<<<<<< HEAD
             sd_scale = np.std(voxel_data)
             voxel_data_for_peraf = voxel_data.copy()
 
@@ -193,10 +182,6 @@
             voxel_data_copy = voxel_data - np.mean(voxel_data)
             voxel_data_copy /= np.std(voxel_data_copy)
 
-=======
-            voxel_data -= np.mean(voxel_data)
-            voxel_data /= np.std(voxel_data)
->>>>>>> a9294ecc
             # get array of sample frequencies + power spectrum density
             frequencies_hz, power_spectrum = signal.periodogram(
                 voxel_data_copy,
@@ -215,7 +200,6 @@
         # from the value closest to the low pass cutoff, to the value closest
         # to the high pass pass cutoff
         alff[i_voxel] = len(ff_alff) * np.mean(power_spectrum_sqrt[ff_alff[0] : ff_alff[1]])
-<<<<<<< HEAD
         # Rescale ALFF by the SD of the BOLD data to reinstate original scale.
         alff[i_voxel] *= sd_scale
 
@@ -228,10 +212,6 @@
         )
 
         tsnr[i_voxel] = mean_matrix[i_voxel] / np.std(voxel_data_for_peraf)
-=======
-        # Rescale ALFF based on original BOLD scale
-        alff[i_voxel] *= sd_scale
->>>>>>> a9294ecc
 
     assert alff.size == n_voxels, f"{alff.shape} != {n_voxels}"
 
