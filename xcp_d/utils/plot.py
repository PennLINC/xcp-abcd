--- conflicted
+++ resolved
@@ -342,25 +342,15 @@
             maximum_value.append(max(time_series[c]))
             minimum_value.append(min(time_series[c]))
 
-<<<<<<< HEAD
             # Threshold fd at 0.05, 0.1, 0.2, 0.5, 1.0 mm and plot
             time_series_axis.axhline(y=0.05, color='gray', linestyle='-', linewidth=5)
-=======
-            # Threshold fd at 0.1, 0.2 and 0.5 and plot
-            time_series_axis.axhline(y=1, color='lightgray',
-                                     linestyle='-', linewidth=10, alpha=0.5)
->>>>>>> 5c19ff2d
             fda = time_series[c].copy()
             FD_timeseries = time_series[c].copy()
             FD_timeseries[FD_timeseries >= 0.00] = 1.05
             time_series_axis.plot(fda, '.', color='gray', markersize=25)
             time_series_axis.plot(FD_timeseries, '.', color='gray', markersize=25)
 
-<<<<<<< HEAD
             time_series_axis.axhline(y=0.1, color='#66c2a5', linestyle='-', linewidth=5)
-=======
-            time_series_axis.axhline(y=0.05, color='gray', linestyle='-', linewidth=10, alpha=0.5)
->>>>>>> 5c19ff2d
             fda[fda < 0.05] = np.nan
             FD_timeseries = time_series[c].copy()
             FD_timeseries[FD_timeseries >= 0.05] = 1.05
@@ -368,12 +358,7 @@
             time_series_axis.plot(fda, '.', color='#66c2a5', markersize=25)
             time_series_axis.plot(FD_timeseries, '.', color='#66c2a5', markersize=25)
 
-<<<<<<< HEAD
             time_series_axis.axhline(y=0.2, color='#fc8d62', linestyle='-', linewidth=5)
-=======
-            time_series_axis.axhline(y=0.1, color='#66c2a5',
-                                     linestyle='-', linewidth=10, alpha=0.5)
->>>>>>> 5c19ff2d
             fda[fda < 0.1] = np.nan
             FD_timeseries = time_series[c].copy()
             FD_timeseries[FD_timeseries >= 0.1] = 1.05
@@ -381,12 +366,7 @@
             time_series_axis.plot(fda, '.', color='#fc8d62', markersize=25)
             time_series_axis.plot(FD_timeseries, '.', color='#fc8d62', markersize=25)
 
-<<<<<<< HEAD
             time_series_axis.axhline(y=0.5, color='#8da0cb', linestyle='-', linewidth=5)
-=======
-            time_series_axis.axhline(y=0.2, color='#fc8d62',
-                                     linestyle='-', linewidth=10, alpha=0.5)
->>>>>>> 5c19ff2d
             fda[fda < 0.2] = np.nan
             FD_timeseries = time_series[c].copy()
             FD_timeseries[FD_timeseries >= 0.2] = 1.05
@@ -394,12 +374,7 @@
             time_series_axis.plot(fda, '.', color='#8da0cb', markersize=25)
             time_series_axis.plot(FD_timeseries, '.', color='#8da0cb', markersize=25)
 
-<<<<<<< HEAD
             time_series_axis.axhline(y=1, color='lightgray', linestyle='-', linewidth=5)
-=======
-            time_series_axis.axhline(y=0.5, color='#8da0cb',
-                                     linestyle='-', linewidth=10, alpha=0.5)
->>>>>>> 5c19ff2d
             fda[fda < 0.5] = np.nan
             FD_timeseries = time_series[c].copy()
             FD_timeseries[FD_timeseries >= 0.5] = 1.05
