--- conflicted
+++ resolved
@@ -467,13 +467,8 @@
         nifti or cifti before processing
     residuals_file :
         nifti or cifti after nuisance regression
-<<<<<<< HEAD
-    denoised_filtered_file :
+    denoised_file :
         nifti or cifti after regression, filtering, and interpolation
-=======
-    denoised_file :
-        nifti or cifti after regression and filtering
->>>>>>> e1cbc41b
     mask :
         mask for nifti if available
     tmask :
