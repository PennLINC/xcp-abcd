--- conflicted
+++ resolved
@@ -1,11 +1,6 @@
 # emacs: -*- mode: python; py-indent-offset: 4; indent-tabs-mode: nil -*-
 # vi: set ft=python sts=4 ts=4 sw=4 et:
-<<<<<<< HEAD
 """Functions for converting DCAN-format derivatives to fMRIPrep format."""
-import os
-import json
-=======
->>>>>>> 7b19d4ae
 import glob
 import json
 import os
