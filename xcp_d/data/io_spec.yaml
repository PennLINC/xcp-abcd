--- conflicted
+++ resolved
@@ -6,19 +6,6 @@
             desc: brain
             extension: .nii.gz
             suffix: mask
-<<<<<<< HEAD
-=======
-        # native anatomical-space dseg file
-        anat_dseg:
-            datatype: anat
-            desc: null
-            extension: .nii.gz
-            space:
-            - T1w
-            - T2w
-            - null
-            suffix: dseg
->>>>>>> 8598d059
         # transform from native anatomical (T1w or T2w) space to same standard space as BOLD
         # "to" entity will be set later
         anat_to_template_xfm:
