--- conflicted
+++ resolved
@@ -355,7 +355,6 @@
 	file = {Full Text PDF:/Users/adebimpe/Zotero/storage/ZLJBSN8B/Harris et al. - 2020 - Array programming with NumPy.pdf:application/pdf;Snapshot:/Users/adebimpe/Zotero/storage/2S9QHZBQ/s41586-020-2649-2.html:text/html},
 }
 
-<<<<<<< HEAD
 @article{tian2020topographic,
   title={Topographic organization of the human subcortex unveiled with functional connectivity gradients},
   author={Tian, Ye and Margulies, Daniel S and Breakspear, Michael and Zalesky, Andrew},
@@ -392,7 +391,7 @@
   publisher={Elsevier},
   doi={10.1016/j.neuroimage.2019.116400},
   url={https://doi.org/10.1016/j.neuroimage.2019.116400}
-=======
+
 @article{ciric2022templateflow,
   title={TemplateFlow: FAIR-sharing of multi-scale, multi-species brain models},
   author={Ciric, Rastko and Thompson, William H and Lorenz, Romy and Goncalves, Mathias and MacNicol, Eilidh and Markiewicz, Christopher J and Halchenko, Yaroslav O and Ghosh, Satrajit S and Gorgolewski, Krzysztof J and Poldrack, Russell A and others},
@@ -505,5 +504,4 @@
   version      = {4.0.0},
   doi          = {10.5281/zenodo.591597},
   url          = {https://doi.org/10.5281/zenodo.591597}
->>>>>>> 131d665a
 }