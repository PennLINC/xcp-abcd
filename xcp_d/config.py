--- conflicted
+++ resolved
@@ -443,10 +443,7 @@
         "templateflow_home",
         "work_dir",
         "dataset_links",
-<<<<<<< HEAD
         "confounds_config",
-=======
->>>>>>> 37dd9066
     )
 
     @classmethod
@@ -519,14 +516,11 @@
                     cls.bids_filters[acq][k] = _process_value(v)
 
         dataset_links = {
-            'preprocessed': cls.fmri_dir,
-            'templateflow': Path(TF_LAYOUT.root),
+            "preprocessed": cls.fmri_dir,
+            "templateflow": Path(TF_LAYOUT.root),
         }
-<<<<<<< HEAD
         for deriv_name, deriv_path in cls.derivatives.items():
             dataset_links[deriv_name] = deriv_path
-=======
->>>>>>> 37dd9066
         cls.dataset_links = dataset_links
 
         if "all" in cls.debug:
