--- conflicted
+++ resolved
@@ -443,10 +443,7 @@
         "templateflow_home",
         "work_dir",
         "dataset_links",
-<<<<<<< HEAD
-=======
         "confounds_config",
->>>>>>> 9874e636
     )
 
     @classmethod
@@ -518,15 +515,6 @@
                 for k, v in filters.items():
                     cls.bids_filters[acq][k] = _process_value(v)
 
-<<<<<<< HEAD
-        dataset_links = {"preprocessed": cls.fmri_dir}
-        if cls.custom_confounds:
-            dataset_links["custom-confounds"] = cls.custom_confounds
-
-        if cls.atlases:
-            dataset_links["atlas"] = cls.xcp_d_dir / "atlases"
-
-=======
         if cls.task_id:
             cls.bids_filters = cls.bids_filters or {}
             cls.bids_filters["bold"] = cls.bids_filters.get("bold", {})
@@ -536,9 +524,11 @@
             "preprocessed": cls.fmri_dir,
             "templateflow": Path(TF_LAYOUT.root),
         }
+        if cls.atlases:
+            dataset_links["atlas"] = cls.output_dir / "atlases"
+
         for deriv_name, deriv_path in cls.derivatives.items():
             dataset_links[deriv_name] = deriv_path
->>>>>>> 9874e636
         cls.dataset_links = dataset_links
 
         if "all" in cls.debug:
