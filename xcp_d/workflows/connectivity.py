--- conflicted
+++ resolved
@@ -393,7 +393,6 @@
     ])
     # fmt:on
 
-<<<<<<< HEAD
     parcellate_atlas = pe.MapNode(
         CiftiParcellate(
             direction="COLUMN",
@@ -401,26 +400,6 @@
             out_file="parcellated_atlas.pscalar.nii",
         ),
         name="parcellate_atlas",
-=======
-    prepare_data_for_parcellation = pe.MapNode(
-        CiftiPrepareForParcellation(min_coverage=min_coverage, TR=TR),
-        name="prepare_data_for_parcellation",
-        mem_gb=mem_gb,
-        n_procs=omp_nthreads,
-        iterfield=["atlas_file"],
-    )
-
-    # fmt:off
-    workflow.connect([
-        (inputnode, prepare_data_for_parcellation, [("clean_bold", "data_file")]),
-        (resample_atlas_to_data, prepare_data_for_parcellation, [("cifti_out", "atlas_file")]),
-    ])
-    # fmt:on
-
-    parcellate_data = pe.MapNode(
-        CiftiParcellate(direction="COLUMN", only_numeric=True),
-        name="parcellate_data",
->>>>>>> 2d2ed9fd
         mem_gb=mem_gb,
         n_procs=omp_nthreads,
         iterfield=["in_file", "atlas_label"],
@@ -434,7 +413,7 @@
     # fmt:on
 
     cifti_connect = pe.MapNode(
-        CiftiConnect(),
+        CiftiConnect(min_coverage=min_coverage),
         mem_gb=mem_gb,
         name="cifti_connect",
         n_procs=omp_nthreads,
