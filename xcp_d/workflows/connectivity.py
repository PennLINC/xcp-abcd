--- conflicted
+++ resolved
@@ -73,16 +73,7 @@
         niu.IdentityInterface(
             fields=[
                 "name_source",
-<<<<<<< HEAD
-                "bold_mask",
-                "boldref",
-                "denoised_bold",
-                "temporal_mask",
-                "template_to_anat_xfm",
-                "anat_to_native_xfm",
-=======
                 "bold_file",
->>>>>>> 3b2b4444
             ],
         ),
         name="inputnode",
@@ -508,6 +499,7 @@
                 "name_source",
                 "bold_mask",
                 "denoised_bold",
+                "temporal_mask",
                 "alff",  # may be Undefined
                 "reho",
                 "atlas_names",
@@ -707,13 +699,11 @@
 """
 
     inputnode = pe.Node(
-<<<<<<< HEAD
-        niu.IdentityInterface(fields=["name_source", "denoised_bold", "temporal_mask"]),
-=======
         niu.IdentityInterface(
             fields=[
                 "name_source",
                 "denoised_bold",
+                "temporal_mask",
                 "alff",  # may be Undefined
                 "reho",
                 "atlas_names",
@@ -722,7 +712,6 @@
                 "parcellated_atlas_files",
             ],
         ),
->>>>>>> 3b2b4444
         name="inputnode",
     )
     outputnode = pe.Node(
@@ -751,24 +740,14 @@
 
     # fmt:off
     workflow.connect([
-<<<<<<< HEAD
-        (inputnode, cifti_connect, [
+        (inputnode, functional_connectivity, [
             ("denoised_bold", "data_file"),
             ("temporal_mask", "temporal_mask"),
-        ]),
-        (atlas_file_grabber, cifti_connect, [("atlas_labels_file", "atlas_labels")]),
-        (resample_atlas_to_data, cifti_connect, [("cifti_out", "atlas_file")]),
-        (parcellate_atlas, cifti_connect, [("out_file", "parcellated_atlas")]),
-        (cifti_connect, outputnode, [
-=======
-        (inputnode, functional_connectivity, [
-            ("denoised_bold", "data_file"),
             ("atlas_files", "atlas_file"),
             ("atlas_labels_files", "atlas_labels"),
             ("parcellated_atlas_files", "parcellated_atlas"),
         ]),
         (functional_connectivity, outputnode, [
->>>>>>> 3b2b4444
             ("coverage_ciftis", "coverage_ciftis"),
             ("timeseries_ciftis", "timeseries_ciftis"),
             ("correlation_ciftis", "correlation_ciftis"),
