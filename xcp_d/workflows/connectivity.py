--- conflicted
+++ resolved
@@ -336,15 +336,11 @@
             from xcp_d.workflows.connectivity import init_functional_connectivity_nifti_wf
 
             with mock_config():
-<<<<<<< HEAD
                 config.execution.atlases = ["Glasser", "Gordon"]
 
-                wf = init_functional_connectivity_nifti_wf()
-=======
                 wf = init_functional_connectivity_nifti_wf(
                     mem_gb={"resampled": 0.1, "timeseries": 1.0},
                 )
->>>>>>> bfc16d55
 
     Parameters
     ----------
