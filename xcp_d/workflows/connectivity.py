# emacs: -*- mode: python; py-indent-offset: 4; indent-tabs-mode: nil -*-
# vi: set ft=python sts=4 ts=4 sw=4 et:
"""Workflows for extracting time series and computing functional connectivity."""
import nilearn as nl
from nipype import Function
from nipype.interfaces import utility as niu
from nipype.pipeline import engine as pe
from niworkflows.engine.workflows import LiterateWorkflow as Workflow

from xcp_d.interfaces.ants import ApplyTransforms
from xcp_d.interfaces.bids import DerivativesDataSink
from xcp_d.interfaces.connectivity import CiftiConnect, ConnectPlot, NiftiConnect
from xcp_d.interfaces.workbench import CiftiCreateDenseFromTemplate, CiftiParcellate
from xcp_d.utils.atlas import get_atlas_cifti, get_atlas_names, get_atlas_nifti
from xcp_d.utils.doc import fill_doc
from xcp_d.utils.modified_data import cast_cifti_to_int16
from xcp_d.utils.utils import get_std2bold_xfms


@fill_doc
def init_functional_connectivity_nifti_wf(
    output_dir,
    alff_available,
    min_coverage,
    mem_gb,
    omp_nthreads,
    name="connectivity_wf",
):
    """Extract BOLD time series and compute functional connectivity.

    Workflow Graph
        .. workflow::
            :graph2use: orig
            :simple_form: yes

            from xcp_d.workflows.connectivity import init_functional_connectivity_nifti_wf
            wf = init_functional_connectivity_nifti_wf(
                output_dir=".",
                alff_available=True,
                min_coverage=0.5,
                mem_gb=0.1,
                omp_nthreads=1,
                name="connectivity_wf",
            )

    Parameters
    ----------
    %(output_dir)s
    alff_available
    %(min_coverage)s
    %(mem_gb)s
    %(omp_nthreads)s
    %(name)s
        Default is "connectivity_wf".

    Inputs
    ------
    %(name_source)s
    %(boldref)s
    denoised_bold
        clean bold after filtered out nuisscance and filtering
<<<<<<< HEAD
    alff
    reho
    %(template_to_t1w_xfm)s
    %(t1w_to_native_xfm)s
=======
    %(template_to_anat_xfm)s
    %(anat_to_native_xfm)s
>>>>>>> 6109c09c

    Outputs
    -------
    %(atlas_names)s
        Used for indexing ``timeseries`` and ``correlations``.
    %(timeseries)s
    %(correlations)s
    %(coverage)s
    parcellated_alff
    parcellated_reho
    """
    workflow = Workflow(name=name)

    workflow.__desc__ = f"""
Processed functional timeseries were extracted from the residual BOLD signal
with *Nilearn's* [version {nl.__version__}, @abraham2014machine] *NiftiLabelsMasker* for the
following atlases:
the Schaefer 17-network 100, 200, 300, 400, 500, 600, 700, 800, 900, and 1000 parcel
atlas [@Schaefer_2017], the Glasser atlas [@Glasser_2016],
the Gordon atlas [@Gordon_2014], and the Tian subcortical artlas [@tian2020topographic].
Corresponding pair-wise functional connectivity between all regions was computed for each atlas,
which was operationalized as the Pearson's correlation of each parcel's unsmoothed timeseries.
In cases of partial coverage, uncovered voxels (values of all zeros or NaNs) were either
ignored, when the parcel had >{min_coverage * 100}% coverage,
or were set to zero,  when the parcel had <{min_coverage * 100}% coverage.
"""

    inputnode = pe.Node(
        niu.IdentityInterface(
            fields=[
                "name_source",
                "bold_mask",
                "boldref",
                "denoised_bold",
<<<<<<< HEAD
                "alff",  # may be Undefined
                "reho",
                "template_to_t1w_xfm",
                "t1w_to_native_xfm",
=======
                "template_to_anat_xfm",
                "anat_to_native_xfm",
>>>>>>> 6109c09c
            ],
        ),
        name="inputnode",
    )
    outputnode = pe.Node(
        niu.IdentityInterface(
            fields=[
                "atlas_names",
                "timeseries",
                "correlations",
                "coverage",
                "parcellated_alff",
                "parcellated_reho",
            ],
        ),
        name="outputnode",
    )

    atlas_name_grabber = pe.Node(
        Function(output_names=["atlas_names"], function=get_atlas_names),
        name="atlas_name_grabber",
    )

    # fmt:off
    workflow.connect([(atlas_name_grabber, outputnode, [("atlas_names", "atlas_names")])])
    # fmt:on

    # get atlases via pkgrf
    atlas_file_grabber = pe.MapNode(
        Function(
            input_names=["atlas_name"],
            output_names=["atlas_file", "atlas_labels_file"],
            function=get_atlas_nifti,
        ),
        name="atlas_file_grabber",
        iterfield=["atlas_name"],
    )

    # fmt:off
    workflow.connect([(atlas_name_grabber, atlas_file_grabber, [("atlas_names", "atlas_name")])])
    # fmt:on

    get_transforms_to_bold_space = pe.Node(
        Function(
            input_names=["bold_file", "template_to_anat_xfm", "anat_to_native_xfm"],
            output_names=["transformfile"],
            function=get_std2bold_xfms,
        ),
        name="get_transforms_to_bold_space",
    )

    # fmt:off
    workflow.connect([
        (inputnode, get_transforms_to_bold_space, [
            ("name_source", "bold_file"),
            ("template_to_anat_xfm", "template_to_anat_xfm"),
            ("anat_to_native_xfm", "anat_to_native_xfm"),
        ]),
    ])
    # fmt:on

    # Using the generated transforms, apply them to get everything in the correct MNI form
    warp_atlases_to_bold_space = pe.MapNode(
        ApplyTransforms(
            interpolation="GenericLabel",
            input_image_type=3,
            dimension=3,
        ),
        name="warp_atlases_to_bold_space",
        iterfield=["input_image"],
        mem_gb=mem_gb,
        n_procs=omp_nthreads,
    )

    # fmt:off
    workflow.connect([
        (inputnode, warp_atlases_to_bold_space, [("boldref", "reference_image")]),
        (atlas_file_grabber, warp_atlases_to_bold_space, [("atlas_file", "input_image")]),
        (get_transforms_to_bold_space, warp_atlases_to_bold_space, [
            ("transformfile", "transforms"),
        ]),
    ])
    # fmt:on

    functional_connectivity = pe.MapNode(
        NiftiConnect(min_coverage=min_coverage, correlate=True),
        name="functional_connectivity",
        iterfield=["atlas", "atlas_labels"],
        mem_gb=mem_gb,
    )

    # fmt:off
    workflow.connect([
        (inputnode, functional_connectivity, [
            ("denoised_bold", "filtered_file"),
            ("bold_mask", "mask"),
        ]),
        (atlas_file_grabber, functional_connectivity, [("atlas_labels_file", "atlas_labels")]),
        (warp_atlases_to_bold_space, functional_connectivity, [("output_image", "atlas")]),
        (functional_connectivity, outputnode, [
            ("timeseries", "timeseries"),
            ("correlations", "correlations"),
            ("coverage", "coverage"),
        ]),
    ])
    # fmt:on

    parcellate_reho = pe.MapNode(
        NiftiConnect(min_coverage=min_coverage, correlate=False),
        name="parcellate_reho",
        iterfield=["atlas", "atlas_labels"],
        mem_gb=mem_gb,
    )

    # fmt:off
    workflow.connect([
        (inputnode, parcellate_reho, [
            ("reho", "filtered_file"),
            ("bold_mask", "mask"),
        ]),
        (atlas_file_grabber, parcellate_reho, [("atlas_labels_file", "atlas_labels")]),
        (warp_atlases_to_bold_space, parcellate_reho, [("output_image", "atlas")]),
        (parcellate_reho, outputnode, [("timeseries", "parcellated_reho")]),
    ])
    # fmt:on

    if alff_available:
        parcellate_alff = pe.MapNode(
            NiftiConnect(min_coverage=min_coverage, correlate=False),
            name="parcellate_alff",
            iterfield=["atlas", "atlas_labels"],
            mem_gb=mem_gb,
        )

        # fmt:off
        workflow.connect([
            (inputnode, parcellate_alff, [
                ("alff", "filtered_file"),
                ("bold_mask", "mask"),
            ]),
            (atlas_file_grabber, parcellate_alff, [("atlas_labels_file", "atlas_labels")]),
            (warp_atlases_to_bold_space, parcellate_alff, [("output_image", "atlas")]),
            (parcellate_alff, outputnode, [("timeseries", "parcellated_alff")]),
        ])
        # fmt:on

    # Create a node to plot the matrices
    connectivity_plot = pe.Node(
        ConnectPlot(),
        name="connectivity_plot",
        mem_gb=mem_gb,
    )

    # fmt:off
    workflow.connect([
        (inputnode, connectivity_plot, [("denoised_bold", "in_file")]),
        (atlas_name_grabber, connectivity_plot, [("atlas_names", "atlas_names")]),
        (functional_connectivity, connectivity_plot, [("correlations", "correlations_tsv")]),
    ])
    # fmt:on

    ds_atlas = pe.MapNode(
        DerivativesDataSink(
            base_directory=output_dir,
            dismiss_entities=["datatype", "subject", "session", "task", "run", "desc"],
            suffix="dseg",
            extension=".nii.gz",
        ),
        name="ds_atlas",
        iterfield=["atlas", "in_file"],
        run_without_submitting=True,
    )

    # fmt:off
    workflow.connect([
        (inputnode, ds_atlas, [("name_source", "source_file")]),
        (atlas_name_grabber, ds_atlas, [("atlas_names", "atlas")]),
        (warp_atlases_to_bold_space, ds_atlas, [("output_image", "in_file")]),
    ])
    # fmt:on

    ds_connectivity_plot = pe.Node(
        DerivativesDataSink(
            base_directory=output_dir,
            desc="connectivityplot",
            datatype="figures",
        ),
        name="ds_connectivity_plot",
        run_without_submitting=False,
    )

    # fmt:off
    workflow.connect([
        (inputnode, ds_connectivity_plot, [("name_source", "source_file")]),
        (connectivity_plot, ds_connectivity_plot, [("connectplot", "in_file")]),
    ])
    # fmt:on

    return workflow


@fill_doc
def init_functional_connectivity_cifti_wf(
    output_dir,
    alff_available,
    min_coverage,
    mem_gb,
    omp_nthreads,
    name="connectivity_wf",
):
    """Extract CIFTI time series.

    Workflow Graph
        .. workflow::
            :graph2use: orig
            :simple_form: yes

            from xcp_d.workflows.connectivity import init_functional_connectivity_cifti_wf
            wf = init_functional_connectivity_cifti_wf(
                output_dir=".",
                alff_available=True,
                min_coverage=0.5,
                mem_gb=0.1,
                omp_nthreads=1,
                name="connectivity_wf",
            )

    Parameters
    ----------
    %(output_dir)s
    alff_available
    %(min_coverage)s
    %(mem_gb)s
    %(omp_nthreads)s
    %(name)s
        Default is "connectivity_wf".

    Inputs
    ------
    %(name_source)s
    denoised_bold
        Clean CIFTI after filtering and nuisance regression.
        The CIFTI file is in the same standard space as the atlases,
        so no transformations will be applied to the data before parcellation.
    alff
    reho

    Outputs
    -------
    %(atlas_names)s
        Used for indexing ``timeseries`` and ``correlations``.
    %(timeseries)s
    %(timeseries_ciftis)s
    %(correlations)s
    %(correlation_ciftis)s
    %(coverage)s
    %(coverage_ciftis)s
    parcellated_reho
    parcellated_alff
    """
    workflow = Workflow(name=name)
    workflow.__desc__ = f"""
Processed functional timeseries were extracted from residual BOLD using
Connectome Workbench [@hcppipelines] for the following atlases:
the Schaefer 17-network 100, 200, 300, 400, 500, 600, 700, 800, 900, and 1000 parcel
atlas [@Schaefer_2017], the Glasser atlas [@Glasser_2016],
the Gordon atlas [@Gordon_2014], and the Tian subcortical artlas [@tian2020topographic].
Corresponding pair-wise functional connectivity between all regions was computed for each atlas,
which was operationalized as the Pearson's correlation of each parcel's unsmoothed timeseries with
the Connectome Workbench.
In cases of partial coverage, uncovered vertices (values of all zeros or NaNs) were either
ignored, when the parcel had >{min_coverage * 100}% coverage,
or were set to zero, when the parcel had <{min_coverage * 100}% coverage.
"""

    inputnode = pe.Node(
        niu.IdentityInterface(
            fields=[
                "name_source",
                "denoised_bold",
                "alff",  # may be Undefined
                "reho",
            ]
        ),
        name="inputnode",
    )
    outputnode = pe.Node(
        niu.IdentityInterface(
            fields=[
                "atlas_names",
                "coverage_ciftis",
                "timeseries_ciftis",
                "correlation_ciftis",
                "coverage",
                "timeseries",
                "correlations",
                "connectplot",
                "parcellated_alff",
                "parcellated_reho",
            ],
        ),
        name="outputnode",
    )

    # get atlases via pkgrf
    atlas_name_grabber = pe.Node(
        Function(output_names=["atlas_names"], function=get_atlas_names),
        name="atlas_name_grabber",
    )

    # fmt:off
    workflow.connect([
        (atlas_name_grabber, outputnode, [("atlas_names", "atlas_names")]),
    ])
    # fmt:on

    atlas_file_grabber = pe.MapNode(
        Function(
            input_names=["atlas_name"],
            output_names=["atlas_file", "atlas_labels_file"],
            function=get_atlas_cifti,
        ),
        name="atlas_file_grabber",
        iterfield=["atlas_name"],
    )

    # fmt:off
    workflow.connect([(atlas_name_grabber, atlas_file_grabber, [("atlas_names", "atlas_name")])])
    # fmt:on

    resample_atlas_to_data = pe.MapNode(
        CiftiCreateDenseFromTemplate(),
        name="resample_atlas_to_data",
        n_procs=omp_nthreads,
        iterfield=["label"],
    )

    # fmt:off
    workflow.connect([
        (inputnode, resample_atlas_to_data, [("denoised_bold", "template_cifti")]),
        (atlas_file_grabber, resample_atlas_to_data, [("atlas_file", "label")]),
    ])
    # fmt:on

    parcellate_atlas = pe.MapNode(
        CiftiParcellate(
            direction="COLUMN",
            only_numeric=True,
            out_file="parcellated_atlas.pscalar.nii",
        ),
        name="parcellate_atlas",
        mem_gb=mem_gb,
        n_procs=omp_nthreads,
        iterfield=["in_file", "atlas_label"],
    )

    # fmt:off
    workflow.connect([
        (atlas_file_grabber, parcellate_atlas, [("atlas_file", "atlas_label")]),
        (resample_atlas_to_data, parcellate_atlas, [("cifti_out", "in_file")]),
    ])
    # fmt:on

    functional_connectivity = pe.MapNode(
        CiftiConnect(min_coverage=min_coverage, correlate=True),
        mem_gb=mem_gb,
        name="functional_connectivity",
        n_procs=omp_nthreads,
        iterfield=["atlas_labels", "atlas_file", "parcellated_atlas"],
    )

    # fmt:off
    workflow.connect([
        (inputnode, functional_connectivity, [("denoised_bold", "data_file")]),
        (atlas_file_grabber, functional_connectivity, [("atlas_labels_file", "atlas_labels")]),
        (resample_atlas_to_data, functional_connectivity, [("cifti_out", "atlas_file")]),
        (parcellate_atlas, functional_connectivity, [("out_file", "parcellated_atlas")]),
        (functional_connectivity, outputnode, [
            ("coverage_ciftis", "coverage_ciftis"),
            ("timeseries_ciftis", "timeseries_ciftis"),
            ("correlation_ciftis", "correlation_ciftis"),
            ("coverage", "coverage"),
            ("timeseries", "timeseries"),
            ("correlations", "correlations"),
        ]),
    ])
    # fmt:on

    parcellate_reho = pe.MapNode(
        CiftiConnect(min_coverage=min_coverage, correlate=False),
        mem_gb=mem_gb,
        name="parcellate_reho",
        n_procs=omp_nthreads,
        iterfield=["atlas_labels", "atlas_file", "parcellated_atlas"],
    )

    # fmt:off
    workflow.connect([
        (inputnode, parcellate_reho, [("reho", "data_file")]),
        (atlas_file_grabber, parcellate_reho, [("atlas_labels_file", "atlas_labels")]),
        (resample_atlas_to_data, parcellate_reho, [("cifti_out", "atlas_file")]),
        (parcellate_atlas, parcellate_reho, [("out_file", "parcellated_atlas")]),
        (parcellate_reho, outputnode, [("timeseries", "parcellated_reho")]),
    ])
    # fmt:on

    if alff_available:
        parcellate_alff = pe.MapNode(
            CiftiConnect(min_coverage=min_coverage, correlate=False),
            mem_gb=mem_gb,
            name="parcellate_alff",
            n_procs=omp_nthreads,
            iterfield=["atlas_labels", "atlas_file", "parcellated_atlas"],
        )

        # fmt:off
        workflow.connect([
            (inputnode, parcellate_alff, [("alff", "data_file")]),
            (atlas_file_grabber, parcellate_alff, [("atlas_labels_file", "atlas_labels")]),
            (resample_atlas_to_data, parcellate_alff, [("cifti_out", "atlas_file")]),
            (parcellate_atlas, parcellate_alff, [("out_file", "parcellated_atlas")]),
            (parcellate_alff, outputnode, [("timeseries", "parcellated_alff")]),
        ])
        # fmt:on

    # Create a node to plot the matrixes
    connectivity_plot = pe.Node(
        ConnectPlot(),
        name="connectivity_plot",
        mem_gb=mem_gb,
    )

    # fmt:off
    workflow.connect([
        (inputnode, connectivity_plot, [("denoised_bold", "in_file")]),
        (atlas_name_grabber, connectivity_plot, [["atlas_names", "atlas_names"]]),
        (functional_connectivity, connectivity_plot, [("correlations", "correlations_tsv")]),
    ])
    # fmt:on

    cast_atlas_to_int16 = pe.MapNode(
        Function(
            function=cast_cifti_to_int16,
            input_names=["in_file"],
            output_names=["out_file"],
        ),
        name="cast_atlas_to_int16",
        iterfield=["in_file"],
    )

    # fmt:off
    workflow.connect([(atlas_file_grabber, cast_atlas_to_int16, [("atlas_file", "in_file")])])
    # fmt:on

    ds_atlas = pe.MapNode(
        DerivativesDataSink(
            base_directory=output_dir,
            check_hdr=False,
            dismiss_entities=["datatype", "subject", "session", "task", "run", "desc"],
            allowed_entities=["space", "res", "den", "atlas", "desc", "cohort"],
            suffix="dseg",
            extension=".dlabel.nii",
        ),
        name="ds_atlas",
        iterfield=["atlas", "in_file"],
        run_without_submitting=True,
    )

    # fmt:off
    workflow.connect([
        (inputnode, ds_atlas, [("name_source", "source_file")]),
        (atlas_name_grabber, ds_atlas, [("atlas_names", "atlas")]),
        (cast_atlas_to_int16, ds_atlas, [("out_file", "in_file")]),
    ])
    # fmt:on

    ds_connectivity_plot = pe.Node(
        DerivativesDataSink(
            base_directory=output_dir,
            desc="connectivityplot",
            datatype="figures",
        ),
        name="ds_connectivity_plot",
        run_without_submitting=False,
    )

    # fmt:off
    workflow.connect([
        (inputnode, ds_connectivity_plot, [("name_source", "source_file")]),
        (connectivity_plot, ds_connectivity_plot, [("connectplot", "in_file")]),
    ])
    # fmt:on

    return workflow<|MERGE_RESOLUTION|>--- conflicted
+++ resolved
@@ -59,15 +59,10 @@
     %(boldref)s
     denoised_bold
         clean bold after filtered out nuisscance and filtering
-<<<<<<< HEAD
     alff
     reho
-    %(template_to_t1w_xfm)s
-    %(t1w_to_native_xfm)s
-=======
     %(template_to_anat_xfm)s
     %(anat_to_native_xfm)s
->>>>>>> 6109c09c
 
     Outputs
     -------
@@ -102,15 +97,10 @@
                 "bold_mask",
                 "boldref",
                 "denoised_bold",
-<<<<<<< HEAD
                 "alff",  # may be Undefined
                 "reho",
-                "template_to_t1w_xfm",
-                "t1w_to_native_xfm",
-=======
                 "template_to_anat_xfm",
                 "anat_to_native_xfm",
->>>>>>> 6109c09c
             ],
         ),
         name="inputnode",
