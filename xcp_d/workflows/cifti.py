# emacs: -*- mode: python; py-indent-offset: 4; indent-tabs-mode: nil -*-
# vi: set ft=python sts=4 ts=4 sw=4 et:
"""Workflows for post-processing CIFTI-format BOLD data."""
import os

import nibabel as nb
from nipype import logging
from nipype.interfaces import utility as niu
from nipype.pipeline import engine as pe
from niworkflows.engine.workflows import LiterateWorkflow as Workflow
from num2words import num2words

from xcp_d.interfaces.utils import ConvertTo32
from xcp_d.utils.confounds import get_custom_confounds
from xcp_d.utils.doc import fill_doc
from xcp_d.workflows.connectivity import init_functional_connectivity_cifti_wf
from xcp_d.workflows.execsummary import init_execsummary_functional_plots_wf
from xcp_d.workflows.outputs import init_postproc_derivatives_wf
from xcp_d.workflows.plotting import init_qc_report_wf
from xcp_d.workflows.postprocessing import (
    init_denoise_bold_wf,
    init_despike_wf,
    init_prepare_confounds_wf,
)
from xcp_d.workflows.restingstate import init_alff_wf, init_reho_cifti_wf

LOGGER = logging.getLogger("nipype.workflow")


@fill_doc
def init_postprocess_cifti_wf(
    bold_file,
    bandpass_filter,
    high_pass,
    low_pass,
    bpf_order,
    motion_filter_type,
    motion_filter_order,
    band_stop_min,
    band_stop_max,
    smoothing,
    head_radius,
    params,
    output_dir,
    custom_confounds_folder,
    dummy_scans,
    fd_thresh,
    despike,
    dcan_qc,
    run_data,
    t1w_available,
    t2w_available,
    n_runs,
    min_coverage,
    exact_scans,
    omp_nthreads,
    layout=None,
    name="cifti_postprocess_wf",
):
    """Organize the cifti processing workflow.

    Workflow Graph
        .. workflow::
            :graph2use: orig
            :simple_form: yes

            import os

            from xcp_d.utils.bids import collect_data, collect_run_data
            from xcp_d.workflows.cifti import init_postprocess_cifti_wf
            from xcp_d.utils.doc import download_example_data

            fmri_dir = download_example_data()

            layout, subj_data = collect_data(
                bids_dir=fmri_dir,
                input_type="fmriprep",
                participant_label="01",
                task="imagery",
                bids_validate=False,
                cifti=True,
            )

            bold_file = subj_data["bold"][0]
            custom_confounds_folder = os.path.join(fmri_dir, "sub-01/func")
            run_data = collect_run_data(
                layout=layout,
                input_type="fmriprep",
                bold_file=bold_file,
                cifti=True,
                primary_anat="T1w",
            )

            wf = init_postprocess_cifti_wf(
                bold_file=bold_file,
                bandpass_filter=True,
                high_pass=0.01,
                low_pass=0.08,
                bpf_order=2,
                motion_filter_type="notch",
                motion_filter_order=4,
                band_stop_min=12,
                band_stop_max=20,
                smoothing=6,
                head_radius=50.,
                params="27P",
                output_dir=".",
                custom_confounds_folder=custom_confounds_folder,
                dummy_scans=2,
                fd_thresh=0.3,
                despike=True,
                dcan_qc=True,
                run_data=run_data,
                t1w_available=True,
                t2w_available=True,
                n_runs=1,
                min_coverage=0.5,
                exact_scans=None,
                omp_nthreads=1,
                layout=layout,
                name="cifti_postprocess_wf",
            )
            wf.inputs.inputnode.t1w = subj_data["t1w"]

    Parameters
    ----------
    bold_file
    %(bandpass_filter)s
    %(high_pass)s
    %(low_pass)s
    %(bpf_order)s
    %(motion_filter_type)s
    %(motion_filter_order)s
    %(band_stop_min)s
    %(band_stop_max)s
    %(smoothing)s
    %(head_radius)s
        This will already be estimated before this workflow.
    %(params)s
    %(output_dir)s
    %(custom_confounds_folder)s
    %(dummy_scans)s
    %(fd_thresh)s
    %(despike)s
    %(dcan_qc)s
    run_data : dict
    t1w_available
    t2w_available
    n_runs
        Number of runs being postprocessed by XCP-D.
        This is just used for the boilerplate, as this workflow only posprocesses one run.
    %(min_coverage)s
    %(omp_nthreads)s
    %(layout)s
    %(name)s
        Default is "cifti_postprocess_wf".

    Inputs
    ------
    bold_file
        CIFTI file
    %(boldref)s
    %(custom_confounds_file)s
    t1w
        Preprocessed T1w image, warped to standard space.
        Fed from the subject workflow.
    t2w
        Preprocessed T2w image, warped to standard space.
        Fed from the subject workflow.
    %(fmriprep_confounds_file)s
    fmriprep_confounds_json
    %(dummy_scans)s

    Outputs
    -------
    %(name_source)s
    preprocessed_bold : :obj:`str`
        The preprocessed BOLD file, after dummy scan removal.
    %(fmriprep_confounds_file)s
        After dummy scan removal.
    %(filtered_motion)s
    %(temporal_mask)s
    %(uncensored_denoised_bold)s
    %(interpolated_filtered_bold)s
    %(censored_denoised_bold)s
    %(smoothed_denoised_bold)s
    %(boldref)s
    bold_mask
        This will not be defined.
    %(anat_to_native_xfm)s
        This will not be defined.
    %(atlas_names)s
    %(timeseries)s
    %(timeseries_ciftis)s

    References
    ----------
    .. footbibliography::
    """
    workflow = Workflow(name=name)

    TR = run_data["bold_metadata"]["RepetitionTime"]

    inputnode = pe.Node(
        niu.IdentityInterface(
            fields=[
                "bold_file",
                "boldref",
                "custom_confounds_file",
                "t1w",
                "t2w",
                "fmriprep_confounds_file",
                "fmriprep_confounds_json",
                "dummy_scans",
                "atlas_names",
                "atlas_files",
                "atlas_labels_files",
                "parcellated_atlas_files",
            ],
        ),
        name="inputnode",
    )

    inputnode.inputs.bold_file = bold_file
    inputnode.inputs.boldref = run_data["boldref"]
    inputnode.inputs.fmriprep_confounds_file = run_data["confounds"]
    inputnode.inputs.fmriprep_confounds_json = run_data["confounds_json"]
    inputnode.inputs.dummy_scans = dummy_scans

    # Load custom confounds
    # We need to run this function directly to access information in the confounds that is
    # used for the boilerplate.
    custom_confounds_file = get_custom_confounds(
        custom_confounds_folder,
        run_data["confounds"],
    )

    workflow = Workflow(name=name)

    workflow.__desc__ = (
        f"For each of the {num2words(n_runs)} BOLD runs found per subject "
        "(across all tasks and sessions), the following post-processing was performed."
    )

    outputnode = pe.Node(
        niu.IdentityInterface(
            fields=[
                "name_source",
                "preprocessed_bold",
                "fmriprep_confounds_file",
                "filtered_motion",
                "temporal_mask",
                "uncensored_denoised_bold",
                "interpolated_filtered_bold",
                "censored_denoised_bold",
                "smoothed_denoised_bold",
                "boldref",
                "bold_mask",  # will not be defined
                "anat_to_native_xfm",  # will not be defined
                "atlas_names",
                "timeseries",
                "timeseries_ciftis",
            ],
        ),
        name="outputnode",
    )

    mem_gbx = _create_mem_gb(bold_file)

    downcast_data = pe.Node(
        ConvertTo32(),
        name="downcast_data",
        mem_gb=mem_gbx["timeseries"],
        n_procs=omp_nthreads,
    )

    # fmt:off
    workflow.connect([
        (inputnode, outputnode, [
            ("bold_file", "name_source"),
            ("boldref", "boldref"),
        ]),
        (inputnode, downcast_data, [("bold_file", "bold_file")]),
    ])
    # fmt:on

    prepare_confounds_wf = init_prepare_confounds_wf(
        output_dir=output_dir,
        TR=TR,
        params=params,
        dummy_scans=dummy_scans,
        exact_scans=exact_scans,
        motion_filter_type=motion_filter_type,
        band_stop_min=band_stop_min,
        band_stop_max=band_stop_max,
        motion_filter_order=motion_filter_order,
        head_radius=head_radius,
        fd_thresh=fd_thresh,
        custom_confounds_file=custom_confounds_file,
        mem_gb=mem_gbx["timeseries"],
        omp_nthreads=omp_nthreads,
        name="prepare_confounds_wf",
    )

    # fmt:off
    workflow.connect([
        (inputnode, prepare_confounds_wf, [
            ("bold_file", "inputnode.name_source"),
            ("fmriprep_confounds_file", "inputnode.fmriprep_confounds_file"),
            ("fmriprep_confounds_json", "inputnode.fmriprep_confounds_json"),
        ]),
        (downcast_data, prepare_confounds_wf, [
            ("bold_file", "inputnode.preprocessed_bold"),
        ]),
        (prepare_confounds_wf, outputnode, [
            ("outputnode.filtered_motion", "filtered_motion"),
            ("outputnode.temporal_mask", "temporal_mask"),
            ("outputnode.fmriprep_confounds_file", "fmriprep_confounds_file"),
            ("outputnode.preprocessed_bold", "preprocessed_bold"),
        ]),
    ])
    # fmt:on

    denoise_bold_wf = init_denoise_bold_wf(
        TR=TR,
        low_pass=low_pass,
        high_pass=high_pass,
        bpf_order=bpf_order,
        bandpass_filter=bandpass_filter,
        smoothing=smoothing,
        cifti=True,
        mem_gb=mem_gbx["timeseries"],
        omp_nthreads=omp_nthreads,
        name="denoise_bold_wf",
    )

    # fmt:off
    workflow.connect([
        (prepare_confounds_wf, denoise_bold_wf, [
            ("outputnode.temporal_mask", "inputnode.temporal_mask"),
            ("outputnode.confounds_file", "inputnode.confounds_file"),
        ]),
        (denoise_bold_wf, outputnode, [
            ("outputnode.uncensored_denoised_bold", "uncensored_denoised_bold"),
            ("outputnode.interpolated_filtered_bold", "interpolated_filtered_bold"),
            ("outputnode.censored_denoised_bold", "censored_denoised_bold"),
            ("outputnode.smoothed_denoised_bold", "smoothed_denoised_bold"),
        ]),
    ])
    # fmt:on

    if despike:
        despike_wf = init_despike_wf(
            TR=TR,
            cifti=True,
            mem_gb=mem_gbx["timeseries"],
            omp_nthreads=omp_nthreads,
            name="despike_wf",
        )

        # fmt:off
        workflow.connect([
            (prepare_confounds_wf, despike_wf, [
                ("outputnode.preprocessed_bold", "inputnode.bold_file"),
            ]),
            (despike_wf, denoise_bold_wf, [
                ("outputnode.bold_file", "inputnode.preprocessed_bold"),
            ]),
        ])
        # fmt:on

    else:
        # fmt:off
        workflow.connect([
            (prepare_confounds_wf, denoise_bold_wf, [
                ("outputnode.preprocessed_bold", "inputnode.preprocessed_bold"),
            ]),
        ])
        # fmt:on

    connectivity_wf = init_functional_connectivity_cifti_wf(
<<<<<<< HEAD
=======
        min_coverage=min_coverage,
        alff_available=bandpass_filter and (fd_thresh <= 0),
>>>>>>> 3b2b4444
        output_dir=output_dir,
        min_coverage=min_coverage,
        mem_gb=mem_gbx["timeseries"],
        omp_nthreads=omp_nthreads,
        name="connectivity_wf",
    )

    # fmt:off
    workflow.connect([
<<<<<<< HEAD
        (inputnode, connectivity_wf, [("bold_file", "inputnode.name_source")]),
        (prepare_confounds_wf, connectivity_wf, [
            ("outputnode.temporal_mask", "inputnode.temporal_mask"),
=======
        (inputnode, connectivity_wf, [
            ("bold_file", "inputnode.name_source"),
            ("atlas_names", "inputnode.atlas_names"),
            ("atlas_files", "inputnode.atlas_files"),
            ("atlas_labels_files", "inputnode.atlas_labels_files"),
            ("parcellated_atlas_files", "inputnode.parcellated_atlas_files"),
>>>>>>> 3b2b4444
        ]),
        (denoise_bold_wf, connectivity_wf, [
            ("outputnode.censored_denoised_bold", "inputnode.denoised_bold"),
        ]),
        (connectivity_wf, outputnode, [
            ("outputnode.timeseries", "timeseries"),
            ("outputnode.timeseries_ciftis", "timeseries_ciftis"),
        ]),
    ])
    # fmt:on

    if bandpass_filter:
        alff_wf = init_alff_wf(
            name_source=bold_file,
            output_dir=output_dir,
            TR=TR,
            low_pass=low_pass,
            high_pass=high_pass,
            smoothing=smoothing,
            cifti=True,
            mem_gb=mem_gbx["timeseries"],
            omp_nthreads=omp_nthreads,
            name="alff_wf",
        )

        # fmt:off
        workflow.connect([
            (denoise_bold_wf, alff_wf, [
                ("outputnode.censored_denoised_bold", "inputnode.denoised_bold"),
            ]),
            (alff_wf, connectivity_wf, [("outputnode.alff", "inputnode.alff")]),
        ])
        # fmt:on

    reho_wf = init_reho_cifti_wf(
        name_source=bold_file,
        output_dir=output_dir,
        mem_gb=mem_gbx["timeseries"],
        omp_nthreads=omp_nthreads,
        name="reho_wf",
    )

    # fmt:off
    workflow.connect([
        (denoise_bold_wf, reho_wf, [
            ("outputnode.censored_denoised_bold", "inputnode.denoised_bold"),
        ]),
        (reho_wf, connectivity_wf, [("outputnode.reho", "inputnode.reho")]),
    ])
    # fmt:on

    qc_report_wf = init_qc_report_wf(
        output_dir=output_dir,
        TR=TR,
        head_radius=head_radius,
        mem_gb=mem_gbx["timeseries"],
        omp_nthreads=omp_nthreads,
        dcan_qc=dcan_qc,
        cifti=True,
        name="qc_report_wf",
    )

    # fmt:off
    workflow.connect([
        (inputnode, qc_report_wf, [("bold_file", "inputnode.name_source")]),
        (prepare_confounds_wf, qc_report_wf, [
            ("outputnode.preprocessed_bold", "inputnode.preprocessed_bold"),
            ("outputnode.dummy_scans", "inputnode.dummy_scans"),
            ("outputnode.fmriprep_confounds_file", "inputnode.fmriprep_confounds_file"),
            ("outputnode.temporal_mask", "inputnode.temporal_mask"),
            ("outputnode.filtered_motion", "inputnode.filtered_motion"),
        ]),
        (denoise_bold_wf, qc_report_wf, [
            ("outputnode.uncensored_denoised_bold", "inputnode.uncensored_denoised_bold"),
            ("outputnode.interpolated_filtered_bold", "inputnode.interpolated_filtered_bold"),
            ("outputnode.censored_denoised_bold", "inputnode.censored_denoised_bold"),
        ]),
    ])
    # fmt:on

    postproc_derivatives_wf = init_postproc_derivatives_wf(
        smoothing=smoothing,
        name_source=bold_file,
        bandpass_filter=bandpass_filter,
        params=params,
        cifti=True,
        dcan_qc=dcan_qc,
        output_dir=output_dir,
        low_pass=low_pass,
        high_pass=high_pass,
        fd_thresh=fd_thresh,
        motion_filter_type=motion_filter_type,
        TR=TR,
        name="postproc_derivatives_wf",
    )

    # fmt:off
    workflow.connect([
        (inputnode, postproc_derivatives_wf, [("atlas_names", "inputnode.atlas_names")]),
        (denoise_bold_wf, postproc_derivatives_wf, [
            ("outputnode.interpolated_filtered_bold", "inputnode.interpolated_filtered_bold"),
            ("outputnode.censored_denoised_bold", "inputnode.censored_denoised_bold"),
            ("outputnode.smoothed_denoised_bold", "inputnode.smoothed_denoised_bold"),
        ]),
        (qc_report_wf, postproc_derivatives_wf, [("outputnode.qc_file", "inputnode.qc_file")]),
        (prepare_confounds_wf, postproc_derivatives_wf, [
            ("outputnode.confounds_file", "inputnode.confounds_file"),
            ("outputnode.filtered_motion", "inputnode.filtered_motion"),
            ("outputnode.motion_metadata", "inputnode.motion_metadata"),
            ("outputnode.temporal_mask", "inputnode.temporal_mask"),
            ("outputnode.temporal_mask_metadata", "inputnode.temporal_mask_metadata"),
        ]),
        (reho_wf, postproc_derivatives_wf, [("outputnode.reho", "inputnode.reho")]),
        (connectivity_wf, postproc_derivatives_wf, [
            ("outputnode.coverage_ciftis", "inputnode.coverage_ciftis"),
            ("outputnode.timeseries_ciftis", "inputnode.timeseries_ciftis"),
            ("outputnode.correlation_ciftis", "inputnode.correlation_ciftis"),
            ("outputnode.coverage", "inputnode.coverage"),
            ("outputnode.timeseries", "inputnode.timeseries"),
            ("outputnode.correlations", "inputnode.correlations"),
            ("outputnode.parcellated_reho", "inputnode.parcellated_reho"),
        ]),
    ])

    if bandpass_filter:
        workflow.connect([
            (alff_wf, postproc_derivatives_wf, [
                ("outputnode.alff", "inputnode.alff"),
                ("outputnode.smoothed_alff", "inputnode.smoothed_alff"),
            ]),
            (connectivity_wf, postproc_derivatives_wf, [
                ("outputnode.parcellated_alff", "inputnode.parcellated_alff"),
            ]),
        ])
    # fmt:on

    # executive summary workflow
    if dcan_qc:
        execsummary_functional_plots_wf = init_execsummary_functional_plots_wf(
            preproc_nifti=run_data["nifti_file"],
            t1w_available=t1w_available,
            t2w_available=t2w_available,
            output_dir=output_dir,
            layout=layout,
            name="execsummary_functional_plots_wf",
        )

        # Use inputnode for executive summary instead of downcast_data
        # because T1w is used as name source.
        # fmt:off
        workflow.connect([
            # Use inputnode for executive summary instead of downcast_data
            # because T1w is used as name source.
            (inputnode, execsummary_functional_plots_wf, [
                ("boldref", "inputnode.boldref"),
                ("t1w", "inputnode.t1w"),
                ("t2w", "inputnode.t2w"),
            ]),
        ])
        # fmt:on

    return workflow


def _create_mem_gb(bold_fname):
    bold_size_gb = os.path.getsize(bold_fname) / (1024**3)
    bold_tlen = nb.load(bold_fname).shape[-1]
    return {
        "derivative": bold_size_gb,
        "resampled": bold_size_gb * 4,
        "timeseries": bold_size_gb * (max(bold_tlen / 100, 1.0) + 4),
    }<|MERGE_RESOLUTION|>--- conflicted
+++ resolved
@@ -379,13 +379,9 @@
         # fmt:on
 
     connectivity_wf = init_functional_connectivity_cifti_wf(
-<<<<<<< HEAD
-=======
         min_coverage=min_coverage,
         alff_available=bandpass_filter and (fd_thresh <= 0),
->>>>>>> 3b2b4444
         output_dir=output_dir,
-        min_coverage=min_coverage,
         mem_gb=mem_gbx["timeseries"],
         omp_nthreads=omp_nthreads,
         name="connectivity_wf",
@@ -393,19 +389,15 @@
 
     # fmt:off
     workflow.connect([
-<<<<<<< HEAD
-        (inputnode, connectivity_wf, [("bold_file", "inputnode.name_source")]),
-        (prepare_confounds_wf, connectivity_wf, [
-            ("outputnode.temporal_mask", "inputnode.temporal_mask"),
-=======
         (inputnode, connectivity_wf, [
             ("bold_file", "inputnode.name_source"),
             ("atlas_names", "inputnode.atlas_names"),
             ("atlas_files", "inputnode.atlas_files"),
             ("atlas_labels_files", "inputnode.atlas_labels_files"),
             ("parcellated_atlas_files", "inputnode.parcellated_atlas_files"),
->>>>>>> 3b2b4444
-        ]),
+        ]),
+        (prepare_confounds_wf, connectivity_wf, [
+            ("outputnode.temporal_mask", "inputnode.temporal_mask"),
         (denoise_bold_wf, connectivity_wf, [
             ("outputnode.censored_denoised_bold", "inputnode.denoised_bold"),
         ]),
