--- conflicted
+++ resolved
@@ -69,10 +69,6 @@
 
     workflow = Workflow(name=name)
 
-<<<<<<< HEAD
-    output_dir = config.execution.output_dir
-=======
->>>>>>> 0c1e0bb7
     bandpass_filter = config.workflow.bandpass_filter
     min_coverage = config.workflow.min_coverage
 
@@ -282,10 +278,6 @@
 
     workflow = Workflow(name=name)
 
-<<<<<<< HEAD
-    output_dir = config.execution.output_dir
-=======
->>>>>>> 0c1e0bb7
     bandpass_filter = config.workflow.bandpass_filter
     min_coverage = config.workflow.min_coverage
 
