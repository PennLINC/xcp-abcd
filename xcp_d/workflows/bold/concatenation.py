"""Workflows for concatenating postprocessed data."""

from nipype.interfaces import utility as niu
from nipype.pipeline import engine as pe
from niworkflows.engine.workflows import LiterateWorkflow as Workflow

from xcp_d import config
from xcp_d.interfaces.bids import DerivativesDataSink
from xcp_d.interfaces.concatenation import (
    CleanNameSource,
    ConcatenateInputs,
    FilterOutFailedRuns,
)
from xcp_d.interfaces.connectivity import TSVConnect
from xcp_d.utils.bids import _make_xcpd_uri, _make_xcpd_uri_lol
from xcp_d.utils.doc import fill_doc
from xcp_d.utils.utils import _make_dictionary, _select_first
from xcp_d.workflows.bold.plotting import init_qc_report_wf


@fill_doc
def init_concatenate_data_wf(TR, head_radius, name="concatenate_data_wf"):
    """Concatenate postprocessed data across runs and directions.

    Workflow Graph
        .. workflow::
            :graph2use: orig
            :simple_form: yes

            from xcp_d.tests.tests import mock_config
            from xcp_d import config
            from xcp_d.workflows.concatenation import init_concatenate_data_wf

            with mock_config():
                wf = init_concatenate_data_wf(
                    TR=2,
                    head_radius=50,
                    name="concatenate_data_wf",
                )

    Parameters
    ----------
    %(TR)s
    %(head_radius)s
    %(name)s
        Default is "concatenate_data_wf".

    Inputs
    ------
    %(name_source)s
        One list entry for each run.
        These are used as the bases for concatenated output filenames.
    preprocessed_bold : :obj:`list` of :obj:`str`
        The preprocessed BOLD files, after dummy volume removal.
    motion_file
        One list entry for each run.
    %(temporal_mask)s
        One list entry for each run.
    %(denoised_interpolated_bold)s
        One list entry for each run.
    %(censored_denoised_bold)s
        One list entry for each run.
    bold_mask : :obj:`list` of :obj:`str` or :obj:`~nipype.interfaces.base.Undefined`
        Brain mask files for each of the BOLD runs.
        This will be a list of paths for NIFTI inputs, or a list of Undefineds for CIFTI ones.
    anat_brainmask : :obj:`str`
        Anatomically-derived brain mask in the same standard space as the BOLD mask.
    %(template_to_anat_xfm)s
    %(boldref)s
    %(timeseries)s
        This will be a list of lists, with one sublist for each run.
    %(timeseries_ciftis)s
        This will be a list of lists, with one sublist for each run.
    """
    workflow = Workflow(name=name)

    output_dir = config.execution.output_dir
<<<<<<< HEAD
=======
    motion_filter_type = config.workflow.motion_filter_type
>>>>>>> 0c1e0bb7
    smoothing = config.workflow.smoothing
    file_format = config.workflow.file_format
    fd_thresh = config.workflow.fd_thresh
    atlases = config.execution.atlases

    workflow.__desc__ = """
Postprocessing derivatives from multi-run tasks were then concatenated across runs and directions.
"""

    inputnode = pe.Node(
        niu.IdentityInterface(
            fields=[
                "name_source",
                "preprocessed_bold",
                "motion_file",
                "temporal_mask",
                "denoised_bold",
                "denoised_interpolated_bold",
                "censored_denoised_bold",
                "smoothed_denoised_bold",
                "bold_mask",  # only for niftis, from postproc workflows
                "boldref",  # only for niftis, from postproc workflows
                "anat_native",  # only for niftis, from data collection
                "anat_brainmask",  # only for niftis, from data collection
                "template_to_anat_xfm",  # only for niftis, from data collection
                "timeseries",
                "timeseries_ciftis",  # only for ciftis, from postproc workflows
            ],
        ),
        name="inputnode",
    )

    clean_name_source = pe.Node(
        CleanNameSource(),
        name="clean_name_source",
    )
    workflow.connect([(inputnode, clean_name_source, [("name_source", "name_source")])])

    filter_runs = pe.Node(
        FilterOutFailedRuns(),
        name="filter_runs",
    )

    workflow.connect([
        (inputnode, filter_runs, [
            ("preprocessed_bold", "preprocessed_bold"),
            ("motion_file", "motion_file"),
            ("temporal_mask", "temporal_mask"),
            ("denoised_bold", "denoised_bold"),
            ("denoised_interpolated_bold", "denoised_interpolated_bold"),
            ("censored_denoised_bold", "censored_denoised_bold"),
            ("smoothed_denoised_bold", "smoothed_denoised_bold"),
            ("bold_mask", "bold_mask"),
            ("boldref", "boldref"),
            ("timeseries", "timeseries"),
            ("timeseries_ciftis", "timeseries_ciftis"),
        ])
    ])  # fmt:skip

    concatenate_inputs = pe.Node(
        ConcatenateInputs(),
        name="concatenate_inputs",
    )

    workflow.connect([
        (filter_runs, concatenate_inputs, [
            ("preprocessed_bold", "preprocessed_bold"),
            ("motion_file", "motion_file"),
            ("temporal_mask", "temporal_mask"),
            ("denoised_bold", "denoised_bold"),
            ("denoised_interpolated_bold", "denoised_interpolated_bold"),
            ("censored_denoised_bold", "censored_denoised_bold"),
            ("smoothed_denoised_bold", "smoothed_denoised_bold"),
            ("timeseries", "timeseries"),
            ("timeseries_ciftis", "timeseries_ciftis"),
        ]),
    ])  # fmt:skip

    # Now, run the QC report workflow on the concatenated BOLD file.
    qc_report_wf = init_qc_report_wf(
        TR=TR,
        head_radius=head_radius,
        name="concat_qc_report_wf",
    )
    qc_report_wf.inputs.inputnode.dummy_scans = 0

    workflow.connect([
        (inputnode, qc_report_wf, [
            ("template_to_anat_xfm", "inputnode.template_to_anat_xfm"),
            ("anat_native", "inputnode.anat"),
            ("anat_brainmask", "inputnode.anat_brainmask"),
        ]),
        (clean_name_source, qc_report_wf, [("name_source", "inputnode.name_source")]),
        (filter_runs, qc_report_wf, [
            # nifti-only inputs
            (("bold_mask", _select_first), "inputnode.bold_mask"),
            (("boldref", _select_first), "inputnode.boldref"),
        ]),
        (concatenate_inputs, qc_report_wf, [
            ("preprocessed_bold", "inputnode.preprocessed_bold"),
            ("denoised_interpolated_bold", "inputnode.denoised_interpolated_bold"),
            ("censored_denoised_bold", "inputnode.censored_denoised_bold"),
            ("motion_file", "inputnode.motion_file"),
            ("temporal_mask", "inputnode.temporal_mask"),
            ("run_index", "inputnode.run_index"),
        ]),
    ])  # fmt:skip

    ds_motion_file = pe.Node(
        DerivativesDataSink(
            dismiss_entities=["segmentation", "den", "res", "space", "cohort", "desc"],
            suffix="motion",
            extension=".tsv",
        ),
        name="ds_motion_file",
        run_without_submitting=True,
        mem_gb=1,
    )
    workflow.connect([
        (clean_name_source, ds_motion_file, [("name_source", "source_file")]),
        (concatenate_inputs, ds_motion_file, [("motion_file", "in_file")]),
        (filter_runs, ds_motion_file, [(("motion_file", _make_xcpd_uri, output_dir), "Sources")]),
    ])  # fmt:skip

    if fd_thresh > 0:
        ds_temporal_mask = pe.Node(
            DerivativesDataSink(
                dismiss_entities=["segmentation", "den", "res", "space", "cohort", "desc"],
                suffix="outliers",
                extension=".tsv",
            ),
            name="ds_temporal_mask",
            run_without_submitting=True,
            mem_gb=1,
        )

        workflow.connect([
            (clean_name_source, ds_temporal_mask, [("name_source", "source_file")]),
            (concatenate_inputs, ds_temporal_mask, [("temporal_mask", "in_file")]),
            (filter_runs, ds_temporal_mask, [
                (("temporal_mask", _make_xcpd_uri, output_dir), "Sources"),
            ]),
        ])  # fmt:skip

    if file_format == "cifti":
        ds_denoised_bold = pe.Node(
            DerivativesDataSink(
                dismiss_entities=["den"],
                desc="denoised",
                den="91k",
                extension=".dtseries.nii",
            ),
            name="ds_denoised_bold",
            run_without_submitting=True,
            mem_gb=2,
        )

        if smoothing:
            ds_smoothed_denoised_bold = pe.Node(
                DerivativesDataSink(
                    dismiss_entities=["den"],
                    desc="denoisedSmoothed",
                    den="91k",
                    extension=".dtseries.nii",
                ),
                name="ds_smoothed_denoised_bold",
                run_without_submitting=True,
                mem_gb=2,
            )

    else:
        ds_denoised_bold = pe.Node(
            DerivativesDataSink(
                desc="denoised",
                extension=".nii.gz",
                compression=True,
            ),
            name="ds_denoised_bold",
            run_without_submitting=True,
            mem_gb=2,
        )

        if smoothing:
            ds_smoothed_denoised_bold = pe.Node(
                DerivativesDataSink(
                    desc="denoisedSmoothed",
                    extension=".nii.gz",
                    compression=True,
                ),
                name="ds_smoothed_denoised_bold",
                run_without_submitting=True,
                mem_gb=2,
            )

    workflow.connect([
        (clean_name_source, ds_denoised_bold, [("name_source", "source_file")]),
        (concatenate_inputs, ds_denoised_bold, [("denoised_bold", "in_file")]),
        (filter_runs, ds_denoised_bold, [
            (("denoised_bold", _make_xcpd_uri, output_dir), "Sources"),
        ]),
    ])  # fmt:skip

    if smoothing:
        workflow.connect([
            (clean_name_source, ds_smoothed_denoised_bold, [("name_source", "source_file")]),
            (concatenate_inputs, ds_smoothed_denoised_bold, [
                ("smoothed_denoised_bold", "in_file"),
            ]),
            (filter_runs, ds_smoothed_denoised_bold, [
                (("smoothed_denoised_bold", _make_xcpd_uri, output_dir), "Sources"),
            ]),
        ])  # fmt:skip

    # Functional connectivity outputs
    if atlases:
        make_timeseries_dict = pe.MapNode(
            niu.Function(
                function=_make_dictionary,
                input_names=["Sources"],
                output_names=["metadata"],
            ),
            run_without_submitting=True,
            mem_gb=1,
            name="make_timeseries_dict",
            iterfield=["Sources"],
        )
        workflow.connect([
            (filter_runs, make_timeseries_dict, [
                (("timeseries", _make_xcpd_uri_lol, output_dir), "Sources"),
            ]),
        ])  # fmt:skip

        ds_timeseries = pe.MapNode(
            DerivativesDataSink(
                dismiss_entities=["desc", "den", "res"],
                statistic="mean",
                suffix="timeseries",
                extension=".tsv",
                # Metadata
                SamplingFrequency="TR",
            ),
            name="ds_timeseries",
            run_without_submitting=True,
            mem_gb=1,
            iterfield=["segmentation", "in_file", "meta_dict"],
        )
        ds_timeseries.inputs.segmentation = atlases

        workflow.connect([
            (clean_name_source, ds_timeseries, [("name_source", "source_file")]),
            (concatenate_inputs, ds_timeseries, [("timeseries", "in_file")]),
            (make_timeseries_dict, ds_timeseries, [("metadata", "meta_dict")]),
        ])  # fmt:skip

        correlate_timeseries = pe.MapNode(
            TSVConnect(),
            run_without_submitting=True,
            mem_gb=1,
            name="correlate_timeseries",
            iterfield=["timeseries"],
        )
        workflow.connect([
            (concatenate_inputs, correlate_timeseries, [
                ("timeseries", "timeseries"),
                ("temporal_mask", "temporal_mask"),
            ]),
        ])  # fmt:skip

        make_correlations_dict = pe.MapNode(
            niu.Function(
                function=_make_dictionary,
                input_names=["Sources"],
                output_names=["metadata"],
            ),
            run_without_submitting=True,
            mem_gb=1,
            name="make_correlations_dict",
            iterfield=["Sources"],
        )
        workflow.connect([
            (ds_timeseries, make_correlations_dict, [
                (("out_file", _make_xcpd_uri, output_dir), "Sources"),
            ]),
        ])  # fmt:skip

        ds_correlations = pe.MapNode(
            DerivativesDataSink(
                dismiss_entities=["desc"],
                statistic="pearsoncorrelation",
                suffix="relmat",
                extension=".tsv",
            ),
            name="ds_correlations",
            run_without_submitting=True,
            mem_gb=1,
            iterfield=["segmentation", "in_file", "meta_dict"],
        )
        ds_correlations.inputs.segmentation = atlases

        workflow.connect([
            (clean_name_source, ds_correlations, [("name_source", "source_file")]),
            (correlate_timeseries, ds_correlations, [("correlations", "in_file")]),
            (make_correlations_dict, ds_correlations, [("metadata", "meta_dict")]),
        ])  # fmt:skip

        if file_format == "cifti":
            make_timeseries_ciftis_dict = pe.MapNode(
                niu.Function(
                    function=_make_dictionary,
                    input_names=["Sources"],
                    output_names=["metadata"],
                ),
                run_without_submitting=True,
                mem_gb=1,
                name="make_timeseries_ciftis_dict",
                iterfield=["Sources"],
            )
            workflow.connect([
                (filter_runs, make_timeseries_ciftis_dict, [
                    (("timeseries_ciftis", _make_xcpd_uri_lol, output_dir), "Sources"),
                ]),
            ])  # fmt:skip

            ds_timeseries_cifti_files = pe.MapNode(
                DerivativesDataSink(
                    check_hdr=False,
                    dismiss_entities=["desc", "den"],
                    den="91k",
                    statistic="mean",
                    suffix="timeseries",
                    extension=".ptseries.nii",
                ),
                name="ds_timeseries_cifti_files",
                run_without_submitting=True,
                mem_gb=1,
                iterfield=["segmentation", "in_file", "meta_dict"],
            )
            ds_timeseries_cifti_files.inputs.segmentation = atlases

            workflow.connect([
                (clean_name_source, ds_timeseries_cifti_files, [("name_source", "source_file")]),
                (concatenate_inputs, ds_timeseries_cifti_files, [
                    ("timeseries_ciftis", "in_file"),
                ]),
                (make_timeseries_ciftis_dict, ds_timeseries_cifti_files, [
                    ("metadata", "meta_dict"),
                ]),
            ])  # fmt:skip

    return workflow<|MERGE_RESOLUTION|>--- conflicted
+++ resolved
@@ -75,10 +75,6 @@
     workflow = Workflow(name=name)
 
     output_dir = config.execution.output_dir
-<<<<<<< HEAD
-=======
-    motion_filter_type = config.workflow.motion_filter_type
->>>>>>> 0c1e0bb7
     smoothing = config.workflow.smoothing
     file_format = config.workflow.file_format
     fd_thresh = config.workflow.fd_thresh
