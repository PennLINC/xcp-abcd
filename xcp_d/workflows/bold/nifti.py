# emacs: -*- mode: python; py-indent-offset: 4; indent-tabs-mode: nil -*-
# vi: set ft=python sts=4 ts=4 sw=4 et:
"""Workflows for post-processing NIfTI-format BOLD data."""

from nipype import logging
from nipype.interfaces import utility as niu
from nipype.pipeline import engine as pe
from niworkflows.engine.workflows import LiterateWorkflow as Workflow
from num2words import num2words

from xcp_d import config
from xcp_d.interfaces.utils import ConvertTo32
from xcp_d.utils.doc import fill_doc
from xcp_d.utils.utils import _create_mem_gb
from xcp_d.workflows.bold.connectivity import init_functional_connectivity_nifti_wf
from xcp_d.workflows.bold.metrics import init_alff_wf, init_reho_nifti_wf
from xcp_d.workflows.bold.outputs import init_postproc_derivatives_wf
from xcp_d.workflows.bold.plotting import (
    init_execsummary_functional_plots_wf,
    init_qc_report_wf,
)
from xcp_d.workflows.bold.postprocessing import (
    init_denoise_bold_wf,
    init_despike_wf,
    init_prepare_confounds_wf,
)

LOGGER = logging.getLogger('nipype.workflow')


@fill_doc
def init_postprocess_nifti_wf(
    bold_file,
    head_radius,
    run_data,
    t1w_available,
    t2w_available,
    n_runs,
    exact_scans,
    name='bold_postprocess_wf',
):
    """Organize the bold processing workflow.

    Workflow Graph
        .. workflow::
            :graph2use: orig
            :simple_form: yes

            import os

            from xcp_d.tests.tests import mock_config
            from xcp_d import config
            from xcp_d.utils.bids import collect_data, collect_run_data
            from xcp_d.workflows.bold.nifti import init_postprocess_nifti_wf

            with mock_config():
                bold_file = str(
                    config.execution.fmri_dir / "sub-01" / "func" /
                    (
                        "sub-01_task-imagery_run-01_space-MNI152NLin2009cAsym_res-2_"
                        "desc-preproc_bold.nii.gz"
                    )
                )

                run_data = collect_run_data(
                    layout=layout,
                    input_type="fmriprep",
                    bold_file=bold_file,
                    cifti=False,
                )

                wf = init_postprocess_nifti_wf(
                    bold_file=bold_file,
                    head_radius=50.,
                    run_data=run_data,
                    t1w_available=True,
                    t2w_available=True,
                    n_runs=1,
                    exact_scans=[],
                    name="nifti_postprocess_wf",
                )

    Parameters
    ----------
    bold_file: :obj:`str`
        bold file for post processing
    run_data : dict
    t1w_available
    t2w_available
    n_runs
        Number of runs being postprocessed by XCP-D.
        This is just used for the boilerplate, as this workflow only posprocesses one run.
    %(exact_scans)s
    %(name)s
        Default is "nifti_postprocess_wf".

    Inputs
    ------
    bold_file
        BOLD series NIfTI file
    %(boldref)s
        Loaded in this workflow.
    bold_mask
        bold_mask from fmriprep
        Loaded in this workflow.
    %(template_to_anat_xfm)s
        Fed from the subject workflow.
    t1w
        Preprocessed T1w image, warped to standard space.
        Fed from the subject workflow.
    t2w
        Preprocessed T2w image, warped to standard space.
        Fed from the subject workflow.
    anat_brainmask
        T1w brain mask in standard space, used for transforms in the QC report workflow.
        Fed from the subject workflow.
    motion_file
    motion_json
    %(dummy_scans)s

    Outputs
    -------
    %(name_source)s
    preprocessed_bold : :obj:`str`
        The preprocessed BOLD file, after dummy scan removal.
    %(temporal_mask)s
    motion_file
        After dummy scan removal.
    %(denoised_interpolated_bold)s
    %(smoothed_denoised_bold)s
    %(boldref)s
    bold_mask
    %(timeseries)s
    %(timeseries_ciftis)s
        This will not be defined.

    References
    ----------
    .. footbibliography::
    """
    workflow = Workflow(name=name)

    bandpass_filter = config.workflow.bandpass_filter
    dummy_scans = config.workflow.dummy_scans
    despike = config.workflow.despike

    TR = run_data['bold_metadata']['RepetitionTime']

    inputnode = pe.Node(
        niu.IdentityInterface(
            fields=[
                'bold_file',
                'boldref',
                't1w',
                't2w',
                'motion_file',
                'motion_json',
                'confounds_files',
                'dummy_scans',
                # if parcellation is performed
                'atlases',
                'atlas_files',
                'atlas_labels_files',
                # NIfTI only
                'bold_mask',
                'template_to_anat_xfm',
                'anat_native',
                'anat_brainmask',
            ],
        ),
        name='inputnode',
    )

    inputnode.inputs.bold_file = bold_file
    inputnode.inputs.boldref = run_data['boldref']
    inputnode.inputs.bold_mask = run_data['boldmask']
    inputnode.inputs.motion_file = run_data['motion_file']
    inputnode.inputs.motion_json = run_data['motion_json']
    inputnode.inputs.confounds_files = run_data['confounds']
    inputnode.inputs.dummy_scans = dummy_scans

    workflow.__desc__ = f"""

#### Functional data

For each of the {num2words(n_runs)} BOLD runs found per subject (across all tasks and sessions),
the following post-processing was performed.

"""

    outputnode = pe.Node(
        niu.IdentityInterface(
            fields=[
                'name_source',
                'preprocessed_bold',
                'motion_file',
                'temporal_mask',
                'denoised_bold',
                'denoised_interpolated_bold',
                'censored_denoised_bold',
                'smoothed_denoised_bold',
                'boldref',
                'bold_mask',
                # if parcellation is performed
                'timeseries',
                'timeseries_ciftis',  # will not be defined
            ],
        ),
        name='outputnode',
    )

    mem_gbx = _create_mem_gb(bold_file)

    downcast_data = pe.Node(
        ConvertTo32(),
        name='downcast_data',
        mem_gb=mem_gbx['timeseries'],
    )

    workflow.connect([
        (inputnode, outputnode, [('bold_file', 'name_source')]),
        (inputnode, downcast_data, [
            ('bold_file', 'bold_file'),
            ('boldref', 'boldref'),
            ('bold_mask', 'bold_mask'),
        ]),
        (downcast_data, outputnode, [
            ('bold_mask', 'bold_mask'),
            ('boldref', 'boldref'),
        ]),
    ])  # fmt:skip

    prepare_confounds_wf = init_prepare_confounds_wf(
        TR=TR,
        exact_scans=exact_scans,
        head_radius=head_radius,
    )

    workflow.connect([
        (inputnode, prepare_confounds_wf, [
            ('bold_file', 'inputnode.name_source'),
            ('motion_file', 'inputnode.motion_file'),
            ('motion_json', 'inputnode.motion_json'),
            ('confounds_files', 'inputnode.confounds_files'),
        ]),
        (downcast_data, prepare_confounds_wf, [('bold_file', 'inputnode.preprocessed_bold')]),
        (prepare_confounds_wf, outputnode, [
            ('outputnode.preprocessed_bold', 'preprocessed_bold'),
        ]),
    ])  # fmt:skip

    denoise_bold_wf = init_denoise_bold_wf(TR=TR, mem_gb=mem_gbx)

    workflow.connect([
        (downcast_data, denoise_bold_wf, [('bold_mask', 'inputnode.mask')]),
        (prepare_confounds_wf, denoise_bold_wf, [
            ('outputnode.temporal_mask', 'inputnode.temporal_mask'),
            ('outputnode.confounds_tsv', 'inputnode.confounds_tsv'),
            ('outputnode.confounds_images', 'inputnode.confounds_images'),
        ]),
        (denoise_bold_wf, outputnode, [
            ('outputnode.denoised_interpolated_bold', 'denoised_interpolated_bold'),
            ('outputnode.censored_denoised_bold', 'censored_denoised_bold'),
        ]),
    ])  # fmt:skip

    if despike:
        despike_wf = init_despike_wf(TR=TR)

        workflow.connect([
            (prepare_confounds_wf, despike_wf, [
                ('outputnode.preprocessed_bold', 'inputnode.bold_file'),
            ]),
            (despike_wf, denoise_bold_wf, [
                ('outputnode.bold_file', 'inputnode.preprocessed_bold'),
            ]),
        ])  # fmt:skip

    else:
        workflow.connect([
            (prepare_confounds_wf, denoise_bold_wf, [
                ('outputnode.preprocessed_bold', 'inputnode.preprocessed_bold'),
            ]),
        ])  # fmt:skip

    if bandpass_filter:
        alff_wf = init_alff_wf(name_source=bold_file, TR=TR, mem_gb=mem_gbx)

        workflow.connect([
            (downcast_data, alff_wf, [('bold_mask', 'inputnode.bold_mask')]),
            (prepare_confounds_wf, alff_wf, [
                ('outputnode.temporal_mask', 'inputnode.temporal_mask'),
            ]),
            (denoise_bold_wf, alff_wf, [
                ('outputnode.denoised_interpolated_bold', 'inputnode.denoised_bold'),
            ]),
        ])  # fmt:skip

    reho_wf = init_reho_nifti_wf(name_source=bold_file, mem_gb=mem_gbx)

    workflow.connect([
        (downcast_data, reho_wf, [('bold_mask', 'inputnode.bold_mask')]),
        (denoise_bold_wf, reho_wf, [
            ('outputnode.censored_denoised_bold', 'inputnode.denoised_bold'),
        ]),
    ])  # fmt:skip

    qc_report_wf = init_qc_report_wf(
        TR=TR,
        head_radius=head_radius,
        name='qc_report_wf',
    )

    workflow.connect([
        (inputnode, qc_report_wf, [
            ('bold_file', 'inputnode.name_source'),
            ('boldref', 'inputnode.boldref'),
            ('bold_mask', 'inputnode.bold_mask'),
            ('anat_native', 'inputnode.anat'),
            ('anat_brainmask', 'inputnode.anat_brainmask'),
            ('template_to_anat_xfm', 'inputnode.template_to_anat_xfm'),
        ]),
        (prepare_confounds_wf, qc_report_wf, [
<<<<<<< HEAD
            ("outputnode.preprocessed_bold", "inputnode.preprocessed_bold"),
            ("outputnode.dummy_scans", "inputnode.dummy_scans"),
            ("outputnode.motion_file", "inputnode.motion_file"),
            ("outputnode.confounds_tsv", "inputnode.design_matrix"),
            ("outputnode.temporal_mask", "inputnode.temporal_mask"),
=======
            ('outputnode.preprocessed_bold', 'inputnode.preprocessed_bold'),
            ('outputnode.dummy_scans', 'inputnode.dummy_scans'),
            ('outputnode.motion_file', 'inputnode.motion_file'),
            ('outputnode.temporal_mask', 'inputnode.temporal_mask'),
>>>>>>> 3c7e875f
        ]),
        (denoise_bold_wf, qc_report_wf, [
            ('outputnode.denoised_interpolated_bold', 'inputnode.denoised_interpolated_bold'),
            ('outputnode.censored_denoised_bold', 'inputnode.censored_denoised_bold'),
        ]),
    ])  # fmt:skip

    postproc_derivatives_wf = init_postproc_derivatives_wf(
        name_source=bold_file,
        source_metadata=run_data['bold_metadata'],
        exact_scans=exact_scans,
    )

    workflow.connect([
        (inputnode, postproc_derivatives_wf, [
            ('motion_file', 'inputnode.preproc_confounds_file'),
            ('atlas_files', 'inputnode.atlas_files'),
            ('atlases', 'inputnode.atlas_names'),
        ]),
        (prepare_confounds_wf, postproc_derivatives_wf, [
            ('outputnode.confounds_tsv', 'inputnode.confounds_tsv'),
            ('outputnode.confounds_metadata', 'inputnode.confounds_metadata'),
            ('outputnode.motion_file', 'inputnode.motion_file'),
            ('outputnode.motion_metadata', 'inputnode.motion_metadata'),
            ('outputnode.temporal_mask', 'inputnode.temporal_mask'),
            ('outputnode.temporal_mask_metadata', 'inputnode.temporal_mask_metadata'),
        ]),
        (denoise_bold_wf, postproc_derivatives_wf, [
            ('outputnode.denoised_bold', 'inputnode.denoised_bold'),
            ('outputnode.smoothed_denoised_bold', 'inputnode.smoothed_denoised_bold'),
        ]),
        (qc_report_wf, postproc_derivatives_wf, [('outputnode.qc_file', 'inputnode.qc_file')]),
        (reho_wf, postproc_derivatives_wf, [('outputnode.reho', 'inputnode.reho')]),
        (postproc_derivatives_wf, outputnode, [
            ('outputnode.motion_file', 'motion_file'),
            ('outputnode.temporal_mask', 'temporal_mask'),
            ('outputnode.denoised_bold', 'denoised_bold'),
            ('outputnode.smoothed_denoised_bold', 'smoothed_denoised_bold'),
            ('outputnode.timeseries', 'timeseries'),
        ]),
    ])  # fmt:skip

    if bandpass_filter:
        workflow.connect([
            (alff_wf, postproc_derivatives_wf, [
                ('outputnode.alff', 'inputnode.alff'),
                ('outputnode.smoothed_alff', 'inputnode.smoothed_alff'),
            ]),
        ])  # fmt:skip

    if config.execution.atlases:
        connectivity_wf = init_functional_connectivity_nifti_wf(mem_gb=mem_gbx)

        workflow.connect([
            (inputnode, connectivity_wf, [
                ('bold_file', 'inputnode.name_source'),
                ('atlases', 'inputnode.atlases'),
                ('atlas_files', 'inputnode.atlas_files'),
                ('atlas_labels_files', 'inputnode.atlas_labels_files'),
            ]),
            (downcast_data, connectivity_wf, [('bold_mask', 'inputnode.bold_mask')]),
            (prepare_confounds_wf, connectivity_wf, [
                ('outputnode.temporal_mask', 'inputnode.temporal_mask'),
            ]),
            (denoise_bold_wf, connectivity_wf, [
                ('outputnode.denoised_bold', 'inputnode.denoised_bold'),
            ]),
            (reho_wf, connectivity_wf, [('outputnode.reho', 'inputnode.reho')]),
            (connectivity_wf, postproc_derivatives_wf, [
                ('outputnode.coverage', 'inputnode.coverage'),
                ('outputnode.timeseries', 'inputnode.timeseries'),
                ('outputnode.correlations', 'inputnode.correlations'),
                ('outputnode.correlations_exact', 'inputnode.correlations_exact'),
                ('outputnode.parcellated_reho', 'inputnode.parcellated_reho'),
            ]),
        ])  # fmt:skip

        if bandpass_filter:
            workflow.connect([
                (alff_wf, connectivity_wf, [('outputnode.alff', 'inputnode.alff')]),
                (connectivity_wf, postproc_derivatives_wf, [
                    ('outputnode.parcellated_alff', 'inputnode.parcellated_alff'),
                ]),
            ])  # fmt:skip

    if config.workflow.abcc_qc:
        # executive summary workflow
        execsummary_functional_plots_wf = init_execsummary_functional_plots_wf(
            preproc_nifti=bold_file,
            t1w_available=t1w_available,
            t2w_available=t2w_available,
            mem_gb=mem_gbx,
        )

        workflow.connect([
            # Use inputnode for executive summary instead of downcast_data
            # because T1w is used as name source.
            (inputnode, execsummary_functional_plots_wf, [
                ('boldref', 'inputnode.boldref'),
                ('t1w', 'inputnode.t1w'),
                ('t2w', 'inputnode.t2w'),
            ]),
        ])  # fmt:skip

    return workflow<|MERGE_RESOLUTION|>--- conflicted
+++ resolved
@@ -321,18 +321,11 @@
             ('template_to_anat_xfm', 'inputnode.template_to_anat_xfm'),
         ]),
         (prepare_confounds_wf, qc_report_wf, [
-<<<<<<< HEAD
-            ("outputnode.preprocessed_bold", "inputnode.preprocessed_bold"),
-            ("outputnode.dummy_scans", "inputnode.dummy_scans"),
-            ("outputnode.motion_file", "inputnode.motion_file"),
-            ("outputnode.confounds_tsv", "inputnode.design_matrix"),
-            ("outputnode.temporal_mask", "inputnode.temporal_mask"),
-=======
             ('outputnode.preprocessed_bold', 'inputnode.preprocessed_bold'),
             ('outputnode.dummy_scans', 'inputnode.dummy_scans'),
             ('outputnode.motion_file', 'inputnode.motion_file'),
+            ('outputnode.confounds_tsv', 'inputnode.design_matrix'),
             ('outputnode.temporal_mask', 'inputnode.temporal_mask'),
->>>>>>> 3c7e875f
         ]),
         (denoise_bold_wf, qc_report_wf, [
             ('outputnode.denoised_interpolated_bold', 'inputnode.denoised_interpolated_bold'),
