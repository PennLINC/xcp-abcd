# emacs: -*- mode: python; py-indent-offset: 4; indent-tabs-mode: nil -*-
# vi: set ft=python sts=4 ts=4 sw=4 et:
"""Anatomical post-processing workflows."""
from nipype import Function, logging
from nipype.interfaces import utility as niu
from nipype.interfaces.ants import CompositeTransformUtil  # MB
from nipype.interfaces.freesurfer import MRIsConvert
from nipype.pipeline import engine as pe
from niworkflows.engine.workflows import LiterateWorkflow as Workflow
from pkg_resources import resource_filename as pkgrf
from templateflow.api import get as get_template

from xcp_d.interfaces.ants import (
    ApplyTransforms,
    CompositeInvTransformUtil,
    ConvertTransformFile,
)
from xcp_d.interfaces.bids import DerivativesDataSink
from xcp_d.interfaces.c3 import C3d  # TM
from xcp_d.interfaces.nilearn import BinaryMath, Merge
from xcp_d.interfaces.utils import CleanExtension
from xcp_d.interfaces.workbench import (  # MB,TM
    ApplyAffine,
    ApplyWarpfield,
    ChangeXfmType,
    CiftiSurfaceResample,
    ConvertAffine,
    SurfaceAverage,
    SurfaceGenerateInflated,
    SurfaceSphereProjectUnproject,
)
from xcp_d.utils.bids import get_freesurfer_dir, get_freesurfer_sphere
from xcp_d.utils.doc import fill_doc

LOGGER = logging.getLogger("nipype.workflow")


@fill_doc
def init_warp_anats_to_template_wf(
    output_dir,
    input_type,
    t2w_available,
    target_space,
    omp_nthreads,
    mem_gb,
    name="warp_anats_to_template_wf",
):
    """Copy T1w, segmentation, and, optionally, T2w to the derivative directory.

    If necessary, this workflow will also warp the images to standard space.

    Workflow Graph
        .. workflow::
            :graph2use: orig
            :simple_form: yes

            from xcp_d.workflows.anatomical import init_warp_anats_to_template_wf
            wf = init_warp_anats_to_template_wf(
                output_dir=".",
                input_type="fmriprep",
                t2w_available=True,
                target_space="MNI152NLin6Asym",
                omp_nthreads=1,
                mem_gb=0.1,
                name="warp_anats_to_template_wf",
            )

    Parameters
    ----------
    %(output_dir)s
    %(input_type)s
    t2w_available : bool
        True if a preprocessed T2w is available, False if not.
    target_space : :obj:`str`
        Target NIFTI template for T1w.
    %(omp_nthreads)s
    %(mem_gb)s
    %(name)s
        Default is "warp_anats_to_template_wf".

    Inputs
    ------
    t1w : :obj:`str`
        Path to the preprocessed T1w file.
        This file may be in standard space or native T1w space.
    t2w : :obj:`str` or None
        Path to the preprocessed T2w file.
        This file may be in standard space or native T1w space.
    t1seg : :obj:`str`
        Path to the T1w segmentation file.
    %(t1w_to_template_xfm)s
        We need to use MNI152NLin6Asym for the template.
    template : :obj:`str`

    Outputs
    -------
    t1w : :obj:`str`
        Path to the preprocessed T1w file in standard space.
    t2w : :obj:`str` or None
        Path to the preprocessed T2w file in standard space.
    t1seg : :obj:`str`
    template : :obj:`str`
    """
    workflow = Workflow(name=name)

    inputnode = pe.Node(
        niu.IdentityInterface(fields=["t1w", "t2w", "t1seg", "t1w_to_template_xfm", "template"]),
        name="inputnode",
    )

    outputnode = pe.Node(
        niu.IdentityInterface(fields=["t1w", "t2w", "t1seg", "template"]),
        name="outputnode",
    )

    # Split cohort out of the space for MNIInfant templates.
    cohort = None
    if "+" in target_space:
        target_space, cohort = target_space.split("+")

    template_file = str(
        get_template(template=target_space, cohort=cohort, resolution=1, desc=None, suffix="T1w")
    )
    inputnode.inputs.template = template_file

    workflow.connect([(inputnode, outputnode, [("template", "template")])])

    if input_type in ("dcan", "hcp"):
        # Assume that the T1w, T1w segmentation, and T2w files are in standard space,
        # but don't have the "space" entity, for the "dcan" and "hcp" derivatives.
        # This is a bug, and the converted filenames are inaccurate, so we have this
        # workaround in place.
        ds_t1w_std = pe.Node(
            DerivativesDataSink(
                base_directory=output_dir,
                extension=".nii.gz",
            ),
            name="ds_t1w_std",
            run_without_submitting=False,
        )

        ds_t1seg_std = pe.Node(
            DerivativesDataSink(
                base_directory=output_dir,
                extension=".nii.gz",
            ),
            name="ds_t1seg_std",
            run_without_submitting=False,
        )

        # fmt:off
        workflow.connect([
            (inputnode, ds_t1w_std, [("t1w", "in_file")]),
            (inputnode, ds_t1seg_std, [("t1seg", "in_file")]),
        ])
        # fmt:on

        if t2w_available:
            ds_t2w_std = pe.Node(
                DerivativesDataSink(
                    base_directory=output_dir,
                    extension=".nii.gz",
                ),
                name="ds_t2w_std",
                run_without_submitting=False,
            )

            # fmt:off
            workflow.connect([
                (inputnode, ds_t2w_std, [
                    ("t2w", "in_file"),
                    ("t2w", "source_file"),
                ]),
            ])
            # fmt:on

    else:
        # Warp the native T1w-space T1w, T1w segmentation, and T2w files to standard space.
        warp_t1w_to_template = pe.Node(
            ApplyTransforms(
                num_threads=2,
                interpolation="LanczosWindowedSinc",
                input_image_type=3,
                dimension=3,
            ),
            name="warp_t1w_to_template",
            mem_gb=mem_gb,
            n_procs=omp_nthreads,
        )

        # fmt:off
        workflow.connect([
            (inputnode, warp_t1w_to_template, [
                ("t1w", "input_image"),
                ("t1w_to_template_xfm", "transforms"),
                ("template", "reference_image"),
            ]),
        ])
        # fmt:on

        warp_t1seg_to_template = pe.Node(
            ApplyTransforms(
                num_threads=2,
                interpolation="GenericLabel",
                input_image_type=3,
                dimension=3,
            ),
            name="warp_t1seg_to_template",
            mem_gb=mem_gb,
            n_procs=omp_nthreads,
        )

        # fmt:off
        workflow.connect([
            (inputnode, warp_t1seg_to_template, [
                ("t1seg", "input_image"),
                ("t1w_to_template_xfm", "transforms"),
                ("template", "reference_image"),
            ]),
        ])
        # fmt:on

        if t2w_available:
            t2w_transform = pe.Node(
                ApplyTransforms(
                    num_threads=2,
                    interpolation="LanczosWindowedSinc",
                    input_image_type=3,
                    dimension=3,
                ),
                name="t2w_transform",
                mem_gb=mem_gb,
                n_procs=omp_nthreads,
            )

            ds_t2w_std = pe.Node(
                DerivativesDataSink(
                    base_directory=output_dir,
                    space=target_space,
                    cohort=cohort,
                    extension=".nii.gz",
                ),
                name="ds_t2w_std",
                run_without_submitting=False,
            )

            # fmt:off
            workflow.connect([
                (inputnode, t2w_transform, [
                    ("t2w", "input_image"),
                    ("t1w_to_template_xfm", "transforms"),
                    ("template", "reference_image"),
                ]),
                (t2w_transform, ds_t2w_std, [("output_image", "in_file")]),
                (inputnode, ds_t2w_std, [("t2w", "source_file")]),
            ])
            # fmt:on

        ds_t1w_std = pe.Node(
            DerivativesDataSink(
                base_directory=output_dir,
                space=target_space,
                cohort=cohort,
                extension=".nii.gz",
            ),
            name="ds_t1w_std",
            run_without_submitting=False,
        )

        workflow.connect([(warp_t1w_to_template, ds_t1w_std, [("output_image", "in_file")])])

        ds_t1seg_std = pe.Node(
            DerivativesDataSink(
                base_directory=output_dir,
                space=target_space,
                cohort=cohort,
                extension=".nii.gz",
            ),
            name="ds_t1seg_std",
            run_without_submitting=False,
        )

        workflow.connect([(warp_t1seg_to_template, ds_t1seg_std, [("output_image", "in_file")])])

    # fmt:off
    workflow.connect([
        (inputnode, ds_t1w_std, [("t1w", "source_file")]),
        (inputnode, ds_t1seg_std, [("t1seg", "source_file")]),
        (ds_t1w_std, outputnode, [("out_file", "t1w")]),
        (ds_t1seg_std, outputnode, [("out_file", "t1seg")]),
    ])
    # fmt:on

    if t2w_available:
        # fmt:off
        workflow.connect([
            (ds_t2w_std, outputnode, [("out_file", "t2w")]),
        ])
        # fmt:on

    return workflow


@fill_doc
def init_warp_surfaces_to_template_wf(
    fmri_dir,
    subject_id,
    output_dir,
    standard_spaces_available,
    surfaces_found,
    omp_nthreads,
    mem_gb,
    name="warp_surfaces_to_template_wf",
):
    """Warp surfaces from fsnative to standard fsLR-32k space.

    For the ``hcp`` and ``dcan`` preprocessing workflows,
    the fsLR-32k-space surfaces already exist and will simply be copied to the output directory.

    For other preprocessing workflows, the native space surfaces are present in the preprocessed
    derivatives directory (if Freesurfer was run), and must be transformed to standard space.
    The FreeSurfer derivatives must be indexed to grab sphere files needed to warp the surfaces.
    If Freesurfer derivatives are not available, then an error will be raised.

    Shapes in standard space, meshes in native space

    Workflow Graph
        .. workflow::
            :graph2use: orig
            :simple_form: yes

            from xcp_d.workflows.anatomical import init_warp_surfaces_to_template_wf

            standard_spaces_available = {
                "mesh": False,
                "shape": True,
            }
            surfaces_found = {
                "mesh": True,
                "shape": True,
            }
            wf = init_warp_surfaces_to_template_wf(
                fmri_dir=".",
                subject_id="01",
                output_dir=".",
                standard_spaces_available=standard_spaces_available,
                surfaces_found=surfaces_found,
                omp_nthreads=1,
                mem_gb=0.1,
                name="warp_surfaces_to_template_wf",
            )

    Everything in standard space

    Workflow Graph
        .. workflow::
            :graph2use: orig
            :simple_form: yes

            from xcp_d.workflow.anatomical import init_warp_surfaces_to_template_wf

            standard_spaces_available = {
                "mesh": True,
                "shape": True,
            }
            surfaces_found = {
                "mesh": True,
                "shape": True,
            }
            wf = init_warp_surfaces_to_template_wf(
                fmri_dir=".",
                subject_id="01",
                output_dir=".",
                standard_spaces_available=standard_spaces_available,
                surfaces_found=surfaces_found,
                omp_nthreads=1,
                mem_gb=0.1,
                name="warp_surfaces_to_template_wf",
            )

    Native-space meshes

    Workflow Graph
        .. workflow::
            :graph2use: orig
            :simple_form: yes

            from xcp_d.workflow.anatomical import init_warp_surfaces_to_template_wf

            standard_spaces_available = {
                "mesh": False,
                "shape": True,
            }
            surfaces_found = {
                "mesh": True,
                "shape": True,
            }
            wf = init_warp_surfaces_to_template_wf(
                fmri_dir=".",
                subject_id="01",
                output_dir=".",
                standard_spaces_available=standard_spaces_available,
                surfaces_found=surfaces_found,
                omp_nthreads=1,
                mem_gb=0.1,
                name="warp_surfaces_to_template_wf",
            )

    Nothing in standard space

    Workflow Graph
        .. workflow::
            :graph2use: orig
            :simple_form: yes

            from xcp_d.workflow.anatomical import init_warp_surfaces_to_template_wf

            standard_spaces_available = {
                "mesh": False,
                "shape": False,
            }
            surfaces_found = {
                "mesh": True,
                "shape": True,
            }
            wf = init_warp_surfaces_to_template_wf(
                fmri_dir=".",
                subject_id="01",
                output_dir=".",
                standard_spaces_available=standard_spaces_available,
                surfaces_found=surfaces_found,
                omp_nthreads=1,
                mem_gb=0.1,
                name="warp_surfaces_to_template_wf",
            )

    Meshes in standard space, no shapes

    Workflow Graph
        .. workflow::
            :graph2use: orig
            :simple_form: yes

            from xcp_d.workflow.anatomical import init_warp_surfaces_to_template_wf

            standard_spaces_available = {
                "mesh": True,
                "shape": False,
            }
            surfaces_found = {
                "mesh": True,
                "shape": False,
            }
            wf = init_warp_surfaces_to_template_wf(
                fmri_dir=".",
                subject_id="01",
                output_dir=".",
                standard_spaces_available=standard_spaces_available,
                surfaces_found=surfaces_found,
                omp_nthreads=1,
                mem_gb=0.1,
                name="warp_surfaces_to_template_wf",
            )

    Parameters
    ----------
    %(fmri_dir)s
    %(subject_id)s
    %(output_dir)s
    warp_to_standard : :obj:`bool`
        Whether to warp native-space surface files to standard space or not.
        If False, the files are assumed to be in standard space already.
    shapes_available : :obj:`bool`
        True if shape files (sulcal depth, sulcal curvature, and cortical thickness)
        are available. False if not.
    %(omp_nthreads)s
    %(mem_gb)s
    %(name)s
        Default is "warp_surfaces_to_template_wf".

    Inputs
    ------
    %(t1w_to_template_xfm)s
        The template in question should match the volumetric space of the BOLD CIFTI files
        being processed by the main xcpd workflow.
        For example, MNI152NLin6Asym for fsLR-space CIFTIs.

        If ``warp_to_standard`` is False, this file is unused.
    %(template_to_t1w_xfm)s
        The template in question should match the volumetric space of the BOLD CIFTI files
        being processed by the main xcpd workflow.
        For example, MNI152NLin6Asym for fsLR-space CIFTIs.

        If ``warp_to_standard`` is False, this file is unused.
    lh_pial_surf, rh_pial_surf : :obj:`str`
        Left- and right-hemisphere pial surface files.

        If ``warp_to_standard`` is False, then this file is just written out to the output
        directory and returned via outputnode for use in a brainsprite.

        If ``warp_to_standard`` is True, then it is also warped to standard space and used
        to generate HCP-style midthickness, inflated, and veryinflated surfaces.
    lh_wm_surf, rh_wm_surf : :obj:`str`
        Left- and right-hemisphere smoothed white matter surface files.

        If ``warp_to_standard`` is False, then this file is just written out to the output
        directory and returned via outputnode for use in a brainsprite.

        If ``warp_to_standard`` is True, then it is also warped to standard space and used
        to generate HCP-style midthickness, inflated, and veryinflated surfaces.
<<<<<<< HEAD
    lh_sulcal_depth, rh_sulcal_depth : str or None
        Should only be a string if ``shapes_available`` is True.
    lh_sulcal_curv, rh_sulcal_curv : str or None
        Should only be a string if ``shapes_available`` is True.
    lh_cortical_thickness, rh_cortical_thickness : str or None
        Should only be a string if ``shapes_available`` is True.
=======
    lh_midthickness_surf, rh_midthickness_surf : :obj:`str`
        Left- and right-hemisphere midthickness surface files.

        If ``warp_to_standard`` is False, then this file is just written out to the output
        directory.

        If ``warp_to_standard`` is True, then this input is ignored and a replacement file
        are generated from the pial and wm files after they are warped to standard space.
    lh_inflated_surf, rh_inflated_surf : :obj:`str`
        Left- and right-hemisphere inflated surface files.

        If ``warp_to_standard`` is False, then this file is just written out to the output
        directory.

        If ``warp_to_standard`` is True, then this input is ignored and a replacement file
        are generated from the pial and wm files after they are warped to standard space.
    lh_vinflated_surf, rh_vinflated_surf : :obj:`str`
        Left- and right-hemisphere very-inflated surface files.

        If ``warp_to_standard`` is False, then this file is just written out to the output
        directory.

        If ``warp_to_standard`` is True, then this input is ignored and a replacement file
        are generated from the pial and wm files after they are warped to standard space.
>>>>>>> 25d42d43

    Outputs
    -------
    lh_pial_surf, rh_pial_surf : :obj:`str`
        Left- and right-hemisphere pial surface files, in standard space.
    lh_wm_surf, rh_wm_surf : :obj:`str`
        Left- and right-hemisphere smoothed white matter surface files, in standard space.

    Notes
    -----
    If "hcp" or "dcan" input type, standard-space surface files will be collected from the
    converted preprocessed derivatives.
    This includes the HCP-style surfaces (midthickness, inflated, and vinflated).

    If "fmriprep" or "nibabies", surface files in fsnative space will be extracted from
    the preprocessed derivatives and will be warped to standard space.
    The HCP-style surfaces will also be generated.
    """
    workflow = Workflow(name=name)

    inputnode = pe.Node(
        niu.IdentityInterface(
            fields=[
                # surface mesh files
                "lh_pial_surf",
                "rh_pial_surf",
                "lh_wm_surf",
                "rh_wm_surf",
                # optional surface shape files
                "lh_sulcal_depth",
                "rh_sulcal_depth",
                "lh_sulcal_curv",
                "rh_sulcal_curv",
                "lh_cortical_thickness",
                "rh_cortical_thickness",
                # transforms (only used if warp_to_standard is True)
                "t1w_to_template_xfm",
                "template_to_t1w_xfm",
            ],
        ),
        name="inputnode",
    )
    # Feed only the standard-space pial and white matter surfaces to the outputnode for the
    # brainsprite.
    outputnode = pe.Node(
        niu.IdentityInterface(
            fields=[
                "lh_pial_surf",
                "rh_pial_surf",
                "lh_wm_surf",
                "rh_wm_surf",
            ],
        ),
        name="outputnode",
    )

    apply_warps_to = {}
    if standard_spaces_available["mesh"]:
        # Run HCP-generation workflow, then pass along to datasink/outputnode.
        apply_warps_to["mesh"] = False
    elif surfaces_found["mesh"] and not standard_spaces_available["mesh"]:
        # Run warp workflows, apply to mesh files, and generate HCP morphometry files.
        apply_warps_to["mesh"] = True

    if surfaces_found["shape"] and not standard_spaces_available["shape"]:
        # Run warp workflows, apply to shape files.
        apply_warps_to["shape"] = True
    elif standard_spaces_available["shape"] or not surfaces_found["shape"]:
        apply_warps_to["shape"] = False

    # Prepare to warp (at least some) surfaces to standard space
    if apply_warps_to["mesh"] or apply_warps_to["shape"]:
        get_freesurfer_dir_node = pe.Node(
            Function(
                function=get_freesurfer_dir,
                input_names=["fmri_dir"],
                output_names=["freesurfer_path"],
            ),
            name="get_freesurfer_dir_node",
        )
        get_freesurfer_dir_node.inputs.fmri_dir = fmri_dir

        # First, we create the Connectome WorkBench-compatible transform files.
        update_xform_wf = init_ants_xform_to_fsl_wf(
            mem_gb=mem_gb,
            omp_nthreads=omp_nthreads,
            name="update_xform_wf",
        )

        # fmt:off
        workflow.connect([
            (inputnode, update_xform_wf, [
                ("t1w_to_template_xfm", "inputnode.t1w_to_template_xfm"),
                ("template_to_t1w_xfm", "inputnode.template_to_t1w_xfm"),
            ]),
        ])
        # fmt:on

    for hemi in ["L", "R"]:
        hemi_label = f"{hemi.lower()}h"

        # To collect the standard-space pial and wm surfaces for the outputnode
        standard_space_meshes = pe.Node(
            niu.IdentityInterface(fields=["pial_surf", "wm_surf"]),
            name=f"{hemi_label}_standard_space_meshes",
        )

        standard_space_surfaces = pe.Node(
            niu.Merge(5),  # maximum number of surfaces per hemisphere
            name=f"standard_space_surfaces_{hemi_label}",
        )

        # Place the surfaces in a single node that will feed into the datasink.
        # Used for filenames
        incoming_surfaces = pe.Node(
            niu.Merge(5),
            name=f"incoming_surfaces_{hemi_label}",
        )

        # fmt:off
        workflow.connect([
            (inputnode, incoming_surfaces, [
                (f"{hemi_label}_pial_surf", "in1"),
                (f"{hemi_label}_wm_surf", "in2"),
                (f"{hemi_label}_sulcal_depth", "in3"),
                (f"{hemi_label}_sulcal_curv", "in4"),
                (f"{hemi_label}_cortical_thickness", "in5"),
            ]),
        ])
        # fmt:on

        if not apply_warps_to["mesh"]:
            # fmt:off
            workflow.connect([
                (inputnode, standard_space_meshes, [
                    (f"{hemi_label}_pial_surf", "pial_surf"),
                    (f"{hemi_label}_wm_surf", "wm_surf"),
                ]),
            ])
            # fmt:on

        if not apply_warps_to["mesh"] and not apply_warps_to["shape"]:
            # All mesh and shape files get passed on to the datasink, unmodified.
            # fmt:off
            workflow.connect([
                (inputnode, standard_space_surfaces, [
                    (f"{hemi_label}_pial_surf", "in1"),
                    (f"{hemi_label}_wm_surf", "in2"),
                    (f"{hemi_label}_sulcal_depth", "in3"),
                    (f"{hemi_label}_sulcal_curv", "in4"),
                    (f"{hemi_label}_cortical_thickness", "in5"),
                ]),
            ])
            # fmt:on

        else:
            # Some warps must be applied, so prepare the warping workflows.
            apply_transforms_wf = init_warp_one_hemisphere_wf(
                hemisphere=hemi,
                mem_gb=mem_gb,
                omp_nthreads=omp_nthreads,
                name=f"{hemi_label}_apply_transforms_wf",
            )
            apply_transforms_wf.inputs.inputnode.participant_id = subject_id

            # fmt:off
            workflow.connect([
                (get_freesurfer_dir_node, apply_transforms_wf, [
                    ("freesurfer_path", "inputnode.freesurfer_path"),
                ]),
                (update_xform_wf, apply_transforms_wf, [
                    ("outputnode.merged_warpfield", "inputnode.merged_warpfield"),
                    ("outputnode.merged_inv_warpfield", "inputnode.merged_inv_warpfield"),
                    ("outputnode.world_xform", "inputnode.world_xform"),
                ]),
            ])
            # fmt:on

            if apply_warps_to["mesh"] and not apply_warps_to["shape"]:
                # Warp mesh files and pass shape files along to datasink
                splits = [1, 1]
            elif apply_warps_to["shape"] and not apply_warps_to["mesh"]:
                # Warp shape files and pass mesh files along to datasink
                splits = [1, 1, 1]
            else:
                # Warp both mesh and shape files
                splits = [1, 1, 1, 1, 1]

            n_native_to_warp = len(splits)

            # Place the surfaces in a single node that will feed into the transform workflow.
            collect_surfaces_to_warp = pe.Node(
                niu.Merge(n_native_to_warp),
                name=f"collect_surfaces_to_warp_{hemi_label}",
            )

            # fmt:off
            workflow.connect([
                (collect_surfaces_to_warp, apply_transforms_wf, [
                    ("out", "inputnode.hemi_files"),
                ]),
            ])
            # fmt:on

            # Split up the surfaces
            # NOTE: Must match order of collect_surfaces
            split_up_warped_surfaces = pe.Node(
                niu.Split(
                    splits=splits,
                    squeeze=True,
                ),
                name=f"split_up_warped_surfaces_{hemi_label}",
            )

            if apply_warps_to["mesh"] and not apply_warps_to["shape"]:
                # Warp mesh files, generate morphometry files,
                # and pass shape files along to datasink
                # NOTE: Must match order of split_up_surfaces_fsLR_32k.
                # fmt:off
                workflow.connect([
                    (inputnode, standard_space_surfaces, [
                        (f"{hemi_label}_sulcal_depth", "in3"),
                        (f"{hemi_label}_sulcal_curv", "in4"),
                        (f"{hemi_label}_cortical_thickness", "in5"),
                    ]),
                    (inputnode, collect_surfaces_to_warp, [
                        (f"{hemi_label}_pial_surf", "in1"),
                        (f"{hemi_label}_wm_surf", "in2"),
                    ]),
                    (split_up_warped_surfaces, standard_space_meshes, [
                        ("out1", "pial_surf"),
                        ("out2", "wm_surf"),
                    ]),
                    (split_up_warped_surfaces, standard_space_surfaces, [
                        ("out1", "in1"),
                        ("out2", "in2"),
                    ]),
                ])
                # fmt:on

            elif apply_warps_to["shape"] and not apply_warps_to["mesh"]:
                # Warp shape files and pass mesh files along to datasink
                # fmt:off
                workflow.connect([
                    (inputnode, standard_space_meshes, [
                        (f"{hemi_label}_pial_surf", "pial_surf"),
                        (f"{hemi_label}_wm_surf", "wm_surf"),
                    ]),
                    (inputnode, collect_surfaces_to_warp, [
                        (f"{hemi_label}_sulcal_depth", "in1"),
                        (f"{hemi_label}_sulcal_curv", "in2"),
                        (f"{hemi_label}_cortical_thickness", "in3"),
                    ]),
                    (split_up_warped_surfaces, standard_space_surfaces, [
                        ("out1", "in3"),
                        ("out2", "in4"),
                        ("out3", "in5"),
                    ]),
                    (inputnode, standard_space_surfaces, [
                        (f"{hemi_label}_pial_surf", "in1"),
                        (f"{hemi_label}_wm_surf", "in2"),
                    ]),
                ])
                # fmt:on

            else:
                # Warp both mesh and shape files
                # fmt:off
                workflow.connect([
                    (inputnode, collect_surfaces_to_warp, [
                        (f"{hemi_label}_pial_surf", "in1"),
                        (f"{hemi_label}_wm_surf", "in2"),
                        (f"{hemi_label}_sulcal_depth", "in3"),
                        (f"{hemi_label}_sulcal_curv", "in4"),
                        (f"{hemi_label}_cortical_thickness", "in5"),
                    ]),
                    (split_up_warped_surfaces, standard_space_meshes, [
                        ("out1", "pial_surf"),
                        ("out2", "wm_surf"),
                    ]),
                    (split_up_warped_surfaces, standard_space_surfaces, [
                        ("out1", "in1"),
                        ("out2", "in2"),
                        ("out3", "in3"),
                        ("out4", "in4"),
                        ("out5", "in5"),
                    ]),
                ])
                # fmt:on

            clean_extensions_for_datasink = pe.MapNode(
                CleanExtension(),
                name=f"clean_extensions_for_datasink_{hemi_label}",
                iterfield=["in_file"],
            )

            # fmt:off
            workflow.connect([
                (apply_transforms_wf, clean_extensions_for_datasink, [
                    ("outputnode.warped_hemi_files", "in_file"),
                ]),
                (clean_extensions_for_datasink, split_up_warped_surfaces, [
                    ("out_file", "inlist"),
                ]),
            ])
            # fmt:on

        ds_standard_space_surfaces = pe.MapNode(
            DerivativesDataSink(
                base_directory=output_dir,
                keep_extension=False,
                space="fsLR",
                den="32k",
            ),
            name=f"ds_warped_standard_space_surfaces_{hemi_label}",
            run_without_submitting=True,
            mem_gb=1,
            iterfield=["in_file", "source_file"],
        )

        # fmt:off
        workflow.connect([
            (incoming_surfaces, ds_standard_space_surfaces, [
                ("out", "source_file"),
            ]),
            (standard_space_surfaces, ds_standard_space_surfaces, [
                ("out_file", "in_file"),
            ]),
            (standard_space_meshes, outputnode, [
                ("pial_surf", f"{hemi_label}_pial_surf"),
                ("wm_surf", f"{hemi_label}_wm_surf"),
            ]),
        ])
        # fmt:on

        # Finally, generate and output HCP-style surface files
        generate_hcp_surfaces_wf = init_generate_hcp_surfaces_wf(
            output_dir=output_dir,
            mem_gb=mem_gb,
            omp_nthreads=omp_nthreads,
            name=f"{hemi_label}_generate_hcp_surfaces_wf",
        )

        # fmt:off
        workflow.connect([
            (inputnode, generate_hcp_surfaces_wf, [
                (f"{hemi_label}_pial_surf", "inputnode.name_source"),
            ]),
            (standard_space_meshes, generate_hcp_surfaces_wf, [
                ("pial_surf", "inputnode.pial_surf"),
                ("wm_surf", "inputnode.wm_surf"),
            ]),
        ])
        # fmt:on

    return workflow


@fill_doc
def init_generate_hcp_surfaces_wf(
    output_dir,
    mem_gb,
    omp_nthreads,
    name="generate_hcp_surfaces_wf",
):
    """Generate midthickness, inflated, and very-inflated HCP-style surfaces.

    Workflow Graph
        .. workflow::
            :graph2use: orig
            :simple_form: yes

            from xcp_d.workflows.anatomical import init_generate_hcp_surfaces_wf
            wf = init_generate_hcp_surfaces_wf(
                output_dir=".",
                mem_gb=0.1,
                omp_nthreads=1,
                name="generate_hcp_surfaces_wf",
            )

    Parameters
    ----------
    %(output_dir)s
    %(mem_gb)s
    %(omp_nthreads)s
    %(name)s
        Default is "generate_hcp_surfaces_wf".

    Inputs
    ------
    name_source : :obj:`str`
        Path to the file that will be used as the source_file for datasinks.
    pial_surf : :obj:`str`
        The surface file to inflate.
    wm_surf : :obj:`str`
        The surface file to inflate.
    """
    workflow = Workflow(name=name)

    inputnode = pe.Node(
        niu.IdentityInterface(
            fields=[
                "name_source",
                "pial_surf",
                "wm_surf",
            ],
        ),
        name="inputnode",
    )

    generate_midthickness = pe.Node(
        SurfaceAverage(),
        name="generate_midthickness",
        mem_gb=mem_gb,
        n_procs=omp_nthreads,
    )

    # fmt:off
    workflow.connect([
        (inputnode, generate_midthickness, [
            ("pial_surf", "surface_in1"),
            ("wm_surf", "surface_in2"),
        ]),
    ])
    # fmt:on

    ds_midthickness = pe.Node(
        DerivativesDataSink(
            base_directory=output_dir,
            check_hdr=False,
            space="fsLR",
            den="32k",
            desc="hcp",
            suffix="midthickness",
            extension=".surf.gii",
        ),
        name="ds_midthickness",
        run_without_submitting=False,
        mem_gb=2,
    )

    # fmt:off
    workflow.connect([
        (inputnode, ds_midthickness, [("name_source", "source_file")]),
        (generate_midthickness, ds_midthickness, [("out_file", "in_file")]),
    ])
    # fmt:on

    # Generate (very-)inflated surface from standard-space midthickness surface.
    inflate_surface = pe.Node(
        SurfaceGenerateInflated(iterations_scale_value=0.75),
        mem_gb=mem_gb,
        omp_nthreads=omp_nthreads,
        name="inflate_surface",
    )

    # fmt:off
    workflow.connect([
        (generate_midthickness, inflate_surface, [("out_file", "anatomical_surface_in")]),
    ])
    # fmt:on

    ds_inflated = pe.Node(
        DerivativesDataSink(
            base_directory=output_dir,
            check_hdr=False,
            space="fsLR",
            den="32k",
            desc="hcp",
            suffix="inflated",
            extension=".surf.gii",
        ),
        name="ds_inflated",
        run_without_submitting=False,
        mem_gb=2,
    )

    # fmt:off
    workflow.connect([
        (inputnode, ds_inflated, [("name_source", "source_file")]),
        (inflate_surface, ds_inflated, [("inflated_out_file", "in_file")]),
    ])
    # fmt:on

    ds_vinflated = pe.Node(
        DerivativesDataSink(
            base_directory=output_dir,
            check_hdr=False,
            space="fsLR",
            den="32k",
            desc="hcp",
            suffix="vinflated",
            extension=".surf.gii",
        ),
        name="ds_vinflated",
        run_without_submitting=False,
        mem_gb=2,
    )

    # fmt:off
    workflow.connect([
        (inputnode, ds_vinflated, [("name_source", "source_file")]),
        (inflate_surface, ds_vinflated, [("very_inflated_out_file", "in_file")]),
    ])
    # fmt:on

    return workflow


@fill_doc
def init_ants_xform_to_fsl_wf(mem_gb, omp_nthreads, name="ants_xform_to_fsl_wf"):
    """Modify ANTS-style fMRIPrep transforms to work with Connectome Workbench/FSL FNIRT.

    Workflow Graph
        .. workflow::
            :graph2use: orig
            :simple_form: yes

            from xcp_d.workflows.anatomical import init_ants_xform_to_fsl_wf
            wf = init_ants_xform_to_fsl_wf(
                mem_gb=0.1,
                omp_nthreads=1,
                name="ants_xform_to_fsl_wf",
            )

    Parameters
    ----------
    %(mem_gb)s
    %(omp_nthreads)s
    %(name)s
        Default is "ants_xform_to_fsl_wf".

    Inputs
    ------
    t1w_to_template_xfm
        ANTS/fMRIPrep-style H5 transform from T1w image to template.
    template_to_t1w_xfm
        ANTS/fMRIPrep-style H5 transform from template to T1w image.

    Outputs
    -------
    world_xform
        TODO: Add description.
    merged_warpfield
        TODO: Add description.
    merged_inv_warpfield
        TODO: Add description.
    """
    workflow = Workflow(name=name)

    inputnode = pe.Node(
        niu.IdentityInterface(fields=["t1w_to_template_xfm", "template_to_t1w_xfm"]),
        name="inputnode",
    )

    outputnode = pe.Node(
        niu.IdentityInterface(fields=["world_xform", "merged_warpfield", "merged_inv_warpfield"]),
        name="outputnode",
    )

    # Now we can start the actual workflow.
    # use ANTs CompositeTransformUtil to separate the .h5 into affine and warpfield xfms
    disassemble_h5 = pe.Node(
        CompositeTransformUtil(
            process="disassemble",
            output_prefix="T1w_to_MNI152NLin6Asym",
        ),
        name="disassemble_h5",
        mem_gb=mem_gb,
        n_procs=omp_nthreads,
    )  # MB

    # fmt:off
    workflow.connect([
        (inputnode, disassemble_h5, [("t1w_to_template_xfm", "in_file")]),
    ])
    # fmt:on

    # Nipype's CompositeTransformUtil assumes a certain file naming and
    # concatenation order of xfms which does not work for the inverse .h5,
    # so we use our modified class, "CompositeInvTransformUtil"
    disassemble_h5_inv = pe.Node(
        CompositeInvTransformUtil(
            process="disassemble",
            output_prefix="MNI152NLin6Asym_to_T1w",
        ),
        name="disassemble_h5_inv",
        mem_gb=mem_gb,
        n_procs=omp_nthreads,
    )

    # fmt:off
    workflow.connect([
        (inputnode, disassemble_h5_inv, [("template_to_t1w_xfm", "in_file")]),
    ])
    # fmt:on

    # convert affine from ITK binary to txt
    convert_ants_transform = pe.Node(
        ConvertTransformFile(dimension=3),
        name="convert_ants_transform",
    )

    # fmt:off
    workflow.connect([
        (disassemble_h5, convert_ants_transform, [("affine_transform", "in_transform")]),
    ])
    # fmt:on

    # change xfm type from "AffineTransform" to "MatrixOffsetTransformBase"
    # since wb_command doesn't recognize "AffineTransform"
    # (AffineTransform is a subclass of MatrixOffsetTransformBase
    # which makes this okay to do AFAIK)
    change_xfm_type = pe.Node(ChangeXfmType(), name="change_xfm_type")

    # fmt:off
    workflow.connect([
        (convert_ants_transform, change_xfm_type, [("out_transform", "in_transform")]),
    ])
    # fmt:on

    # convert affine xfm to "world" so it works with -surface-apply-affine
    convert_xfm2world = pe.Node(
        ConvertAffine(fromwhat="itk", towhat="world"),
        name="convert_xfm2world",
    )

    # fmt:off
    workflow.connect([
        (change_xfm_type, convert_xfm2world, [("out_transform", "in_file")]),
    ])
    # fmt:on

    # use C3d to separate the combined warpfield xfm into x, y, and z components
    get_xyz_components = pe.Node(
        C3d(
            is_4d=True,
            multicomp_split=True,
            out_files=["e1.nii.gz", "e2.nii.gz", "e3.nii.gz"],
        ),
        name="get_xyz_components",
        mem_gb=mem_gb,
        n_procs=omp_nthreads,
    )
    get_inv_xyz_components = pe.Node(
        C3d(
            is_4d=True,
            multicomp_split=True,
            out_files=["e1inv.nii.gz", "e2inv.nii.gz", "e3inv.nii.gz"],
        ),
        name="get_inv_xyz_components",
        mem_gb=mem_gb,
        n_procs=omp_nthreads,
    )

    # fmt:off
    workflow.connect([
        (disassemble_h5, get_xyz_components, [("displacement_field", "in_file")]),
        (disassemble_h5_inv, get_inv_xyz_components, [("displacement_field", "in_file")]),
    ])
    # fmt:on

    # select x-component after separating warpfield above
    select_x_component = pe.Node(
        niu.Select(index=[0]),
        name="select_x_component",
        mem_gb=mem_gb,
        n_procs=omp_nthreads,
    )
    select_inv_x_component = pe.Node(
        niu.Select(index=[0]),
        name="select_inv_x_component",
        mem_gb=mem_gb,
        n_procs=omp_nthreads,
    )

    # select y-component
    select_y_component = pe.Node(
        niu.Select(index=[1]),
        name="select_y_component",
        mem_gb=mem_gb,
        n_procs=omp_nthreads,
    )
    select_inv_y_component = pe.Node(
        niu.Select(index=[1]),
        name="select_inv_y_component",
        mem_gb=mem_gb,
        n_procs=omp_nthreads,
    )

    # select z-component
    select_z_component = pe.Node(
        niu.Select(index=[2]),
        name="select_z_component",
        mem_gb=mem_gb,
        n_procs=omp_nthreads,
    )
    select_inv_z_component = pe.Node(
        niu.Select(index=[2]),
        name="select_inv_z_component",
        mem_gb=mem_gb,
        n_procs=omp_nthreads,
    )

    # fmt:off
    workflow.connect([
        (get_xyz_components, select_x_component, [("out_files", "inlist")]),
        (get_xyz_components, select_y_component, [("out_files", "inlist")]),
        (get_xyz_components, select_z_component, [("out_files", "inlist")]),
        (get_inv_xyz_components, select_inv_x_component, [("out_files", "inlist")]),
        (get_inv_xyz_components, select_inv_y_component, [("out_files", "inlist")]),
        (get_inv_xyz_components, select_inv_z_component, [("out_files", "inlist")]),
    ])
    # fmt:on

    # reverse y-component of the warpfield
    # (need to do this when converting a warpfield from ANTs to FNIRT format
    # for use with wb_command -surface-apply-warpfield)
    reverse_y_component = pe.Node(
        BinaryMath(expression="img * -1"),
        name="reverse_y_component",
        mem_gb=mem_gb,
        n_procs=omp_nthreads,
    )
    reverse_inv_y_component = pe.Node(
        BinaryMath(expression="img * -1"),
        name="reverse_inv_y_component",
        mem_gb=mem_gb,
        n_procs=omp_nthreads,
    )

    # fmt:off
    workflow.connect([
        (select_y_component, reverse_y_component, [("out", "in_file")]),
        (select_inv_y_component, reverse_inv_y_component, [("out", "in_file")]),
    ])
    # fmt:on

    # Collect new warpfield components in individual nodes
    collect_new_components = pe.Node(
        niu.Merge(3),
        name="collect_new_components",
        mem_gb=mem_gb,
        n_procs=omp_nthreads,
    )
    collect_new_inv_components = pe.Node(
        niu.Merge(3),
        name="collect_new_inv_components",
        mem_gb=mem_gb,
        n_procs=omp_nthreads,
    )

    # fmt:off
    workflow.connect([
        (select_x_component, collect_new_components, [("out", "in1")]),
        (reverse_y_component, collect_new_components, [("out_file", "in2")]),
        (select_z_component, collect_new_components, [("out", "in3")]),
        (select_inv_x_component, collect_new_inv_components, [("out", "in1")]),
        (reverse_inv_y_component, collect_new_inv_components, [("out_file", "in2")]),
        (select_inv_z_component, collect_new_inv_components, [("out", "in3")]),
    ])
    # fmt:on

    # Merge warpfield components in FSL FNIRT format, with the reversed y-component from above
    remerge_warpfield = pe.Node(
        Merge(),
        name="remerge_warpfield",
        mem_gb=mem_gb,
        n_procs=omp_nthreads,
    )
    remerge_inv_warpfield = pe.Node(
        Merge(),
        name="remerge_inv_warpfield",
        mem_gb=mem_gb,
        n_procs=omp_nthreads,
    )

    # fmt:off
    workflow.connect([
        (collect_new_components, remerge_warpfield, [("out", "in_files")]),
        (collect_new_inv_components, remerge_inv_warpfield, [("out", "in_files")]),
        (convert_xfm2world, outputnode, [("out_file", "world_xform")]),
        (remerge_warpfield, outputnode, [("out_file", "merged_warpfield")]),
        (remerge_inv_warpfield, outputnode, [("out_file", "merged_inv_warpfield")]),
    ])
    # fmt:on

    return workflow


@fill_doc
def init_warp_one_hemisphere_wf(hemisphere, mem_gb, omp_nthreads, name="warp_one_hemisphere_wf"):
    """Apply transforms to warp one hemisphere's surface files into standard space.

    Workflow Graph
        .. workflow::
            :graph2use: orig
            :simple_form: yes

            from xcp_d.workflows.anatomical import init_warp_one_hemisphere_wf
            wf = init_warp_one_hemisphere_wf(
                hemisphere="L",
                mem_gb=0.1,
                omp_nthreads=1,
                name="warp_one_hemisphere_wf",
            )

    Parameters
    ----------
    hemisphere : {"L", "R"}
    %(mem_gb)s
    %(omp_nthreads)s
    %(name)s
        Default is "warp_one_hemisphere_wf".

    Inputs
    ------
    hemi_files : list of str
        A list of surface files for the requested hemisphere, in fsnative space.
    world_xform
    merged_warpfield
    merged_inv_warpfield
    freesurfer_path
        Path to FreeSurfer derivatives. Used to load the subject's sphere file.
    participant_id

    Outputs
    -------
    warped_hemi_files
    """
    workflow = Workflow(name=name)

    inputnode = pe.Node(
        niu.IdentityInterface(
            fields=[
                "hemi_files",
                "world_xform",
                "merged_warpfield",
                "merged_inv_warpfield",
                "freesurfer_path",
                "participant_id",
            ],
        ),
        name="inputnode",
    )

    # Load the fsaverage-164k sphere
    # NOTE: Why do we need the fsaverage mesh?
    fsaverage_mesh = str(
        get_template(
            template="fsaverage",
            space=None,
            hemi=hemisphere,
            density="164k",
            desc=None,
            suffix="sphere",
        )
    )

    # NOTE: Can we upload these to templateflow?
    fs_hemisphere_to_fsLR = pkgrf(
        "xcp_d",
        (
            f"data/standard_mesh_atlases/fs_{hemisphere}/"
            f"fs_{hemisphere}-to-fs_LR_fsaverage.{hemisphere}_LR.spherical_std."
            f"164k_fs_{hemisphere}.surf.gii"
        ),
    )
    get_freesurfer_sphere_node = pe.Node(
        Function(
            function=get_freesurfer_sphere,
            input_names=["freesurfer_path", "subject_id", "hemisphere"],
            output_names=["sphere_raw"],
        ),
        name="get_freesurfer_sphere_node",
    )
    get_freesurfer_sphere_node.inputs.hemisphere = hemisphere

    # fmt:off
    workflow.connect([
        (inputnode, get_freesurfer_sphere_node, [
            ("freesurfer_path", "freesurfer_path"),
            ("participant_id", "subject_id"),
        ])
    ])
    # fmt:on

    # NOTE: What does this step do?
    sphere_to_surf_gii = pe.Node(
        MRIsConvert(out_datatype="gii"),
        name="sphere_to_surf_gii",
        mem_gb=mem_gb,
        n_procs=omp_nthreads,
    )

    # fmt:off
    workflow.connect([
        (get_freesurfer_sphere_node, sphere_to_surf_gii, [("sphere_raw", "in_file")]),
    ])
    # fmt:on

    # NOTE: What does this step do?
    surface_sphere_project_unproject = pe.Node(
        SurfaceSphereProjectUnproject(
            sphere_project_to=fsaverage_mesh,
            sphere_unproject_from=fs_hemisphere_to_fsLR,
        ),
        name="surface_sphere_project_unproject",
    )

    # fmt:off
    workflow.connect([
        (sphere_to_surf_gii, surface_sphere_project_unproject, [("converted", "in_file")]),
    ])
    # fmt:on

    fsLR_sphere = str(
        get_template(
            template="fsLR",
            space=None,
            hemi=hemisphere,
            density="32k",
            desc=None,
            suffix="sphere",
        )
    )

    # resample the surfaces to fsLR-32k
    # NOTE: Does that mean the data are in fsLR-164k before this?
    resample_to_fsLR32k = pe.MapNode(
        CiftiSurfaceResample(
            new_sphere=fsLR_sphere,
            metric=" BARYCENTRIC ",
        ),
        name="resample_to_fsLR32k",
        mem_gb=mem_gb,
        n_procs=omp_nthreads,
        iterfield=["in_file"],
    )

    # fmt:off
    workflow.connect([
        (inputnode, resample_to_fsLR32k, [
            ("hemi_files", "in_file"),
        ]),
        (surface_sphere_project_unproject, resample_to_fsLR32k, [
            ("out_file", "current_sphere"),
        ]),
    ])
    # fmt:on

    # apply affine to 32k surfs
    # NOTE: What does this step do? Aren't the data in fsLR-32k from resample_to_fsLR32k?
    apply_affine_to_fsLR32k = pe.MapNode(
        ApplyAffine(),
        name="apply_affine_to_fsLR32k",
        mem_gb=mem_gb,
        n_procs=omp_nthreads,
        iterfield=["in_file"],
    )

    # fmt:off
    workflow.connect([
        (resample_to_fsLR32k, apply_affine_to_fsLR32k, [("out_file", "in_file")]),
        (inputnode, apply_affine_to_fsLR32k, [("world_xform", "affine")]),
    ])
    # fmt:on

    # apply FNIRT-format warpfield
    # NOTE: What does this step do?
    apply_warpfield_to_fsLR32k = pe.MapNode(
        ApplyWarpfield(),
        name="apply_warpfield_to_fsLR32k",
        mem_gb=mem_gb,
        n_procs=omp_nthreads,
        iterfield=["in_file"],
    )

    # fmt:off
    workflow.connect([
        (inputnode, apply_warpfield_to_fsLR32k, [
            ("merged_warpfield", "forward_warp"),
            ("merged_inv_warpfield", "warpfield"),
        ]),
        (apply_affine_to_fsLR32k, apply_warpfield_to_fsLR32k, [
            ("out_file", "in_file"),
        ]),
    ])
    # fmt:on

    outputnode = pe.Node(
        niu.IdentityInterface(fields=["warped_hemi_files"]),
        name="outputnode",
    )

    # fmt:off
    workflow.connect([
        (apply_warpfield_to_fsLR32k, outputnode, [("out_file", "warped_hemi_files")]),
    ])
    # fmt:on

    return workflow
<|MERGE_RESOLUTION|>--- conflicted
+++ resolved
@@ -1,1545 +1,1518 @@
-# emacs: -*- mode: python; py-indent-offset: 4; indent-tabs-mode: nil -*-
-# vi: set ft=python sts=4 ts=4 sw=4 et:
-"""Anatomical post-processing workflows."""
-from nipype import Function, logging
-from nipype.interfaces import utility as niu
-from nipype.interfaces.ants import CompositeTransformUtil  # MB
-from nipype.interfaces.freesurfer import MRIsConvert
-from nipype.pipeline import engine as pe
-from niworkflows.engine.workflows import LiterateWorkflow as Workflow
-from pkg_resources import resource_filename as pkgrf
-from templateflow.api import get as get_template
-
-from xcp_d.interfaces.ants import (
-    ApplyTransforms,
-    CompositeInvTransformUtil,
-    ConvertTransformFile,
-)
-from xcp_d.interfaces.bids import DerivativesDataSink
-from xcp_d.interfaces.c3 import C3d  # TM
-from xcp_d.interfaces.nilearn import BinaryMath, Merge
-from xcp_d.interfaces.utils import CleanExtension
-from xcp_d.interfaces.workbench import (  # MB,TM
-    ApplyAffine,
-    ApplyWarpfield,
-    ChangeXfmType,
-    CiftiSurfaceResample,
-    ConvertAffine,
-    SurfaceAverage,
-    SurfaceGenerateInflated,
-    SurfaceSphereProjectUnproject,
-)
-from xcp_d.utils.bids import get_freesurfer_dir, get_freesurfer_sphere
-from xcp_d.utils.doc import fill_doc
-
-LOGGER = logging.getLogger("nipype.workflow")
-
-
-@fill_doc
-def init_warp_anats_to_template_wf(
-    output_dir,
-    input_type,
-    t2w_available,
-    target_space,
-    omp_nthreads,
-    mem_gb,
-    name="warp_anats_to_template_wf",
-):
-    """Copy T1w, segmentation, and, optionally, T2w to the derivative directory.
-
-    If necessary, this workflow will also warp the images to standard space.
-
-    Workflow Graph
-        .. workflow::
-            :graph2use: orig
-            :simple_form: yes
-
-            from xcp_d.workflows.anatomical import init_warp_anats_to_template_wf
-            wf = init_warp_anats_to_template_wf(
-                output_dir=".",
-                input_type="fmriprep",
-                t2w_available=True,
-                target_space="MNI152NLin6Asym",
-                omp_nthreads=1,
-                mem_gb=0.1,
-                name="warp_anats_to_template_wf",
-            )
-
-    Parameters
-    ----------
-    %(output_dir)s
-    %(input_type)s
-    t2w_available : bool
-        True if a preprocessed T2w is available, False if not.
-    target_space : :obj:`str`
-        Target NIFTI template for T1w.
-    %(omp_nthreads)s
-    %(mem_gb)s
-    %(name)s
-        Default is "warp_anats_to_template_wf".
-
-    Inputs
-    ------
-    t1w : :obj:`str`
-        Path to the preprocessed T1w file.
-        This file may be in standard space or native T1w space.
-    t2w : :obj:`str` or None
-        Path to the preprocessed T2w file.
-        This file may be in standard space or native T1w space.
-    t1seg : :obj:`str`
-        Path to the T1w segmentation file.
-    %(t1w_to_template_xfm)s
-        We need to use MNI152NLin6Asym for the template.
-    template : :obj:`str`
-
-    Outputs
-    -------
-    t1w : :obj:`str`
-        Path to the preprocessed T1w file in standard space.
-    t2w : :obj:`str` or None
-        Path to the preprocessed T2w file in standard space.
-    t1seg : :obj:`str`
-    template : :obj:`str`
-    """
-    workflow = Workflow(name=name)
-
-    inputnode = pe.Node(
-        niu.IdentityInterface(fields=["t1w", "t2w", "t1seg", "t1w_to_template_xfm", "template"]),
-        name="inputnode",
-    )
-
-    outputnode = pe.Node(
-        niu.IdentityInterface(fields=["t1w", "t2w", "t1seg", "template"]),
-        name="outputnode",
-    )
-
-    # Split cohort out of the space for MNIInfant templates.
-    cohort = None
-    if "+" in target_space:
-        target_space, cohort = target_space.split("+")
-
-    template_file = str(
-        get_template(template=target_space, cohort=cohort, resolution=1, desc=None, suffix="T1w")
-    )
-    inputnode.inputs.template = template_file
-
-    workflow.connect([(inputnode, outputnode, [("template", "template")])])
-
-    if input_type in ("dcan", "hcp"):
-        # Assume that the T1w, T1w segmentation, and T2w files are in standard space,
-        # but don't have the "space" entity, for the "dcan" and "hcp" derivatives.
-        # This is a bug, and the converted filenames are inaccurate, so we have this
-        # workaround in place.
-        ds_t1w_std = pe.Node(
-            DerivativesDataSink(
-                base_directory=output_dir,
-                extension=".nii.gz",
-            ),
-            name="ds_t1w_std",
-            run_without_submitting=False,
-        )
-
-        ds_t1seg_std = pe.Node(
-            DerivativesDataSink(
-                base_directory=output_dir,
-                extension=".nii.gz",
-            ),
-            name="ds_t1seg_std",
-            run_without_submitting=False,
-        )
-
-        # fmt:off
-        workflow.connect([
-            (inputnode, ds_t1w_std, [("t1w", "in_file")]),
-            (inputnode, ds_t1seg_std, [("t1seg", "in_file")]),
-        ])
-        # fmt:on
-
-        if t2w_available:
-            ds_t2w_std = pe.Node(
-                DerivativesDataSink(
-                    base_directory=output_dir,
-                    extension=".nii.gz",
-                ),
-                name="ds_t2w_std",
-                run_without_submitting=False,
-            )
-
-            # fmt:off
-            workflow.connect([
-                (inputnode, ds_t2w_std, [
-                    ("t2w", "in_file"),
-                    ("t2w", "source_file"),
-                ]),
-            ])
-            # fmt:on
-
-    else:
-        # Warp the native T1w-space T1w, T1w segmentation, and T2w files to standard space.
-        warp_t1w_to_template = pe.Node(
-            ApplyTransforms(
-                num_threads=2,
-                interpolation="LanczosWindowedSinc",
-                input_image_type=3,
-                dimension=3,
-            ),
-            name="warp_t1w_to_template",
-            mem_gb=mem_gb,
-            n_procs=omp_nthreads,
-        )
-
-        # fmt:off
-        workflow.connect([
-            (inputnode, warp_t1w_to_template, [
-                ("t1w", "input_image"),
-                ("t1w_to_template_xfm", "transforms"),
-                ("template", "reference_image"),
-            ]),
-        ])
-        # fmt:on
-
-        warp_t1seg_to_template = pe.Node(
-            ApplyTransforms(
-                num_threads=2,
-                interpolation="GenericLabel",
-                input_image_type=3,
-                dimension=3,
-            ),
-            name="warp_t1seg_to_template",
-            mem_gb=mem_gb,
-            n_procs=omp_nthreads,
-        )
-
-        # fmt:off
-        workflow.connect([
-            (inputnode, warp_t1seg_to_template, [
-                ("t1seg", "input_image"),
-                ("t1w_to_template_xfm", "transforms"),
-                ("template", "reference_image"),
-            ]),
-        ])
-        # fmt:on
-
-        if t2w_available:
-            t2w_transform = pe.Node(
-                ApplyTransforms(
-                    num_threads=2,
-                    interpolation="LanczosWindowedSinc",
-                    input_image_type=3,
-                    dimension=3,
-                ),
-                name="t2w_transform",
-                mem_gb=mem_gb,
-                n_procs=omp_nthreads,
-            )
-
-            ds_t2w_std = pe.Node(
-                DerivativesDataSink(
-                    base_directory=output_dir,
-                    space=target_space,
-                    cohort=cohort,
-                    extension=".nii.gz",
-                ),
-                name="ds_t2w_std",
-                run_without_submitting=False,
-            )
-
-            # fmt:off
-            workflow.connect([
-                (inputnode, t2w_transform, [
-                    ("t2w", "input_image"),
-                    ("t1w_to_template_xfm", "transforms"),
-                    ("template", "reference_image"),
-                ]),
-                (t2w_transform, ds_t2w_std, [("output_image", "in_file")]),
-                (inputnode, ds_t2w_std, [("t2w", "source_file")]),
-            ])
-            # fmt:on
-
-        ds_t1w_std = pe.Node(
-            DerivativesDataSink(
-                base_directory=output_dir,
-                space=target_space,
-                cohort=cohort,
-                extension=".nii.gz",
-            ),
-            name="ds_t1w_std",
-            run_without_submitting=False,
-        )
-
-        workflow.connect([(warp_t1w_to_template, ds_t1w_std, [("output_image", "in_file")])])
-
-        ds_t1seg_std = pe.Node(
-            DerivativesDataSink(
-                base_directory=output_dir,
-                space=target_space,
-                cohort=cohort,
-                extension=".nii.gz",
-            ),
-            name="ds_t1seg_std",
-            run_without_submitting=False,
-        )
-
-        workflow.connect([(warp_t1seg_to_template, ds_t1seg_std, [("output_image", "in_file")])])
-
-    # fmt:off
-    workflow.connect([
-        (inputnode, ds_t1w_std, [("t1w", "source_file")]),
-        (inputnode, ds_t1seg_std, [("t1seg", "source_file")]),
-        (ds_t1w_std, outputnode, [("out_file", "t1w")]),
-        (ds_t1seg_std, outputnode, [("out_file", "t1seg")]),
-    ])
-    # fmt:on
-
-    if t2w_available:
-        # fmt:off
-        workflow.connect([
-            (ds_t2w_std, outputnode, [("out_file", "t2w")]),
-        ])
-        # fmt:on
-
-    return workflow
-
-
-@fill_doc
-def init_warp_surfaces_to_template_wf(
-    fmri_dir,
-    subject_id,
-    output_dir,
-    standard_spaces_available,
-    surfaces_found,
-    omp_nthreads,
-    mem_gb,
-    name="warp_surfaces_to_template_wf",
-):
-    """Warp surfaces from fsnative to standard fsLR-32k space.
-
-    For the ``hcp`` and ``dcan`` preprocessing workflows,
-    the fsLR-32k-space surfaces already exist and will simply be copied to the output directory.
-
-    For other preprocessing workflows, the native space surfaces are present in the preprocessed
-    derivatives directory (if Freesurfer was run), and must be transformed to standard space.
-    The FreeSurfer derivatives must be indexed to grab sphere files needed to warp the surfaces.
-    If Freesurfer derivatives are not available, then an error will be raised.
-
-    Shapes in standard space, meshes in native space
-
-    Workflow Graph
-        .. workflow::
-            :graph2use: orig
-            :simple_form: yes
-
-            from xcp_d.workflows.anatomical import init_warp_surfaces_to_template_wf
-
-            standard_spaces_available = {
-                "mesh": False,
-                "shape": True,
-            }
-            surfaces_found = {
-                "mesh": True,
-                "shape": True,
-            }
-            wf = init_warp_surfaces_to_template_wf(
-                fmri_dir=".",
-                subject_id="01",
-                output_dir=".",
-                standard_spaces_available=standard_spaces_available,
-                surfaces_found=surfaces_found,
-                omp_nthreads=1,
-                mem_gb=0.1,
-                name="warp_surfaces_to_template_wf",
-            )
-
-    Everything in standard space
-
-    Workflow Graph
-        .. workflow::
-            :graph2use: orig
-            :simple_form: yes
-
-            from xcp_d.workflow.anatomical import init_warp_surfaces_to_template_wf
-
-            standard_spaces_available = {
-                "mesh": True,
-                "shape": True,
-            }
-            surfaces_found = {
-                "mesh": True,
-                "shape": True,
-            }
-            wf = init_warp_surfaces_to_template_wf(
-                fmri_dir=".",
-                subject_id="01",
-                output_dir=".",
-                standard_spaces_available=standard_spaces_available,
-                surfaces_found=surfaces_found,
-                omp_nthreads=1,
-                mem_gb=0.1,
-                name="warp_surfaces_to_template_wf",
-            )
-
-    Native-space meshes
-
-    Workflow Graph
-        .. workflow::
-            :graph2use: orig
-            :simple_form: yes
-
-            from xcp_d.workflow.anatomical import init_warp_surfaces_to_template_wf
-
-            standard_spaces_available = {
-                "mesh": False,
-                "shape": True,
-            }
-            surfaces_found = {
-                "mesh": True,
-                "shape": True,
-            }
-            wf = init_warp_surfaces_to_template_wf(
-                fmri_dir=".",
-                subject_id="01",
-                output_dir=".",
-                standard_spaces_available=standard_spaces_available,
-                surfaces_found=surfaces_found,
-                omp_nthreads=1,
-                mem_gb=0.1,
-                name="warp_surfaces_to_template_wf",
-            )
-
-    Nothing in standard space
-
-    Workflow Graph
-        .. workflow::
-            :graph2use: orig
-            :simple_form: yes
-
-            from xcp_d.workflow.anatomical import init_warp_surfaces_to_template_wf
-
-            standard_spaces_available = {
-                "mesh": False,
-                "shape": False,
-            }
-            surfaces_found = {
-                "mesh": True,
-                "shape": True,
-            }
-            wf = init_warp_surfaces_to_template_wf(
-                fmri_dir=".",
-                subject_id="01",
-                output_dir=".",
-                standard_spaces_available=standard_spaces_available,
-                surfaces_found=surfaces_found,
-                omp_nthreads=1,
-                mem_gb=0.1,
-                name="warp_surfaces_to_template_wf",
-            )
-
-    Meshes in standard space, no shapes
-
-    Workflow Graph
-        .. workflow::
-            :graph2use: orig
-            :simple_form: yes
-
-            from xcp_d.workflow.anatomical import init_warp_surfaces_to_template_wf
-
-            standard_spaces_available = {
-                "mesh": True,
-                "shape": False,
-            }
-            surfaces_found = {
-                "mesh": True,
-                "shape": False,
-            }
-            wf = init_warp_surfaces_to_template_wf(
-                fmri_dir=".",
-                subject_id="01",
-                output_dir=".",
-                standard_spaces_available=standard_spaces_available,
-                surfaces_found=surfaces_found,
-                omp_nthreads=1,
-                mem_gb=0.1,
-                name="warp_surfaces_to_template_wf",
-            )
-
-    Parameters
-    ----------
-    %(fmri_dir)s
-    %(subject_id)s
-    %(output_dir)s
-    warp_to_standard : :obj:`bool`
-        Whether to warp native-space surface files to standard space or not.
-        If False, the files are assumed to be in standard space already.
-    shapes_available : :obj:`bool`
-        True if shape files (sulcal depth, sulcal curvature, and cortical thickness)
-        are available. False if not.
-    %(omp_nthreads)s
-    %(mem_gb)s
-    %(name)s
-        Default is "warp_surfaces_to_template_wf".
-
-    Inputs
-    ------
-    %(t1w_to_template_xfm)s
-        The template in question should match the volumetric space of the BOLD CIFTI files
-        being processed by the main xcpd workflow.
-        For example, MNI152NLin6Asym for fsLR-space CIFTIs.
-
-        If ``warp_to_standard`` is False, this file is unused.
-    %(template_to_t1w_xfm)s
-        The template in question should match the volumetric space of the BOLD CIFTI files
-        being processed by the main xcpd workflow.
-        For example, MNI152NLin6Asym for fsLR-space CIFTIs.
-
-        If ``warp_to_standard`` is False, this file is unused.
-    lh_pial_surf, rh_pial_surf : :obj:`str`
-        Left- and right-hemisphere pial surface files.
-
-        If ``warp_to_standard`` is False, then this file is just written out to the output
-        directory and returned via outputnode for use in a brainsprite.
-
-        If ``warp_to_standard`` is True, then it is also warped to standard space and used
-        to generate HCP-style midthickness, inflated, and veryinflated surfaces.
-    lh_wm_surf, rh_wm_surf : :obj:`str`
-        Left- and right-hemisphere smoothed white matter surface files.
-
-        If ``warp_to_standard`` is False, then this file is just written out to the output
-        directory and returned via outputnode for use in a brainsprite.
-
-        If ``warp_to_standard`` is True, then it is also warped to standard space and used
-        to generate HCP-style midthickness, inflated, and veryinflated surfaces.
-<<<<<<< HEAD
-    lh_sulcal_depth, rh_sulcal_depth : str or None
-        Should only be a string if ``shapes_available`` is True.
-    lh_sulcal_curv, rh_sulcal_curv : str or None
-        Should only be a string if ``shapes_available`` is True.
-    lh_cortical_thickness, rh_cortical_thickness : str or None
-        Should only be a string if ``shapes_available`` is True.
-=======
-    lh_midthickness_surf, rh_midthickness_surf : :obj:`str`
-        Left- and right-hemisphere midthickness surface files.
-
-        If ``warp_to_standard`` is False, then this file is just written out to the output
-        directory.
-
-        If ``warp_to_standard`` is True, then this input is ignored and a replacement file
-        are generated from the pial and wm files after they are warped to standard space.
-    lh_inflated_surf, rh_inflated_surf : :obj:`str`
-        Left- and right-hemisphere inflated surface files.
-
-        If ``warp_to_standard`` is False, then this file is just written out to the output
-        directory.
-
-        If ``warp_to_standard`` is True, then this input is ignored and a replacement file
-        are generated from the pial and wm files after they are warped to standard space.
-    lh_vinflated_surf, rh_vinflated_surf : :obj:`str`
-        Left- and right-hemisphere very-inflated surface files.
-
-        If ``warp_to_standard`` is False, then this file is just written out to the output
-        directory.
-
-        If ``warp_to_standard`` is True, then this input is ignored and a replacement file
-        are generated from the pial and wm files after they are warped to standard space.
->>>>>>> 25d42d43
-
-    Outputs
-    -------
-    lh_pial_surf, rh_pial_surf : :obj:`str`
-        Left- and right-hemisphere pial surface files, in standard space.
-    lh_wm_surf, rh_wm_surf : :obj:`str`
-        Left- and right-hemisphere smoothed white matter surface files, in standard space.
-
-    Notes
-    -----
-    If "hcp" or "dcan" input type, standard-space surface files will be collected from the
-    converted preprocessed derivatives.
-    This includes the HCP-style surfaces (midthickness, inflated, and vinflated).
-
-    If "fmriprep" or "nibabies", surface files in fsnative space will be extracted from
-    the preprocessed derivatives and will be warped to standard space.
-    The HCP-style surfaces will also be generated.
-    """
-    workflow = Workflow(name=name)
-
-    inputnode = pe.Node(
-        niu.IdentityInterface(
-            fields=[
-                # surface mesh files
-                "lh_pial_surf",
-                "rh_pial_surf",
-                "lh_wm_surf",
-                "rh_wm_surf",
-                # optional surface shape files
-                "lh_sulcal_depth",
-                "rh_sulcal_depth",
-                "lh_sulcal_curv",
-                "rh_sulcal_curv",
-                "lh_cortical_thickness",
-                "rh_cortical_thickness",
-                # transforms (only used if warp_to_standard is True)
-                "t1w_to_template_xfm",
-                "template_to_t1w_xfm",
-            ],
-        ),
-        name="inputnode",
-    )
-    # Feed only the standard-space pial and white matter surfaces to the outputnode for the
-    # brainsprite.
-    outputnode = pe.Node(
-        niu.IdentityInterface(
-            fields=[
-                "lh_pial_surf",
-                "rh_pial_surf",
-                "lh_wm_surf",
-                "rh_wm_surf",
-            ],
-        ),
-        name="outputnode",
-    )
-
-    apply_warps_to = {}
-    if standard_spaces_available["mesh"]:
-        # Run HCP-generation workflow, then pass along to datasink/outputnode.
-        apply_warps_to["mesh"] = False
-    elif surfaces_found["mesh"] and not standard_spaces_available["mesh"]:
-        # Run warp workflows, apply to mesh files, and generate HCP morphometry files.
-        apply_warps_to["mesh"] = True
-
-    if surfaces_found["shape"] and not standard_spaces_available["shape"]:
-        # Run warp workflows, apply to shape files.
-        apply_warps_to["shape"] = True
-    elif standard_spaces_available["shape"] or not surfaces_found["shape"]:
-        apply_warps_to["shape"] = False
-
-    # Prepare to warp (at least some) surfaces to standard space
-    if apply_warps_to["mesh"] or apply_warps_to["shape"]:
-        get_freesurfer_dir_node = pe.Node(
-            Function(
-                function=get_freesurfer_dir,
-                input_names=["fmri_dir"],
-                output_names=["freesurfer_path"],
-            ),
-            name="get_freesurfer_dir_node",
-        )
-        get_freesurfer_dir_node.inputs.fmri_dir = fmri_dir
-
-        # First, we create the Connectome WorkBench-compatible transform files.
-        update_xform_wf = init_ants_xform_to_fsl_wf(
-            mem_gb=mem_gb,
-            omp_nthreads=omp_nthreads,
-            name="update_xform_wf",
-        )
-
-        # fmt:off
-        workflow.connect([
-            (inputnode, update_xform_wf, [
-                ("t1w_to_template_xfm", "inputnode.t1w_to_template_xfm"),
-                ("template_to_t1w_xfm", "inputnode.template_to_t1w_xfm"),
-            ]),
-        ])
-        # fmt:on
-
-    for hemi in ["L", "R"]:
-        hemi_label = f"{hemi.lower()}h"
-
-        # To collect the standard-space pial and wm surfaces for the outputnode
-        standard_space_meshes = pe.Node(
-            niu.IdentityInterface(fields=["pial_surf", "wm_surf"]),
-            name=f"{hemi_label}_standard_space_meshes",
-        )
-
-        standard_space_surfaces = pe.Node(
-            niu.Merge(5),  # maximum number of surfaces per hemisphere
-            name=f"standard_space_surfaces_{hemi_label}",
-        )
-
-        # Place the surfaces in a single node that will feed into the datasink.
-        # Used for filenames
-        incoming_surfaces = pe.Node(
-            niu.Merge(5),
-            name=f"incoming_surfaces_{hemi_label}",
-        )
-
-        # fmt:off
-        workflow.connect([
-            (inputnode, incoming_surfaces, [
-                (f"{hemi_label}_pial_surf", "in1"),
-                (f"{hemi_label}_wm_surf", "in2"),
-                (f"{hemi_label}_sulcal_depth", "in3"),
-                (f"{hemi_label}_sulcal_curv", "in4"),
-                (f"{hemi_label}_cortical_thickness", "in5"),
-            ]),
-        ])
-        # fmt:on
-
-        if not apply_warps_to["mesh"]:
-            # fmt:off
-            workflow.connect([
-                (inputnode, standard_space_meshes, [
-                    (f"{hemi_label}_pial_surf", "pial_surf"),
-                    (f"{hemi_label}_wm_surf", "wm_surf"),
-                ]),
-            ])
-            # fmt:on
-
-        if not apply_warps_to["mesh"] and not apply_warps_to["shape"]:
-            # All mesh and shape files get passed on to the datasink, unmodified.
-            # fmt:off
-            workflow.connect([
-                (inputnode, standard_space_surfaces, [
-                    (f"{hemi_label}_pial_surf", "in1"),
-                    (f"{hemi_label}_wm_surf", "in2"),
-                    (f"{hemi_label}_sulcal_depth", "in3"),
-                    (f"{hemi_label}_sulcal_curv", "in4"),
-                    (f"{hemi_label}_cortical_thickness", "in5"),
-                ]),
-            ])
-            # fmt:on
-
-        else:
-            # Some warps must be applied, so prepare the warping workflows.
-            apply_transforms_wf = init_warp_one_hemisphere_wf(
-                hemisphere=hemi,
-                mem_gb=mem_gb,
-                omp_nthreads=omp_nthreads,
-                name=f"{hemi_label}_apply_transforms_wf",
-            )
-            apply_transforms_wf.inputs.inputnode.participant_id = subject_id
-
-            # fmt:off
-            workflow.connect([
-                (get_freesurfer_dir_node, apply_transforms_wf, [
-                    ("freesurfer_path", "inputnode.freesurfer_path"),
-                ]),
-                (update_xform_wf, apply_transforms_wf, [
-                    ("outputnode.merged_warpfield", "inputnode.merged_warpfield"),
-                    ("outputnode.merged_inv_warpfield", "inputnode.merged_inv_warpfield"),
-                    ("outputnode.world_xform", "inputnode.world_xform"),
-                ]),
-            ])
-            # fmt:on
-
-            if apply_warps_to["mesh"] and not apply_warps_to["shape"]:
-                # Warp mesh files and pass shape files along to datasink
-                splits = [1, 1]
-            elif apply_warps_to["shape"] and not apply_warps_to["mesh"]:
-                # Warp shape files and pass mesh files along to datasink
-                splits = [1, 1, 1]
-            else:
-                # Warp both mesh and shape files
-                splits = [1, 1, 1, 1, 1]
-
-            n_native_to_warp = len(splits)
-
-            # Place the surfaces in a single node that will feed into the transform workflow.
-            collect_surfaces_to_warp = pe.Node(
-                niu.Merge(n_native_to_warp),
-                name=f"collect_surfaces_to_warp_{hemi_label}",
-            )
-
-            # fmt:off
-            workflow.connect([
-                (collect_surfaces_to_warp, apply_transforms_wf, [
-                    ("out", "inputnode.hemi_files"),
-                ]),
-            ])
-            # fmt:on
-
-            # Split up the surfaces
-            # NOTE: Must match order of collect_surfaces
-            split_up_warped_surfaces = pe.Node(
-                niu.Split(
-                    splits=splits,
-                    squeeze=True,
-                ),
-                name=f"split_up_warped_surfaces_{hemi_label}",
-            )
-
-            if apply_warps_to["mesh"] and not apply_warps_to["shape"]:
-                # Warp mesh files, generate morphometry files,
-                # and pass shape files along to datasink
-                # NOTE: Must match order of split_up_surfaces_fsLR_32k.
-                # fmt:off
-                workflow.connect([
-                    (inputnode, standard_space_surfaces, [
-                        (f"{hemi_label}_sulcal_depth", "in3"),
-                        (f"{hemi_label}_sulcal_curv", "in4"),
-                        (f"{hemi_label}_cortical_thickness", "in5"),
-                    ]),
-                    (inputnode, collect_surfaces_to_warp, [
-                        (f"{hemi_label}_pial_surf", "in1"),
-                        (f"{hemi_label}_wm_surf", "in2"),
-                    ]),
-                    (split_up_warped_surfaces, standard_space_meshes, [
-                        ("out1", "pial_surf"),
-                        ("out2", "wm_surf"),
-                    ]),
-                    (split_up_warped_surfaces, standard_space_surfaces, [
-                        ("out1", "in1"),
-                        ("out2", "in2"),
-                    ]),
-                ])
-                # fmt:on
-
-            elif apply_warps_to["shape"] and not apply_warps_to["mesh"]:
-                # Warp shape files and pass mesh files along to datasink
-                # fmt:off
-                workflow.connect([
-                    (inputnode, standard_space_meshes, [
-                        (f"{hemi_label}_pial_surf", "pial_surf"),
-                        (f"{hemi_label}_wm_surf", "wm_surf"),
-                    ]),
-                    (inputnode, collect_surfaces_to_warp, [
-                        (f"{hemi_label}_sulcal_depth", "in1"),
-                        (f"{hemi_label}_sulcal_curv", "in2"),
-                        (f"{hemi_label}_cortical_thickness", "in3"),
-                    ]),
-                    (split_up_warped_surfaces, standard_space_surfaces, [
-                        ("out1", "in3"),
-                        ("out2", "in4"),
-                        ("out3", "in5"),
-                    ]),
-                    (inputnode, standard_space_surfaces, [
-                        (f"{hemi_label}_pial_surf", "in1"),
-                        (f"{hemi_label}_wm_surf", "in2"),
-                    ]),
-                ])
-                # fmt:on
-
-            else:
-                # Warp both mesh and shape files
-                # fmt:off
-                workflow.connect([
-                    (inputnode, collect_surfaces_to_warp, [
-                        (f"{hemi_label}_pial_surf", "in1"),
-                        (f"{hemi_label}_wm_surf", "in2"),
-                        (f"{hemi_label}_sulcal_depth", "in3"),
-                        (f"{hemi_label}_sulcal_curv", "in4"),
-                        (f"{hemi_label}_cortical_thickness", "in5"),
-                    ]),
-                    (split_up_warped_surfaces, standard_space_meshes, [
-                        ("out1", "pial_surf"),
-                        ("out2", "wm_surf"),
-                    ]),
-                    (split_up_warped_surfaces, standard_space_surfaces, [
-                        ("out1", "in1"),
-                        ("out2", "in2"),
-                        ("out3", "in3"),
-                        ("out4", "in4"),
-                        ("out5", "in5"),
-                    ]),
-                ])
-                # fmt:on
-
-            clean_extensions_for_datasink = pe.MapNode(
-                CleanExtension(),
-                name=f"clean_extensions_for_datasink_{hemi_label}",
-                iterfield=["in_file"],
-            )
-
-            # fmt:off
-            workflow.connect([
-                (apply_transforms_wf, clean_extensions_for_datasink, [
-                    ("outputnode.warped_hemi_files", "in_file"),
-                ]),
-                (clean_extensions_for_datasink, split_up_warped_surfaces, [
-                    ("out_file", "inlist"),
-                ]),
-            ])
-            # fmt:on
-
-        ds_standard_space_surfaces = pe.MapNode(
-            DerivativesDataSink(
-                base_directory=output_dir,
-                keep_extension=False,
-                space="fsLR",
-                den="32k",
-            ),
-            name=f"ds_warped_standard_space_surfaces_{hemi_label}",
-            run_without_submitting=True,
-            mem_gb=1,
-            iterfield=["in_file", "source_file"],
-        )
-
-        # fmt:off
-        workflow.connect([
-            (incoming_surfaces, ds_standard_space_surfaces, [
-                ("out", "source_file"),
-            ]),
-            (standard_space_surfaces, ds_standard_space_surfaces, [
-                ("out_file", "in_file"),
-            ]),
-            (standard_space_meshes, outputnode, [
-                ("pial_surf", f"{hemi_label}_pial_surf"),
-                ("wm_surf", f"{hemi_label}_wm_surf"),
-            ]),
-        ])
-        # fmt:on
-
-        # Finally, generate and output HCP-style surface files
-        generate_hcp_surfaces_wf = init_generate_hcp_surfaces_wf(
-            output_dir=output_dir,
-            mem_gb=mem_gb,
-            omp_nthreads=omp_nthreads,
-            name=f"{hemi_label}_generate_hcp_surfaces_wf",
-        )
-
-        # fmt:off
-        workflow.connect([
-            (inputnode, generate_hcp_surfaces_wf, [
-                (f"{hemi_label}_pial_surf", "inputnode.name_source"),
-            ]),
-            (standard_space_meshes, generate_hcp_surfaces_wf, [
-                ("pial_surf", "inputnode.pial_surf"),
-                ("wm_surf", "inputnode.wm_surf"),
-            ]),
-        ])
-        # fmt:on
-
-    return workflow
-
-
-@fill_doc
-def init_generate_hcp_surfaces_wf(
-    output_dir,
-    mem_gb,
-    omp_nthreads,
-    name="generate_hcp_surfaces_wf",
-):
-    """Generate midthickness, inflated, and very-inflated HCP-style surfaces.
-
-    Workflow Graph
-        .. workflow::
-            :graph2use: orig
-            :simple_form: yes
-
-            from xcp_d.workflows.anatomical import init_generate_hcp_surfaces_wf
-            wf = init_generate_hcp_surfaces_wf(
-                output_dir=".",
-                mem_gb=0.1,
-                omp_nthreads=1,
-                name="generate_hcp_surfaces_wf",
-            )
-
-    Parameters
-    ----------
-    %(output_dir)s
-    %(mem_gb)s
-    %(omp_nthreads)s
-    %(name)s
-        Default is "generate_hcp_surfaces_wf".
-
-    Inputs
-    ------
-    name_source : :obj:`str`
-        Path to the file that will be used as the source_file for datasinks.
-    pial_surf : :obj:`str`
-        The surface file to inflate.
-    wm_surf : :obj:`str`
-        The surface file to inflate.
-    """
-    workflow = Workflow(name=name)
-
-    inputnode = pe.Node(
-        niu.IdentityInterface(
-            fields=[
-                "name_source",
-                "pial_surf",
-                "wm_surf",
-            ],
-        ),
-        name="inputnode",
-    )
-
-    generate_midthickness = pe.Node(
-        SurfaceAverage(),
-        name="generate_midthickness",
-        mem_gb=mem_gb,
-        n_procs=omp_nthreads,
-    )
-
-    # fmt:off
-    workflow.connect([
-        (inputnode, generate_midthickness, [
-            ("pial_surf", "surface_in1"),
-            ("wm_surf", "surface_in2"),
-        ]),
-    ])
-    # fmt:on
-
-    ds_midthickness = pe.Node(
-        DerivativesDataSink(
-            base_directory=output_dir,
-            check_hdr=False,
-            space="fsLR",
-            den="32k",
-            desc="hcp",
-            suffix="midthickness",
-            extension=".surf.gii",
-        ),
-        name="ds_midthickness",
-        run_without_submitting=False,
-        mem_gb=2,
-    )
-
-    # fmt:off
-    workflow.connect([
-        (inputnode, ds_midthickness, [("name_source", "source_file")]),
-        (generate_midthickness, ds_midthickness, [("out_file", "in_file")]),
-    ])
-    # fmt:on
-
-    # Generate (very-)inflated surface from standard-space midthickness surface.
-    inflate_surface = pe.Node(
-        SurfaceGenerateInflated(iterations_scale_value=0.75),
-        mem_gb=mem_gb,
-        omp_nthreads=omp_nthreads,
-        name="inflate_surface",
-    )
-
-    # fmt:off
-    workflow.connect([
-        (generate_midthickness, inflate_surface, [("out_file", "anatomical_surface_in")]),
-    ])
-    # fmt:on
-
-    ds_inflated = pe.Node(
-        DerivativesDataSink(
-            base_directory=output_dir,
-            check_hdr=False,
-            space="fsLR",
-            den="32k",
-            desc="hcp",
-            suffix="inflated",
-            extension=".surf.gii",
-        ),
-        name="ds_inflated",
-        run_without_submitting=False,
-        mem_gb=2,
-    )
-
-    # fmt:off
-    workflow.connect([
-        (inputnode, ds_inflated, [("name_source", "source_file")]),
-        (inflate_surface, ds_inflated, [("inflated_out_file", "in_file")]),
-    ])
-    # fmt:on
-
-    ds_vinflated = pe.Node(
-        DerivativesDataSink(
-            base_directory=output_dir,
-            check_hdr=False,
-            space="fsLR",
-            den="32k",
-            desc="hcp",
-            suffix="vinflated",
-            extension=".surf.gii",
-        ),
-        name="ds_vinflated",
-        run_without_submitting=False,
-        mem_gb=2,
-    )
-
-    # fmt:off
-    workflow.connect([
-        (inputnode, ds_vinflated, [("name_source", "source_file")]),
-        (inflate_surface, ds_vinflated, [("very_inflated_out_file", "in_file")]),
-    ])
-    # fmt:on
-
-    return workflow
-
-
-@fill_doc
-def init_ants_xform_to_fsl_wf(mem_gb, omp_nthreads, name="ants_xform_to_fsl_wf"):
-    """Modify ANTS-style fMRIPrep transforms to work with Connectome Workbench/FSL FNIRT.
-
-    Workflow Graph
-        .. workflow::
-            :graph2use: orig
-            :simple_form: yes
-
-            from xcp_d.workflows.anatomical import init_ants_xform_to_fsl_wf
-            wf = init_ants_xform_to_fsl_wf(
-                mem_gb=0.1,
-                omp_nthreads=1,
-                name="ants_xform_to_fsl_wf",
-            )
-
-    Parameters
-    ----------
-    %(mem_gb)s
-    %(omp_nthreads)s
-    %(name)s
-        Default is "ants_xform_to_fsl_wf".
-
-    Inputs
-    ------
-    t1w_to_template_xfm
-        ANTS/fMRIPrep-style H5 transform from T1w image to template.
-    template_to_t1w_xfm
-        ANTS/fMRIPrep-style H5 transform from template to T1w image.
-
-    Outputs
-    -------
-    world_xform
-        TODO: Add description.
-    merged_warpfield
-        TODO: Add description.
-    merged_inv_warpfield
-        TODO: Add description.
-    """
-    workflow = Workflow(name=name)
-
-    inputnode = pe.Node(
-        niu.IdentityInterface(fields=["t1w_to_template_xfm", "template_to_t1w_xfm"]),
-        name="inputnode",
-    )
-
-    outputnode = pe.Node(
-        niu.IdentityInterface(fields=["world_xform", "merged_warpfield", "merged_inv_warpfield"]),
-        name="outputnode",
-    )
-
-    # Now we can start the actual workflow.
-    # use ANTs CompositeTransformUtil to separate the .h5 into affine and warpfield xfms
-    disassemble_h5 = pe.Node(
-        CompositeTransformUtil(
-            process="disassemble",
-            output_prefix="T1w_to_MNI152NLin6Asym",
-        ),
-        name="disassemble_h5",
-        mem_gb=mem_gb,
-        n_procs=omp_nthreads,
-    )  # MB
-
-    # fmt:off
-    workflow.connect([
-        (inputnode, disassemble_h5, [("t1w_to_template_xfm", "in_file")]),
-    ])
-    # fmt:on
-
-    # Nipype's CompositeTransformUtil assumes a certain file naming and
-    # concatenation order of xfms which does not work for the inverse .h5,
-    # so we use our modified class, "CompositeInvTransformUtil"
-    disassemble_h5_inv = pe.Node(
-        CompositeInvTransformUtil(
-            process="disassemble",
-            output_prefix="MNI152NLin6Asym_to_T1w",
-        ),
-        name="disassemble_h5_inv",
-        mem_gb=mem_gb,
-        n_procs=omp_nthreads,
-    )
-
-    # fmt:off
-    workflow.connect([
-        (inputnode, disassemble_h5_inv, [("template_to_t1w_xfm", "in_file")]),
-    ])
-    # fmt:on
-
-    # convert affine from ITK binary to txt
-    convert_ants_transform = pe.Node(
-        ConvertTransformFile(dimension=3),
-        name="convert_ants_transform",
-    )
-
-    # fmt:off
-    workflow.connect([
-        (disassemble_h5, convert_ants_transform, [("affine_transform", "in_transform")]),
-    ])
-    # fmt:on
-
-    # change xfm type from "AffineTransform" to "MatrixOffsetTransformBase"
-    # since wb_command doesn't recognize "AffineTransform"
-    # (AffineTransform is a subclass of MatrixOffsetTransformBase
-    # which makes this okay to do AFAIK)
-    change_xfm_type = pe.Node(ChangeXfmType(), name="change_xfm_type")
-
-    # fmt:off
-    workflow.connect([
-        (convert_ants_transform, change_xfm_type, [("out_transform", "in_transform")]),
-    ])
-    # fmt:on
-
-    # convert affine xfm to "world" so it works with -surface-apply-affine
-    convert_xfm2world = pe.Node(
-        ConvertAffine(fromwhat="itk", towhat="world"),
-        name="convert_xfm2world",
-    )
-
-    # fmt:off
-    workflow.connect([
-        (change_xfm_type, convert_xfm2world, [("out_transform", "in_file")]),
-    ])
-    # fmt:on
-
-    # use C3d to separate the combined warpfield xfm into x, y, and z components
-    get_xyz_components = pe.Node(
-        C3d(
-            is_4d=True,
-            multicomp_split=True,
-            out_files=["e1.nii.gz", "e2.nii.gz", "e3.nii.gz"],
-        ),
-        name="get_xyz_components",
-        mem_gb=mem_gb,
-        n_procs=omp_nthreads,
-    )
-    get_inv_xyz_components = pe.Node(
-        C3d(
-            is_4d=True,
-            multicomp_split=True,
-            out_files=["e1inv.nii.gz", "e2inv.nii.gz", "e3inv.nii.gz"],
-        ),
-        name="get_inv_xyz_components",
-        mem_gb=mem_gb,
-        n_procs=omp_nthreads,
-    )
-
-    # fmt:off
-    workflow.connect([
-        (disassemble_h5, get_xyz_components, [("displacement_field", "in_file")]),
-        (disassemble_h5_inv, get_inv_xyz_components, [("displacement_field", "in_file")]),
-    ])
-    # fmt:on
-
-    # select x-component after separating warpfield above
-    select_x_component = pe.Node(
-        niu.Select(index=[0]),
-        name="select_x_component",
-        mem_gb=mem_gb,
-        n_procs=omp_nthreads,
-    )
-    select_inv_x_component = pe.Node(
-        niu.Select(index=[0]),
-        name="select_inv_x_component",
-        mem_gb=mem_gb,
-        n_procs=omp_nthreads,
-    )
-
-    # select y-component
-    select_y_component = pe.Node(
-        niu.Select(index=[1]),
-        name="select_y_component",
-        mem_gb=mem_gb,
-        n_procs=omp_nthreads,
-    )
-    select_inv_y_component = pe.Node(
-        niu.Select(index=[1]),
-        name="select_inv_y_component",
-        mem_gb=mem_gb,
-        n_procs=omp_nthreads,
-    )
-
-    # select z-component
-    select_z_component = pe.Node(
-        niu.Select(index=[2]),
-        name="select_z_component",
-        mem_gb=mem_gb,
-        n_procs=omp_nthreads,
-    )
-    select_inv_z_component = pe.Node(
-        niu.Select(index=[2]),
-        name="select_inv_z_component",
-        mem_gb=mem_gb,
-        n_procs=omp_nthreads,
-    )
-
-    # fmt:off
-    workflow.connect([
-        (get_xyz_components, select_x_component, [("out_files", "inlist")]),
-        (get_xyz_components, select_y_component, [("out_files", "inlist")]),
-        (get_xyz_components, select_z_component, [("out_files", "inlist")]),
-        (get_inv_xyz_components, select_inv_x_component, [("out_files", "inlist")]),
-        (get_inv_xyz_components, select_inv_y_component, [("out_files", "inlist")]),
-        (get_inv_xyz_components, select_inv_z_component, [("out_files", "inlist")]),
-    ])
-    # fmt:on
-
-    # reverse y-component of the warpfield
-    # (need to do this when converting a warpfield from ANTs to FNIRT format
-    # for use with wb_command -surface-apply-warpfield)
-    reverse_y_component = pe.Node(
-        BinaryMath(expression="img * -1"),
-        name="reverse_y_component",
-        mem_gb=mem_gb,
-        n_procs=omp_nthreads,
-    )
-    reverse_inv_y_component = pe.Node(
-        BinaryMath(expression="img * -1"),
-        name="reverse_inv_y_component",
-        mem_gb=mem_gb,
-        n_procs=omp_nthreads,
-    )
-
-    # fmt:off
-    workflow.connect([
-        (select_y_component, reverse_y_component, [("out", "in_file")]),
-        (select_inv_y_component, reverse_inv_y_component, [("out", "in_file")]),
-    ])
-    # fmt:on
-
-    # Collect new warpfield components in individual nodes
-    collect_new_components = pe.Node(
-        niu.Merge(3),
-        name="collect_new_components",
-        mem_gb=mem_gb,
-        n_procs=omp_nthreads,
-    )
-    collect_new_inv_components = pe.Node(
-        niu.Merge(3),
-        name="collect_new_inv_components",
-        mem_gb=mem_gb,
-        n_procs=omp_nthreads,
-    )
-
-    # fmt:off
-    workflow.connect([
-        (select_x_component, collect_new_components, [("out", "in1")]),
-        (reverse_y_component, collect_new_components, [("out_file", "in2")]),
-        (select_z_component, collect_new_components, [("out", "in3")]),
-        (select_inv_x_component, collect_new_inv_components, [("out", "in1")]),
-        (reverse_inv_y_component, collect_new_inv_components, [("out_file", "in2")]),
-        (select_inv_z_component, collect_new_inv_components, [("out", "in3")]),
-    ])
-    # fmt:on
-
-    # Merge warpfield components in FSL FNIRT format, with the reversed y-component from above
-    remerge_warpfield = pe.Node(
-        Merge(),
-        name="remerge_warpfield",
-        mem_gb=mem_gb,
-        n_procs=omp_nthreads,
-    )
-    remerge_inv_warpfield = pe.Node(
-        Merge(),
-        name="remerge_inv_warpfield",
-        mem_gb=mem_gb,
-        n_procs=omp_nthreads,
-    )
-
-    # fmt:off
-    workflow.connect([
-        (collect_new_components, remerge_warpfield, [("out", "in_files")]),
-        (collect_new_inv_components, remerge_inv_warpfield, [("out", "in_files")]),
-        (convert_xfm2world, outputnode, [("out_file", "world_xform")]),
-        (remerge_warpfield, outputnode, [("out_file", "merged_warpfield")]),
-        (remerge_inv_warpfield, outputnode, [("out_file", "merged_inv_warpfield")]),
-    ])
-    # fmt:on
-
-    return workflow
-
-
-@fill_doc
-def init_warp_one_hemisphere_wf(hemisphere, mem_gb, omp_nthreads, name="warp_one_hemisphere_wf"):
-    """Apply transforms to warp one hemisphere's surface files into standard space.
-
-    Workflow Graph
-        .. workflow::
-            :graph2use: orig
-            :simple_form: yes
-
-            from xcp_d.workflows.anatomical import init_warp_one_hemisphere_wf
-            wf = init_warp_one_hemisphere_wf(
-                hemisphere="L",
-                mem_gb=0.1,
-                omp_nthreads=1,
-                name="warp_one_hemisphere_wf",
-            )
-
-    Parameters
-    ----------
-    hemisphere : {"L", "R"}
-    %(mem_gb)s
-    %(omp_nthreads)s
-    %(name)s
-        Default is "warp_one_hemisphere_wf".
-
-    Inputs
-    ------
-    hemi_files : list of str
-        A list of surface files for the requested hemisphere, in fsnative space.
-    world_xform
-    merged_warpfield
-    merged_inv_warpfield
-    freesurfer_path
-        Path to FreeSurfer derivatives. Used to load the subject's sphere file.
-    participant_id
-
-    Outputs
-    -------
-    warped_hemi_files
-    """
-    workflow = Workflow(name=name)
-
-    inputnode = pe.Node(
-        niu.IdentityInterface(
-            fields=[
-                "hemi_files",
-                "world_xform",
-                "merged_warpfield",
-                "merged_inv_warpfield",
-                "freesurfer_path",
-                "participant_id",
-            ],
-        ),
-        name="inputnode",
-    )
-
-    # Load the fsaverage-164k sphere
-    # NOTE: Why do we need the fsaverage mesh?
-    fsaverage_mesh = str(
-        get_template(
-            template="fsaverage",
-            space=None,
-            hemi=hemisphere,
-            density="164k",
-            desc=None,
-            suffix="sphere",
-        )
-    )
-
-    # NOTE: Can we upload these to templateflow?
-    fs_hemisphere_to_fsLR = pkgrf(
-        "xcp_d",
-        (
-            f"data/standard_mesh_atlases/fs_{hemisphere}/"
-            f"fs_{hemisphere}-to-fs_LR_fsaverage.{hemisphere}_LR.spherical_std."
-            f"164k_fs_{hemisphere}.surf.gii"
-        ),
-    )
-    get_freesurfer_sphere_node = pe.Node(
-        Function(
-            function=get_freesurfer_sphere,
-            input_names=["freesurfer_path", "subject_id", "hemisphere"],
-            output_names=["sphere_raw"],
-        ),
-        name="get_freesurfer_sphere_node",
-    )
-    get_freesurfer_sphere_node.inputs.hemisphere = hemisphere
-
-    # fmt:off
-    workflow.connect([
-        (inputnode, get_freesurfer_sphere_node, [
-            ("freesurfer_path", "freesurfer_path"),
-            ("participant_id", "subject_id"),
-        ])
-    ])
-    # fmt:on
-
-    # NOTE: What does this step do?
-    sphere_to_surf_gii = pe.Node(
-        MRIsConvert(out_datatype="gii"),
-        name="sphere_to_surf_gii",
-        mem_gb=mem_gb,
-        n_procs=omp_nthreads,
-    )
-
-    # fmt:off
-    workflow.connect([
-        (get_freesurfer_sphere_node, sphere_to_surf_gii, [("sphere_raw", "in_file")]),
-    ])
-    # fmt:on
-
-    # NOTE: What does this step do?
-    surface_sphere_project_unproject = pe.Node(
-        SurfaceSphereProjectUnproject(
-            sphere_project_to=fsaverage_mesh,
-            sphere_unproject_from=fs_hemisphere_to_fsLR,
-        ),
-        name="surface_sphere_project_unproject",
-    )
-
-    # fmt:off
-    workflow.connect([
-        (sphere_to_surf_gii, surface_sphere_project_unproject, [("converted", "in_file")]),
-    ])
-    # fmt:on
-
-    fsLR_sphere = str(
-        get_template(
-            template="fsLR",
-            space=None,
-            hemi=hemisphere,
-            density="32k",
-            desc=None,
-            suffix="sphere",
-        )
-    )
-
-    # resample the surfaces to fsLR-32k
-    # NOTE: Does that mean the data are in fsLR-164k before this?
-    resample_to_fsLR32k = pe.MapNode(
-        CiftiSurfaceResample(
-            new_sphere=fsLR_sphere,
-            metric=" BARYCENTRIC ",
-        ),
-        name="resample_to_fsLR32k",
-        mem_gb=mem_gb,
-        n_procs=omp_nthreads,
-        iterfield=["in_file"],
-    )
-
-    # fmt:off
-    workflow.connect([
-        (inputnode, resample_to_fsLR32k, [
-            ("hemi_files", "in_file"),
-        ]),
-        (surface_sphere_project_unproject, resample_to_fsLR32k, [
-            ("out_file", "current_sphere"),
-        ]),
-    ])
-    # fmt:on
-
-    # apply affine to 32k surfs
-    # NOTE: What does this step do? Aren't the data in fsLR-32k from resample_to_fsLR32k?
-    apply_affine_to_fsLR32k = pe.MapNode(
-        ApplyAffine(),
-        name="apply_affine_to_fsLR32k",
-        mem_gb=mem_gb,
-        n_procs=omp_nthreads,
-        iterfield=["in_file"],
-    )
-
-    # fmt:off
-    workflow.connect([
-        (resample_to_fsLR32k, apply_affine_to_fsLR32k, [("out_file", "in_file")]),
-        (inputnode, apply_affine_to_fsLR32k, [("world_xform", "affine")]),
-    ])
-    # fmt:on
-
-    # apply FNIRT-format warpfield
-    # NOTE: What does this step do?
-    apply_warpfield_to_fsLR32k = pe.MapNode(
-        ApplyWarpfield(),
-        name="apply_warpfield_to_fsLR32k",
-        mem_gb=mem_gb,
-        n_procs=omp_nthreads,
-        iterfield=["in_file"],
-    )
-
-    # fmt:off
-    workflow.connect([
-        (inputnode, apply_warpfield_to_fsLR32k, [
-            ("merged_warpfield", "forward_warp"),
-            ("merged_inv_warpfield", "warpfield"),
-        ]),
-        (apply_affine_to_fsLR32k, apply_warpfield_to_fsLR32k, [
-            ("out_file", "in_file"),
-        ]),
-    ])
-    # fmt:on
-
-    outputnode = pe.Node(
-        niu.IdentityInterface(fields=["warped_hemi_files"]),
-        name="outputnode",
-    )
-
-    # fmt:off
-    workflow.connect([
-        (apply_warpfield_to_fsLR32k, outputnode, [("out_file", "warped_hemi_files")]),
-    ])
-    # fmt:on
-
-    return workflow
+# emacs: -*- mode: python; py-indent-offset: 4; indent-tabs-mode: nil -*-
+# vi: set ft=python sts=4 ts=4 sw=4 et:
+"""Anatomical post-processing workflows."""
+from nipype import Function, logging
+from nipype.interfaces import utility as niu
+from nipype.interfaces.ants import CompositeTransformUtil  # MB
+from nipype.interfaces.freesurfer import MRIsConvert
+from nipype.pipeline import engine as pe
+from niworkflows.engine.workflows import LiterateWorkflow as Workflow
+from pkg_resources import resource_filename as pkgrf
+from templateflow.api import get as get_template
+
+from xcp_d.interfaces.ants import (
+    ApplyTransforms,
+    CompositeInvTransformUtil,
+    ConvertTransformFile,
+)
+from xcp_d.interfaces.bids import DerivativesDataSink
+from xcp_d.interfaces.c3 import C3d  # TM
+from xcp_d.interfaces.nilearn import BinaryMath, Merge
+from xcp_d.interfaces.utils import CleanExtension
+from xcp_d.interfaces.workbench import (  # MB,TM
+    ApplyAffine,
+    ApplyWarpfield,
+    ChangeXfmType,
+    CiftiSurfaceResample,
+    ConvertAffine,
+    SurfaceAverage,
+    SurfaceGenerateInflated,
+    SurfaceSphereProjectUnproject,
+)
+from xcp_d.utils.bids import get_freesurfer_dir, get_freesurfer_sphere
+from xcp_d.utils.doc import fill_doc
+
+LOGGER = logging.getLogger("nipype.workflow")
+
+
+@fill_doc
+def init_warp_anats_to_template_wf(
+    output_dir,
+    input_type,
+    t2w_available,
+    target_space,
+    omp_nthreads,
+    mem_gb,
+    name="warp_anats_to_template_wf",
+):
+    """Copy T1w, segmentation, and, optionally, T2w to the derivative directory.
+
+    If necessary, this workflow will also warp the images to standard space.
+
+    Workflow Graph
+        .. workflow::
+            :graph2use: orig
+            :simple_form: yes
+
+            from xcp_d.workflows.anatomical import init_warp_anats_to_template_wf
+            wf = init_warp_anats_to_template_wf(
+                output_dir=".",
+                input_type="fmriprep",
+                t2w_available=True,
+                target_space="MNI152NLin6Asym",
+                omp_nthreads=1,
+                mem_gb=0.1,
+                name="warp_anats_to_template_wf",
+            )
+
+    Parameters
+    ----------
+    %(output_dir)s
+    %(input_type)s
+    t2w_available : bool
+        True if a preprocessed T2w is available, False if not.
+    target_space : :obj:`str`
+        Target NIFTI template for T1w.
+    %(omp_nthreads)s
+    %(mem_gb)s
+    %(name)s
+        Default is "warp_anats_to_template_wf".
+
+    Inputs
+    ------
+    t1w : :obj:`str`
+        Path to the preprocessed T1w file.
+        This file may be in standard space or native T1w space.
+    t2w : :obj:`str` or None
+        Path to the preprocessed T2w file.
+        This file may be in standard space or native T1w space.
+    t1seg : :obj:`str`
+        Path to the T1w segmentation file.
+    %(t1w_to_template_xfm)s
+        We need to use MNI152NLin6Asym for the template.
+    template : :obj:`str`
+
+    Outputs
+    -------
+    t1w : :obj:`str`
+        Path to the preprocessed T1w file in standard space.
+    t2w : :obj:`str` or None
+        Path to the preprocessed T2w file in standard space.
+    t1seg : :obj:`str`
+    template : :obj:`str`
+    """
+    workflow = Workflow(name=name)
+
+    inputnode = pe.Node(
+        niu.IdentityInterface(fields=["t1w", "t2w", "t1seg", "t1w_to_template_xfm", "template"]),
+        name="inputnode",
+    )
+
+    outputnode = pe.Node(
+        niu.IdentityInterface(fields=["t1w", "t2w", "t1seg", "template"]),
+        name="outputnode",
+    )
+
+    # Split cohort out of the space for MNIInfant templates.
+    cohort = None
+    if "+" in target_space:
+        target_space, cohort = target_space.split("+")
+
+    template_file = str(
+        get_template(template=target_space, cohort=cohort, resolution=1, desc=None, suffix="T1w")
+    )
+    inputnode.inputs.template = template_file
+
+    workflow.connect([(inputnode, outputnode, [("template", "template")])])
+
+    if input_type in ("dcan", "hcp"):
+        # Assume that the T1w, T1w segmentation, and T2w files are in standard space,
+        # but don't have the "space" entity, for the "dcan" and "hcp" derivatives.
+        # This is a bug, and the converted filenames are inaccurate, so we have this
+        # workaround in place.
+        ds_t1w_std = pe.Node(
+            DerivativesDataSink(
+                base_directory=output_dir,
+                extension=".nii.gz",
+            ),
+            name="ds_t1w_std",
+            run_without_submitting=False,
+        )
+
+        ds_t1seg_std = pe.Node(
+            DerivativesDataSink(
+                base_directory=output_dir,
+                extension=".nii.gz",
+            ),
+            name="ds_t1seg_std",
+            run_without_submitting=False,
+        )
+
+        # fmt:off
+        workflow.connect([
+            (inputnode, ds_t1w_std, [("t1w", "in_file")]),
+            (inputnode, ds_t1seg_std, [("t1seg", "in_file")]),
+        ])
+        # fmt:on
+
+        if t2w_available:
+            ds_t2w_std = pe.Node(
+                DerivativesDataSink(
+                    base_directory=output_dir,
+                    extension=".nii.gz",
+                ),
+                name="ds_t2w_std",
+                run_without_submitting=False,
+            )
+
+            # fmt:off
+            workflow.connect([
+                (inputnode, ds_t2w_std, [
+                    ("t2w", "in_file"),
+                    ("t2w", "source_file"),
+                ]),
+            ])
+            # fmt:on
+
+    else:
+        # Warp the native T1w-space T1w, T1w segmentation, and T2w files to standard space.
+        warp_t1w_to_template = pe.Node(
+            ApplyTransforms(
+                num_threads=2,
+                interpolation="LanczosWindowedSinc",
+                input_image_type=3,
+                dimension=3,
+            ),
+            name="warp_t1w_to_template",
+            mem_gb=mem_gb,
+            n_procs=omp_nthreads,
+        )
+
+        # fmt:off
+        workflow.connect([
+            (inputnode, warp_t1w_to_template, [
+                ("t1w", "input_image"),
+                ("t1w_to_template_xfm", "transforms"),
+                ("template", "reference_image"),
+            ]),
+        ])
+        # fmt:on
+
+        warp_t1seg_to_template = pe.Node(
+            ApplyTransforms(
+                num_threads=2,
+                interpolation="GenericLabel",
+                input_image_type=3,
+                dimension=3,
+            ),
+            name="warp_t1seg_to_template",
+            mem_gb=mem_gb,
+            n_procs=omp_nthreads,
+        )
+
+        # fmt:off
+        workflow.connect([
+            (inputnode, warp_t1seg_to_template, [
+                ("t1seg", "input_image"),
+                ("t1w_to_template_xfm", "transforms"),
+                ("template", "reference_image"),
+            ]),
+        ])
+        # fmt:on
+
+        if t2w_available:
+            t2w_transform = pe.Node(
+                ApplyTransforms(
+                    num_threads=2,
+                    interpolation="LanczosWindowedSinc",
+                    input_image_type=3,
+                    dimension=3,
+                ),
+                name="t2w_transform",
+                mem_gb=mem_gb,
+                n_procs=omp_nthreads,
+            )
+
+            ds_t2w_std = pe.Node(
+                DerivativesDataSink(
+                    base_directory=output_dir,
+                    space=target_space,
+                    cohort=cohort,
+                    extension=".nii.gz",
+                ),
+                name="ds_t2w_std",
+                run_without_submitting=False,
+            )
+
+            # fmt:off
+            workflow.connect([
+                (inputnode, t2w_transform, [
+                    ("t2w", "input_image"),
+                    ("t1w_to_template_xfm", "transforms"),
+                    ("template", "reference_image"),
+                ]),
+                (t2w_transform, ds_t2w_std, [("output_image", "in_file")]),
+                (inputnode, ds_t2w_std, [("t2w", "source_file")]),
+            ])
+            # fmt:on
+
+        ds_t1w_std = pe.Node(
+            DerivativesDataSink(
+                base_directory=output_dir,
+                space=target_space,
+                cohort=cohort,
+                extension=".nii.gz",
+            ),
+            name="ds_t1w_std",
+            run_without_submitting=False,
+        )
+
+        workflow.connect([(warp_t1w_to_template, ds_t1w_std, [("output_image", "in_file")])])
+
+        ds_t1seg_std = pe.Node(
+            DerivativesDataSink(
+                base_directory=output_dir,
+                space=target_space,
+                cohort=cohort,
+                extension=".nii.gz",
+            ),
+            name="ds_t1seg_std",
+            run_without_submitting=False,
+        )
+
+        workflow.connect([(warp_t1seg_to_template, ds_t1seg_std, [("output_image", "in_file")])])
+
+    # fmt:off
+    workflow.connect([
+        (inputnode, ds_t1w_std, [("t1w", "source_file")]),
+        (inputnode, ds_t1seg_std, [("t1seg", "source_file")]),
+        (ds_t1w_std, outputnode, [("out_file", "t1w")]),
+        (ds_t1seg_std, outputnode, [("out_file", "t1seg")]),
+    ])
+    # fmt:on
+
+    if t2w_available:
+        # fmt:off
+        workflow.connect([
+            (ds_t2w_std, outputnode, [("out_file", "t2w")]),
+        ])
+        # fmt:on
+
+    return workflow
+
+
+@fill_doc
+def init_warp_surfaces_to_template_wf(
+    fmri_dir,
+    subject_id,
+    output_dir,
+    standard_spaces_available,
+    surfaces_found,
+    omp_nthreads,
+    mem_gb,
+    name="warp_surfaces_to_template_wf",
+):
+    """Warp surfaces from fsnative to standard fsLR-32k space.
+
+    For the ``hcp`` and ``dcan`` preprocessing workflows,
+    the fsLR-32k-space surfaces already exist and will simply be copied to the output directory.
+
+    For other preprocessing workflows, the native space surfaces are present in the preprocessed
+    derivatives directory (if Freesurfer was run), and must be transformed to standard space.
+    The FreeSurfer derivatives must be indexed to grab sphere files needed to warp the surfaces.
+    If Freesurfer derivatives are not available, then an error will be raised.
+
+    Shapes in standard space, meshes in native space
+
+    Workflow Graph
+        .. workflow::
+            :graph2use: orig
+            :simple_form: yes
+
+            from xcp_d.workflows.anatomical import init_warp_surfaces_to_template_wf
+
+            standard_spaces_available = {
+                "mesh": False,
+                "shape": True,
+            }
+            surfaces_found = {
+                "mesh": True,
+                "shape": True,
+            }
+            wf = init_warp_surfaces_to_template_wf(
+                fmri_dir=".",
+                subject_id="01",
+                output_dir=".",
+                standard_spaces_available=standard_spaces_available,
+                surfaces_found=surfaces_found,
+                omp_nthreads=1,
+                mem_gb=0.1,
+                name="warp_surfaces_to_template_wf",
+            )
+
+    Everything in standard space
+
+    Workflow Graph
+        .. workflow::
+            :graph2use: orig
+            :simple_form: yes
+
+            from xcp_d.workflow.anatomical import init_warp_surfaces_to_template_wf
+
+            standard_spaces_available = {
+                "mesh": True,
+                "shape": True,
+            }
+            surfaces_found = {
+                "mesh": True,
+                "shape": True,
+            }
+            wf = init_warp_surfaces_to_template_wf(
+                fmri_dir=".",
+                subject_id="01",
+                output_dir=".",
+                standard_spaces_available=standard_spaces_available,
+                surfaces_found=surfaces_found,
+                omp_nthreads=1,
+                mem_gb=0.1,
+                name="warp_surfaces_to_template_wf",
+            )
+
+    Native-space meshes
+
+    Workflow Graph
+        .. workflow::
+            :graph2use: orig
+            :simple_form: yes
+
+            from xcp_d.workflow.anatomical import init_warp_surfaces_to_template_wf
+
+            standard_spaces_available = {
+                "mesh": False,
+                "shape": True,
+            }
+            surfaces_found = {
+                "mesh": True,
+                "shape": True,
+            }
+            wf = init_warp_surfaces_to_template_wf(
+                fmri_dir=".",
+                subject_id="01",
+                output_dir=".",
+                standard_spaces_available=standard_spaces_available,
+                surfaces_found=surfaces_found,
+                omp_nthreads=1,
+                mem_gb=0.1,
+                name="warp_surfaces_to_template_wf",
+            )
+
+    Nothing in standard space
+
+    Workflow Graph
+        .. workflow::
+            :graph2use: orig
+            :simple_form: yes
+
+            from xcp_d.workflow.anatomical import init_warp_surfaces_to_template_wf
+
+            standard_spaces_available = {
+                "mesh": False,
+                "shape": False,
+            }
+            surfaces_found = {
+                "mesh": True,
+                "shape": True,
+            }
+            wf = init_warp_surfaces_to_template_wf(
+                fmri_dir=".",
+                subject_id="01",
+                output_dir=".",
+                standard_spaces_available=standard_spaces_available,
+                surfaces_found=surfaces_found,
+                omp_nthreads=1,
+                mem_gb=0.1,
+                name="warp_surfaces_to_template_wf",
+            )
+
+    Meshes in standard space, no shapes
+
+    Workflow Graph
+        .. workflow::
+            :graph2use: orig
+            :simple_form: yes
+
+            from xcp_d.workflow.anatomical import init_warp_surfaces_to_template_wf
+
+            standard_spaces_available = {
+                "mesh": True,
+                "shape": False,
+            }
+            surfaces_found = {
+                "mesh": True,
+                "shape": False,
+            }
+            wf = init_warp_surfaces_to_template_wf(
+                fmri_dir=".",
+                subject_id="01",
+                output_dir=".",
+                standard_spaces_available=standard_spaces_available,
+                surfaces_found=surfaces_found,
+                omp_nthreads=1,
+                mem_gb=0.1,
+                name="warp_surfaces_to_template_wf",
+            )
+
+    Parameters
+    ----------
+    %(fmri_dir)s
+    %(subject_id)s
+    %(output_dir)s
+    warp_to_standard : :obj:`bool`
+        Whether to warp native-space surface files to standard space or not.
+        If False, the files are assumed to be in standard space already.
+    shapes_available : :obj:`bool`
+        True if shape files (sulcal depth, sulcal curvature, and cortical thickness)
+        are available. False if not.
+    %(omp_nthreads)s
+    %(mem_gb)s
+    %(name)s
+        Default is "warp_surfaces_to_template_wf".
+
+    Inputs
+    ------
+    %(t1w_to_template_xfm)s
+        The template in question should match the volumetric space of the BOLD CIFTI files
+        being processed by the main xcpd workflow.
+        For example, MNI152NLin6Asym for fsLR-space CIFTIs.
+
+        If ``warp_to_standard`` is False, this file is unused.
+    %(template_to_t1w_xfm)s
+        The template in question should match the volumetric space of the BOLD CIFTI files
+        being processed by the main xcpd workflow.
+        For example, MNI152NLin6Asym for fsLR-space CIFTIs.
+
+        If ``warp_to_standard`` is False, this file is unused.
+    lh_pial_surf, rh_pial_surf : :obj:`str`
+        Left- and right-hemisphere pial surface files.
+
+        If ``warp_to_standard`` is False, then this file is just written out to the output
+        directory and returned via outputnode for use in a brainsprite.
+
+        If ``warp_to_standard`` is True, then it is also warped to standard space and used
+        to generate HCP-style midthickness, inflated, and veryinflated surfaces.
+    lh_wm_surf, rh_wm_surf : :obj:`str`
+        Left- and right-hemisphere smoothed white matter surface files.
+
+        If ``warp_to_standard`` is False, then this file is just written out to the output
+        directory and returned via outputnode for use in a brainsprite.
+
+        If ``warp_to_standard`` is True, then it is also warped to standard space and used
+        to generate HCP-style midthickness, inflated, and veryinflated surfaces.
+    lh_sulcal_depth, rh_sulcal_depth : str or None
+        Should only be a string if ``shapes_available`` is True.
+    lh_sulcal_curv, rh_sulcal_curv : str or None
+        Should only be a string if ``shapes_available`` is True.
+    lh_cortical_thickness, rh_cortical_thickness : str or None
+        Should only be a string if ``shapes_available`` is True.
+
+    Outputs
+    -------
+    lh_pial_surf, rh_pial_surf : :obj:`str`
+        Left- and right-hemisphere pial surface files, in standard space.
+    lh_wm_surf, rh_wm_surf : :obj:`str`
+        Left- and right-hemisphere smoothed white matter surface files, in standard space.
+
+    Notes
+    -----
+    If "hcp" or "dcan" input type, standard-space surface files will be collected from the
+    converted preprocessed derivatives.
+    This includes the HCP-style surfaces (midthickness, inflated, and vinflated).
+
+    If "fmriprep" or "nibabies", surface files in fsnative space will be extracted from
+    the preprocessed derivatives and will be warped to standard space.
+    The HCP-style surfaces will also be generated.
+    """
+    workflow = Workflow(name=name)
+
+    inputnode = pe.Node(
+        niu.IdentityInterface(
+            fields=[
+                # surface mesh files
+                "lh_pial_surf",
+                "rh_pial_surf",
+                "lh_wm_surf",
+                "rh_wm_surf",
+                # optional surface shape files
+                "lh_sulcal_depth",
+                "rh_sulcal_depth",
+                "lh_sulcal_curv",
+                "rh_sulcal_curv",
+                "lh_cortical_thickness",
+                "rh_cortical_thickness",
+                # transforms (only used if warp_to_standard is True)
+                "t1w_to_template_xfm",
+                "template_to_t1w_xfm",
+            ],
+        ),
+        name="inputnode",
+    )
+    # Feed only the standard-space pial and white matter surfaces to the outputnode for the
+    # brainsprite.
+    outputnode = pe.Node(
+        niu.IdentityInterface(
+            fields=[
+                "lh_pial_surf",
+                "rh_pial_surf",
+                "lh_wm_surf",
+                "rh_wm_surf",
+            ],
+        ),
+        name="outputnode",
+    )
+
+    apply_warps_to = {}
+    if standard_spaces_available["mesh"]:
+        # Run HCP-generation workflow, then pass along to datasink/outputnode.
+        apply_warps_to["mesh"] = False
+    elif surfaces_found["mesh"] and not standard_spaces_available["mesh"]:
+        # Run warp workflows, apply to mesh files, and generate HCP morphometry files.
+        apply_warps_to["mesh"] = True
+
+    if surfaces_found["shape"] and not standard_spaces_available["shape"]:
+        # Run warp workflows, apply to shape files.
+        apply_warps_to["shape"] = True
+    elif standard_spaces_available["shape"] or not surfaces_found["shape"]:
+        apply_warps_to["shape"] = False
+
+    # Prepare to warp (at least some) surfaces to standard space
+    if apply_warps_to["mesh"] or apply_warps_to["shape"]:
+        get_freesurfer_dir_node = pe.Node(
+            Function(
+                function=get_freesurfer_dir,
+                input_names=["fmri_dir"],
+                output_names=["freesurfer_path"],
+            ),
+            name="get_freesurfer_dir_node",
+        )
+        get_freesurfer_dir_node.inputs.fmri_dir = fmri_dir
+
+        # First, we create the Connectome WorkBench-compatible transform files.
+        update_xform_wf = init_ants_xform_to_fsl_wf(
+            mem_gb=mem_gb,
+            omp_nthreads=omp_nthreads,
+            name="update_xform_wf",
+        )
+
+        # fmt:off
+        workflow.connect([
+            (inputnode, update_xform_wf, [
+                ("t1w_to_template_xfm", "inputnode.t1w_to_template_xfm"),
+                ("template_to_t1w_xfm", "inputnode.template_to_t1w_xfm"),
+            ]),
+        ])
+        # fmt:on
+
+    for hemi in ["L", "R"]:
+        hemi_label = f"{hemi.lower()}h"
+
+        # To collect the standard-space pial and wm surfaces for the outputnode
+        standard_space_meshes = pe.Node(
+            niu.IdentityInterface(fields=["pial_surf", "wm_surf"]),
+            name=f"{hemi_label}_standard_space_meshes",
+        )
+
+        standard_space_surfaces = pe.Node(
+            niu.Merge(5),  # maximum number of surfaces per hemisphere
+            name=f"standard_space_surfaces_{hemi_label}",
+        )
+
+        # Place the surfaces in a single node that will feed into the datasink.
+        # Used for filenames
+        incoming_surfaces = pe.Node(
+            niu.Merge(5),
+            name=f"incoming_surfaces_{hemi_label}",
+        )
+
+        # fmt:off
+        workflow.connect([
+            (inputnode, incoming_surfaces, [
+                (f"{hemi_label}_pial_surf", "in1"),
+                (f"{hemi_label}_wm_surf", "in2"),
+                (f"{hemi_label}_sulcal_depth", "in3"),
+                (f"{hemi_label}_sulcal_curv", "in4"),
+                (f"{hemi_label}_cortical_thickness", "in5"),
+            ]),
+        ])
+        # fmt:on
+
+        if not apply_warps_to["mesh"]:
+            # fmt:off
+            workflow.connect([
+                (inputnode, standard_space_meshes, [
+                    (f"{hemi_label}_pial_surf", "pial_surf"),
+                    (f"{hemi_label}_wm_surf", "wm_surf"),
+                ]),
+            ])
+            # fmt:on
+
+        if not apply_warps_to["mesh"] and not apply_warps_to["shape"]:
+            # All mesh and shape files get passed on to the datasink, unmodified.
+            # fmt:off
+            workflow.connect([
+                (inputnode, standard_space_surfaces, [
+                    (f"{hemi_label}_pial_surf", "in1"),
+                    (f"{hemi_label}_wm_surf", "in2"),
+                    (f"{hemi_label}_sulcal_depth", "in3"),
+                    (f"{hemi_label}_sulcal_curv", "in4"),
+                    (f"{hemi_label}_cortical_thickness", "in5"),
+                ]),
+            ])
+            # fmt:on
+
+        else:
+            # Some warps must be applied, so prepare the warping workflows.
+            apply_transforms_wf = init_warp_one_hemisphere_wf(
+                hemisphere=hemi,
+                mem_gb=mem_gb,
+                omp_nthreads=omp_nthreads,
+                name=f"{hemi_label}_apply_transforms_wf",
+            )
+            apply_transforms_wf.inputs.inputnode.participant_id = subject_id
+
+            # fmt:off
+            workflow.connect([
+                (get_freesurfer_dir_node, apply_transforms_wf, [
+                    ("freesurfer_path", "inputnode.freesurfer_path"),
+                ]),
+                (update_xform_wf, apply_transforms_wf, [
+                    ("outputnode.merged_warpfield", "inputnode.merged_warpfield"),
+                    ("outputnode.merged_inv_warpfield", "inputnode.merged_inv_warpfield"),
+                    ("outputnode.world_xform", "inputnode.world_xform"),
+                ]),
+            ])
+            # fmt:on
+
+            if apply_warps_to["mesh"] and not apply_warps_to["shape"]:
+                # Warp mesh files and pass shape files along to datasink
+                splits = [1, 1]
+            elif apply_warps_to["shape"] and not apply_warps_to["mesh"]:
+                # Warp shape files and pass mesh files along to datasink
+                splits = [1, 1, 1]
+            else:
+                # Warp both mesh and shape files
+                splits = [1, 1, 1, 1, 1]
+
+            n_native_to_warp = len(splits)
+
+            # Place the surfaces in a single node that will feed into the transform workflow.
+            collect_surfaces_to_warp = pe.Node(
+                niu.Merge(n_native_to_warp),
+                name=f"collect_surfaces_to_warp_{hemi_label}",
+            )
+
+            # fmt:off
+            workflow.connect([
+                (collect_surfaces_to_warp, apply_transforms_wf, [
+                    ("out", "inputnode.hemi_files"),
+                ]),
+            ])
+            # fmt:on
+
+            # Split up the surfaces
+            # NOTE: Must match order of collect_surfaces
+            split_up_warped_surfaces = pe.Node(
+                niu.Split(
+                    splits=splits,
+                    squeeze=True,
+                ),
+                name=f"split_up_warped_surfaces_{hemi_label}",
+            )
+
+            if apply_warps_to["mesh"] and not apply_warps_to["shape"]:
+                # Warp mesh files, generate morphometry files,
+                # and pass shape files along to datasink
+                # NOTE: Must match order of split_up_surfaces_fsLR_32k.
+                # fmt:off
+                workflow.connect([
+                    (inputnode, standard_space_surfaces, [
+                        (f"{hemi_label}_sulcal_depth", "in3"),
+                        (f"{hemi_label}_sulcal_curv", "in4"),
+                        (f"{hemi_label}_cortical_thickness", "in5"),
+                    ]),
+                    (inputnode, collect_surfaces_to_warp, [
+                        (f"{hemi_label}_pial_surf", "in1"),
+                        (f"{hemi_label}_wm_surf", "in2"),
+                    ]),
+                    (split_up_warped_surfaces, standard_space_meshes, [
+                        ("out1", "pial_surf"),
+                        ("out2", "wm_surf"),
+                    ]),
+                    (split_up_warped_surfaces, standard_space_surfaces, [
+                        ("out1", "in1"),
+                        ("out2", "in2"),
+                    ]),
+                ])
+                # fmt:on
+
+            elif apply_warps_to["shape"] and not apply_warps_to["mesh"]:
+                # Warp shape files and pass mesh files along to datasink
+                # fmt:off
+                workflow.connect([
+                    (inputnode, standard_space_meshes, [
+                        (f"{hemi_label}_pial_surf", "pial_surf"),
+                        (f"{hemi_label}_wm_surf", "wm_surf"),
+                    ]),
+                    (inputnode, collect_surfaces_to_warp, [
+                        (f"{hemi_label}_sulcal_depth", "in1"),
+                        (f"{hemi_label}_sulcal_curv", "in2"),
+                        (f"{hemi_label}_cortical_thickness", "in3"),
+                    ]),
+                    (split_up_warped_surfaces, standard_space_surfaces, [
+                        ("out1", "in3"),
+                        ("out2", "in4"),
+                        ("out3", "in5"),
+                    ]),
+                    (inputnode, standard_space_surfaces, [
+                        (f"{hemi_label}_pial_surf", "in1"),
+                        (f"{hemi_label}_wm_surf", "in2"),
+                    ]),
+                ])
+                # fmt:on
+
+            else:
+                # Warp both mesh and shape files
+                # fmt:off
+                workflow.connect([
+                    (inputnode, collect_surfaces_to_warp, [
+                        (f"{hemi_label}_pial_surf", "in1"),
+                        (f"{hemi_label}_wm_surf", "in2"),
+                        (f"{hemi_label}_sulcal_depth", "in3"),
+                        (f"{hemi_label}_sulcal_curv", "in4"),
+                        (f"{hemi_label}_cortical_thickness", "in5"),
+                    ]),
+                    (split_up_warped_surfaces, standard_space_meshes, [
+                        ("out1", "pial_surf"),
+                        ("out2", "wm_surf"),
+                    ]),
+                    (split_up_warped_surfaces, standard_space_surfaces, [
+                        ("out1", "in1"),
+                        ("out2", "in2"),
+                        ("out3", "in3"),
+                        ("out4", "in4"),
+                        ("out5", "in5"),
+                    ]),
+                ])
+                # fmt:on
+
+            clean_extensions_for_datasink = pe.MapNode(
+                CleanExtension(),
+                name=f"clean_extensions_for_datasink_{hemi_label}",
+                iterfield=["in_file"],
+            )
+
+            # fmt:off
+            workflow.connect([
+                (apply_transforms_wf, clean_extensions_for_datasink, [
+                    ("outputnode.warped_hemi_files", "in_file"),
+                ]),
+                (clean_extensions_for_datasink, split_up_warped_surfaces, [
+                    ("out_file", "inlist"),
+                ]),
+            ])
+            # fmt:on
+
+        ds_standard_space_surfaces = pe.MapNode(
+            DerivativesDataSink(
+                base_directory=output_dir,
+                keep_extension=False,
+                space="fsLR",
+                den="32k",
+            ),
+            name=f"ds_warped_standard_space_surfaces_{hemi_label}",
+            run_without_submitting=True,
+            mem_gb=1,
+            iterfield=["in_file", "source_file"],
+        )
+
+        # fmt:off
+        workflow.connect([
+            (incoming_surfaces, ds_standard_space_surfaces, [
+                ("out", "source_file"),
+            ]),
+            (standard_space_surfaces, ds_standard_space_surfaces, [
+                ("out_file", "in_file"),
+            ]),
+            (standard_space_meshes, outputnode, [
+                ("pial_surf", f"{hemi_label}_pial_surf"),
+                ("wm_surf", f"{hemi_label}_wm_surf"),
+            ]),
+        ])
+        # fmt:on
+
+        # Finally, generate and output HCP-style surface files
+        generate_hcp_surfaces_wf = init_generate_hcp_surfaces_wf(
+            output_dir=output_dir,
+            mem_gb=mem_gb,
+            omp_nthreads=omp_nthreads,
+            name=f"{hemi_label}_generate_hcp_surfaces_wf",
+        )
+
+        # fmt:off
+        workflow.connect([
+            (inputnode, generate_hcp_surfaces_wf, [
+                (f"{hemi_label}_pial_surf", "inputnode.name_source"),
+            ]),
+            (standard_space_meshes, generate_hcp_surfaces_wf, [
+                ("pial_surf", "inputnode.pial_surf"),
+                ("wm_surf", "inputnode.wm_surf"),
+            ]),
+        ])
+        # fmt:on
+
+    return workflow
+
+
+@fill_doc
+def init_generate_hcp_surfaces_wf(
+    output_dir,
+    mem_gb,
+    omp_nthreads,
+    name="generate_hcp_surfaces_wf",
+):
+    """Generate midthickness, inflated, and very-inflated HCP-style surfaces.
+
+    Workflow Graph
+        .. workflow::
+            :graph2use: orig
+            :simple_form: yes
+
+            from xcp_d.workflows.anatomical import init_generate_hcp_surfaces_wf
+            wf = init_generate_hcp_surfaces_wf(
+                output_dir=".",
+                mem_gb=0.1,
+                omp_nthreads=1,
+                name="generate_hcp_surfaces_wf",
+            )
+
+    Parameters
+    ----------
+    %(output_dir)s
+    %(mem_gb)s
+    %(omp_nthreads)s
+    %(name)s
+        Default is "generate_hcp_surfaces_wf".
+
+    Inputs
+    ------
+    name_source : :obj:`str`
+        Path to the file that will be used as the source_file for datasinks.
+    pial_surf : :obj:`str`
+        The surface file to inflate.
+    wm_surf : :obj:`str`
+        The surface file to inflate.
+    """
+    workflow = Workflow(name=name)
+
+    inputnode = pe.Node(
+        niu.IdentityInterface(
+            fields=[
+                "name_source",
+                "pial_surf",
+                "wm_surf",
+            ],
+        ),
+        name="inputnode",
+    )
+
+    generate_midthickness = pe.Node(
+        SurfaceAverage(),
+        name="generate_midthickness",
+        mem_gb=mem_gb,
+        n_procs=omp_nthreads,
+    )
+
+    # fmt:off
+    workflow.connect([
+        (inputnode, generate_midthickness, [
+            ("pial_surf", "surface_in1"),
+            ("wm_surf", "surface_in2"),
+        ]),
+    ])
+    # fmt:on
+
+    ds_midthickness = pe.Node(
+        DerivativesDataSink(
+            base_directory=output_dir,
+            check_hdr=False,
+            space="fsLR",
+            den="32k",
+            desc="hcp",
+            suffix="midthickness",
+            extension=".surf.gii",
+        ),
+        name="ds_midthickness",
+        run_without_submitting=False,
+        mem_gb=2,
+    )
+
+    # fmt:off
+    workflow.connect([
+        (inputnode, ds_midthickness, [("name_source", "source_file")]),
+        (generate_midthickness, ds_midthickness, [("out_file", "in_file")]),
+    ])
+    # fmt:on
+
+    # Generate (very-)inflated surface from standard-space midthickness surface.
+    inflate_surface = pe.Node(
+        SurfaceGenerateInflated(iterations_scale_value=0.75),
+        mem_gb=mem_gb,
+        omp_nthreads=omp_nthreads,
+        name="inflate_surface",
+    )
+
+    # fmt:off
+    workflow.connect([
+        (generate_midthickness, inflate_surface, [("out_file", "anatomical_surface_in")]),
+    ])
+    # fmt:on
+
+    ds_inflated = pe.Node(
+        DerivativesDataSink(
+            base_directory=output_dir,
+            check_hdr=False,
+            space="fsLR",
+            den="32k",
+            desc="hcp",
+            suffix="inflated",
+            extension=".surf.gii",
+        ),
+        name="ds_inflated",
+        run_without_submitting=False,
+        mem_gb=2,
+    )
+
+    # fmt:off
+    workflow.connect([
+        (inputnode, ds_inflated, [("name_source", "source_file")]),
+        (inflate_surface, ds_inflated, [("inflated_out_file", "in_file")]),
+    ])
+    # fmt:on
+
+    ds_vinflated = pe.Node(
+        DerivativesDataSink(
+            base_directory=output_dir,
+            check_hdr=False,
+            space="fsLR",
+            den="32k",
+            desc="hcp",
+            suffix="vinflated",
+            extension=".surf.gii",
+        ),
+        name="ds_vinflated",
+        run_without_submitting=False,
+        mem_gb=2,
+    )
+
+    # fmt:off
+    workflow.connect([
+        (inputnode, ds_vinflated, [("name_source", "source_file")]),
+        (inflate_surface, ds_vinflated, [("very_inflated_out_file", "in_file")]),
+    ])
+    # fmt:on
+
+    return workflow
+
+
+@fill_doc
+def init_ants_xform_to_fsl_wf(mem_gb, omp_nthreads, name="ants_xform_to_fsl_wf"):
+    """Modify ANTS-style fMRIPrep transforms to work with Connectome Workbench/FSL FNIRT.
+
+    Workflow Graph
+        .. workflow::
+            :graph2use: orig
+            :simple_form: yes
+
+            from xcp_d.workflows.anatomical import init_ants_xform_to_fsl_wf
+            wf = init_ants_xform_to_fsl_wf(
+                mem_gb=0.1,
+                omp_nthreads=1,
+                name="ants_xform_to_fsl_wf",
+            )
+
+    Parameters
+    ----------
+    %(mem_gb)s
+    %(omp_nthreads)s
+    %(name)s
+        Default is "ants_xform_to_fsl_wf".
+
+    Inputs
+    ------
+    t1w_to_template_xfm
+        ANTS/fMRIPrep-style H5 transform from T1w image to template.
+    template_to_t1w_xfm
+        ANTS/fMRIPrep-style H5 transform from template to T1w image.
+
+    Outputs
+    -------
+    world_xform
+        TODO: Add description.
+    merged_warpfield
+        TODO: Add description.
+    merged_inv_warpfield
+        TODO: Add description.
+    """
+    workflow = Workflow(name=name)
+
+    inputnode = pe.Node(
+        niu.IdentityInterface(fields=["t1w_to_template_xfm", "template_to_t1w_xfm"]),
+        name="inputnode",
+    )
+
+    outputnode = pe.Node(
+        niu.IdentityInterface(fields=["world_xform", "merged_warpfield", "merged_inv_warpfield"]),
+        name="outputnode",
+    )
+
+    # Now we can start the actual workflow.
+    # use ANTs CompositeTransformUtil to separate the .h5 into affine and warpfield xfms
+    disassemble_h5 = pe.Node(
+        CompositeTransformUtil(
+            process="disassemble",
+            output_prefix="T1w_to_MNI152NLin6Asym",
+        ),
+        name="disassemble_h5",
+        mem_gb=mem_gb,
+        n_procs=omp_nthreads,
+    )  # MB
+
+    # fmt:off
+    workflow.connect([
+        (inputnode, disassemble_h5, [("t1w_to_template_xfm", "in_file")]),
+    ])
+    # fmt:on
+
+    # Nipype's CompositeTransformUtil assumes a certain file naming and
+    # concatenation order of xfms which does not work for the inverse .h5,
+    # so we use our modified class, "CompositeInvTransformUtil"
+    disassemble_h5_inv = pe.Node(
+        CompositeInvTransformUtil(
+            process="disassemble",
+            output_prefix="MNI152NLin6Asym_to_T1w",
+        ),
+        name="disassemble_h5_inv",
+        mem_gb=mem_gb,
+        n_procs=omp_nthreads,
+    )
+
+    # fmt:off
+    workflow.connect([
+        (inputnode, disassemble_h5_inv, [("template_to_t1w_xfm", "in_file")]),
+    ])
+    # fmt:on
+
+    # convert affine from ITK binary to txt
+    convert_ants_transform = pe.Node(
+        ConvertTransformFile(dimension=3),
+        name="convert_ants_transform",
+    )
+
+    # fmt:off
+    workflow.connect([
+        (disassemble_h5, convert_ants_transform, [("affine_transform", "in_transform")]),
+    ])
+    # fmt:on
+
+    # change xfm type from "AffineTransform" to "MatrixOffsetTransformBase"
+    # since wb_command doesn't recognize "AffineTransform"
+    # (AffineTransform is a subclass of MatrixOffsetTransformBase
+    # which makes this okay to do AFAIK)
+    change_xfm_type = pe.Node(ChangeXfmType(), name="change_xfm_type")
+
+    # fmt:off
+    workflow.connect([
+        (convert_ants_transform, change_xfm_type, [("out_transform", "in_transform")]),
+    ])
+    # fmt:on
+
+    # convert affine xfm to "world" so it works with -surface-apply-affine
+    convert_xfm2world = pe.Node(
+        ConvertAffine(fromwhat="itk", towhat="world"),
+        name="convert_xfm2world",
+    )
+
+    # fmt:off
+    workflow.connect([
+        (change_xfm_type, convert_xfm2world, [("out_transform", "in_file")]),
+    ])
+    # fmt:on
+
+    # use C3d to separate the combined warpfield xfm into x, y, and z components
+    get_xyz_components = pe.Node(
+        C3d(
+            is_4d=True,
+            multicomp_split=True,
+            out_files=["e1.nii.gz", "e2.nii.gz", "e3.nii.gz"],
+        ),
+        name="get_xyz_components",
+        mem_gb=mem_gb,
+        n_procs=omp_nthreads,
+    )
+    get_inv_xyz_components = pe.Node(
+        C3d(
+            is_4d=True,
+            multicomp_split=True,
+            out_files=["e1inv.nii.gz", "e2inv.nii.gz", "e3inv.nii.gz"],
+        ),
+        name="get_inv_xyz_components",
+        mem_gb=mem_gb,
+        n_procs=omp_nthreads,
+    )
+
+    # fmt:off
+    workflow.connect([
+        (disassemble_h5, get_xyz_components, [("displacement_field", "in_file")]),
+        (disassemble_h5_inv, get_inv_xyz_components, [("displacement_field", "in_file")]),
+    ])
+    # fmt:on
+
+    # select x-component after separating warpfield above
+    select_x_component = pe.Node(
+        niu.Select(index=[0]),
+        name="select_x_component",
+        mem_gb=mem_gb,
+        n_procs=omp_nthreads,
+    )
+    select_inv_x_component = pe.Node(
+        niu.Select(index=[0]),
+        name="select_inv_x_component",
+        mem_gb=mem_gb,
+        n_procs=omp_nthreads,
+    )
+
+    # select y-component
+    select_y_component = pe.Node(
+        niu.Select(index=[1]),
+        name="select_y_component",
+        mem_gb=mem_gb,
+        n_procs=omp_nthreads,
+    )
+    select_inv_y_component = pe.Node(
+        niu.Select(index=[1]),
+        name="select_inv_y_component",
+        mem_gb=mem_gb,
+        n_procs=omp_nthreads,
+    )
+
+    # select z-component
+    select_z_component = pe.Node(
+        niu.Select(index=[2]),
+        name="select_z_component",
+        mem_gb=mem_gb,
+        n_procs=omp_nthreads,
+    )
+    select_inv_z_component = pe.Node(
+        niu.Select(index=[2]),
+        name="select_inv_z_component",
+        mem_gb=mem_gb,
+        n_procs=omp_nthreads,
+    )
+
+    # fmt:off
+    workflow.connect([
+        (get_xyz_components, select_x_component, [("out_files", "inlist")]),
+        (get_xyz_components, select_y_component, [("out_files", "inlist")]),
+        (get_xyz_components, select_z_component, [("out_files", "inlist")]),
+        (get_inv_xyz_components, select_inv_x_component, [("out_files", "inlist")]),
+        (get_inv_xyz_components, select_inv_y_component, [("out_files", "inlist")]),
+        (get_inv_xyz_components, select_inv_z_component, [("out_files", "inlist")]),
+    ])
+    # fmt:on
+
+    # reverse y-component of the warpfield
+    # (need to do this when converting a warpfield from ANTs to FNIRT format
+    # for use with wb_command -surface-apply-warpfield)
+    reverse_y_component = pe.Node(
+        BinaryMath(expression="img * -1"),
+        name="reverse_y_component",
+        mem_gb=mem_gb,
+        n_procs=omp_nthreads,
+    )
+    reverse_inv_y_component = pe.Node(
+        BinaryMath(expression="img * -1"),
+        name="reverse_inv_y_component",
+        mem_gb=mem_gb,
+        n_procs=omp_nthreads,
+    )
+
+    # fmt:off
+    workflow.connect([
+        (select_y_component, reverse_y_component, [("out", "in_file")]),
+        (select_inv_y_component, reverse_inv_y_component, [("out", "in_file")]),
+    ])
+    # fmt:on
+
+    # Collect new warpfield components in individual nodes
+    collect_new_components = pe.Node(
+        niu.Merge(3),
+        name="collect_new_components",
+        mem_gb=mem_gb,
+        n_procs=omp_nthreads,
+    )
+    collect_new_inv_components = pe.Node(
+        niu.Merge(3),
+        name="collect_new_inv_components",
+        mem_gb=mem_gb,
+        n_procs=omp_nthreads,
+    )
+
+    # fmt:off
+    workflow.connect([
+        (select_x_component, collect_new_components, [("out", "in1")]),
+        (reverse_y_component, collect_new_components, [("out_file", "in2")]),
+        (select_z_component, collect_new_components, [("out", "in3")]),
+        (select_inv_x_component, collect_new_inv_components, [("out", "in1")]),
+        (reverse_inv_y_component, collect_new_inv_components, [("out_file", "in2")]),
+        (select_inv_z_component, collect_new_inv_components, [("out", "in3")]),
+    ])
+    # fmt:on
+
+    # Merge warpfield components in FSL FNIRT format, with the reversed y-component from above
+    remerge_warpfield = pe.Node(
+        Merge(),
+        name="remerge_warpfield",
+        mem_gb=mem_gb,
+        n_procs=omp_nthreads,
+    )
+    remerge_inv_warpfield = pe.Node(
+        Merge(),
+        name="remerge_inv_warpfield",
+        mem_gb=mem_gb,
+        n_procs=omp_nthreads,
+    )
+
+    # fmt:off
+    workflow.connect([
+        (collect_new_components, remerge_warpfield, [("out", "in_files")]),
+        (collect_new_inv_components, remerge_inv_warpfield, [("out", "in_files")]),
+        (convert_xfm2world, outputnode, [("out_file", "world_xform")]),
+        (remerge_warpfield, outputnode, [("out_file", "merged_warpfield")]),
+        (remerge_inv_warpfield, outputnode, [("out_file", "merged_inv_warpfield")]),
+    ])
+    # fmt:on
+
+    return workflow
+
+
+@fill_doc
+def init_warp_one_hemisphere_wf(hemisphere, mem_gb, omp_nthreads, name="warp_one_hemisphere_wf"):
+    """Apply transforms to warp one hemisphere's surface files into standard space.
+
+    Workflow Graph
+        .. workflow::
+            :graph2use: orig
+            :simple_form: yes
+
+            from xcp_d.workflows.anatomical import init_warp_one_hemisphere_wf
+            wf = init_warp_one_hemisphere_wf(
+                hemisphere="L",
+                mem_gb=0.1,
+                omp_nthreads=1,
+                name="warp_one_hemisphere_wf",
+            )
+
+    Parameters
+    ----------
+    hemisphere : {"L", "R"}
+    %(mem_gb)s
+    %(omp_nthreads)s
+    %(name)s
+        Default is "warp_one_hemisphere_wf".
+
+    Inputs
+    ------
+    hemi_files : list of str
+        A list of surface files for the requested hemisphere, in fsnative space.
+    world_xform
+    merged_warpfield
+    merged_inv_warpfield
+    freesurfer_path
+        Path to FreeSurfer derivatives. Used to load the subject's sphere file.
+    participant_id
+
+    Outputs
+    -------
+    warped_hemi_files
+    """
+    workflow = Workflow(name=name)
+
+    inputnode = pe.Node(
+        niu.IdentityInterface(
+            fields=[
+                "hemi_files",
+                "world_xform",
+                "merged_warpfield",
+                "merged_inv_warpfield",
+                "freesurfer_path",
+                "participant_id",
+            ],
+        ),
+        name="inputnode",
+    )
+
+    # Load the fsaverage-164k sphere
+    # NOTE: Why do we need the fsaverage mesh?
+    fsaverage_mesh = str(
+        get_template(
+            template="fsaverage",
+            space=None,
+            hemi=hemisphere,
+            density="164k",
+            desc=None,
+            suffix="sphere",
+        )
+    )
+
+    # NOTE: Can we upload these to templateflow?
+    fs_hemisphere_to_fsLR = pkgrf(
+        "xcp_d",
+        (
+            f"data/standard_mesh_atlases/fs_{hemisphere}/"
+            f"fs_{hemisphere}-to-fs_LR_fsaverage.{hemisphere}_LR.spherical_std."
+            f"164k_fs_{hemisphere}.surf.gii"
+        ),
+    )
+    get_freesurfer_sphere_node = pe.Node(
+        Function(
+            function=get_freesurfer_sphere,
+            input_names=["freesurfer_path", "subject_id", "hemisphere"],
+            output_names=["sphere_raw"],
+        ),
+        name="get_freesurfer_sphere_node",
+    )
+    get_freesurfer_sphere_node.inputs.hemisphere = hemisphere
+
+    # fmt:off
+    workflow.connect([
+        (inputnode, get_freesurfer_sphere_node, [
+            ("freesurfer_path", "freesurfer_path"),
+            ("participant_id", "subject_id"),
+        ])
+    ])
+    # fmt:on
+
+    # NOTE: What does this step do?
+    sphere_to_surf_gii = pe.Node(
+        MRIsConvert(out_datatype="gii"),
+        name="sphere_to_surf_gii",
+        mem_gb=mem_gb,
+        n_procs=omp_nthreads,
+    )
+
+    # fmt:off
+    workflow.connect([
+        (get_freesurfer_sphere_node, sphere_to_surf_gii, [("sphere_raw", "in_file")]),
+    ])
+    # fmt:on
+
+    # NOTE: What does this step do?
+    surface_sphere_project_unproject = pe.Node(
+        SurfaceSphereProjectUnproject(
+            sphere_project_to=fsaverage_mesh,
+            sphere_unproject_from=fs_hemisphere_to_fsLR,
+        ),
+        name="surface_sphere_project_unproject",
+    )
+
+    # fmt:off
+    workflow.connect([
+        (sphere_to_surf_gii, surface_sphere_project_unproject, [("converted", "in_file")]),
+    ])
+    # fmt:on
+
+    fsLR_sphere = str(
+        get_template(
+            template="fsLR",
+            space=None,
+            hemi=hemisphere,
+            density="32k",
+            desc=None,
+            suffix="sphere",
+        )
+    )
+
+    # resample the surfaces to fsLR-32k
+    # NOTE: Does that mean the data are in fsLR-164k before this?
+    resample_to_fsLR32k = pe.MapNode(
+        CiftiSurfaceResample(
+            new_sphere=fsLR_sphere,
+            metric=" BARYCENTRIC ",
+        ),
+        name="resample_to_fsLR32k",
+        mem_gb=mem_gb,
+        n_procs=omp_nthreads,
+        iterfield=["in_file"],
+    )
+
+    # fmt:off
+    workflow.connect([
+        (inputnode, resample_to_fsLR32k, [
+            ("hemi_files", "in_file"),
+        ]),
+        (surface_sphere_project_unproject, resample_to_fsLR32k, [
+            ("out_file", "current_sphere"),
+        ]),
+    ])
+    # fmt:on
+
+    # apply affine to 32k surfs
+    # NOTE: What does this step do? Aren't the data in fsLR-32k from resample_to_fsLR32k?
+    apply_affine_to_fsLR32k = pe.MapNode(
+        ApplyAffine(),
+        name="apply_affine_to_fsLR32k",
+        mem_gb=mem_gb,
+        n_procs=omp_nthreads,
+        iterfield=["in_file"],
+    )
+
+    # fmt:off
+    workflow.connect([
+        (resample_to_fsLR32k, apply_affine_to_fsLR32k, [("out_file", "in_file")]),
+        (inputnode, apply_affine_to_fsLR32k, [("world_xform", "affine")]),
+    ])
+    # fmt:on
+
+    # apply FNIRT-format warpfield
+    # NOTE: What does this step do?
+    apply_warpfield_to_fsLR32k = pe.MapNode(
+        ApplyWarpfield(),
+        name="apply_warpfield_to_fsLR32k",
+        mem_gb=mem_gb,
+        n_procs=omp_nthreads,
+        iterfield=["in_file"],
+    )
+
+    # fmt:off
+    workflow.connect([
+        (inputnode, apply_warpfield_to_fsLR32k, [
+            ("merged_warpfield", "forward_warp"),
+            ("merged_inv_warpfield", "warpfield"),
+        ]),
+        (apply_affine_to_fsLR32k, apply_warpfield_to_fsLR32k, [
+            ("out_file", "in_file"),
+        ]),
+    ])
+    # fmt:on
+
+    outputnode = pe.Node(
+        niu.IdentityInterface(fields=["warped_hemi_files"]),
+        name="outputnode",
+    )
+
+    # fmt:off
+    workflow.connect([
+        (apply_warpfield_to_fsLR32k, outputnode, [("out_file", "warped_hemi_files")]),
+    ])
+    # fmt:on
+
+    return workflow