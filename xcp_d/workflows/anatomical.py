# emacs: -*- mode: python; py-indent-offset: 4; indent-tabs-mode: nil -*-
# vi: set ft=python sts=4 ts=4 sw=4 et:
"""Anatomical post-processing workflows."""
from nipype import Function, logging
from nipype.interfaces import utility as niu
from nipype.interfaces.ants import CompositeTransformUtil  # MB
from nipype.interfaces.freesurfer import MRIsConvert
from nipype.pipeline import engine as pe
from niworkflows.engine.workflows import LiterateWorkflow as Workflow
from templateflow.api import get as get_template

from xcp_d import config
from xcp_d.interfaces.ants import (
    ApplyTransforms,
    CompositeInvTransformUtil,
    ConvertTransformFile,
)
from xcp_d.interfaces.bids import CollectRegistrationFiles, DerivativesDataSink
from xcp_d.interfaces.c3 import C3d  # TM
from xcp_d.interfaces.nilearn import BinaryMath, Merge
from xcp_d.interfaces.workbench import (  # MB,TM
    ApplyAffine,
    ApplyWarpfield,
    ChangeXfmType,
    CiftiSurfaceResample,
    ConvertAffine,
    SurfaceAverage,
    SurfaceGenerateInflated,
    SurfaceSphereProjectUnproject,
)
from xcp_d.utils.bids import get_freesurfer_dir
from xcp_d.utils.doc import fill_doc
from xcp_d.utils.utils import list_to_str
from xcp_d.workflows.execsummary import (
    init_brainsprite_figures_wf,
    init_execsummary_anatomical_plots_wf,
)
from xcp_d.workflows.outputs import init_copy_inputs_to_outputs_wf

LOGGER = logging.getLogger("nipype.workflow")


@fill_doc
def init_postprocess_anat_wf(
    t1w_available,
    t2w_available,
    target_space,
    name="postprocess_anat_wf",
):
    """Copy T1w, segmentation, and, optionally, T2w to the derivative directory.

    If necessary, this workflow will also warp the images to standard space.

    Workflow Graph
        .. workflow::
            :graph2use: orig
            :simple_form: yes

            from xcp_d.tests.tests import mock_config
            from xcp_d import config
            from xcp_d.workflows.anatomical import init_postprocess_anat_wf

            with mock_config():
                wf = init_postprocess_anat_wf(
                    t1w_available=True,
                    t2w_available=True,
                    target_space="MNI152NLin6Asym",
                    name="postprocess_anat_wf",
                )

    Parameters
    ----------
    t1w_available : bool
        True if a preprocessed T1w is available, False if not.
    t2w_available : bool
        True if a preprocessed T2w is available, False if not.
    target_space : :obj:`str`
        Target NIFTI template for T1w.
    %(name)s
        Default is "postprocess_anat_wf".

    Inputs
    ------
    t1w : :obj:`str`
        Path to the preprocessed T1w file.
        This file may be in standard space or native T1w space.
    t2w : :obj:`str` or None
        Path to the preprocessed T2w file.
        This file may be in standard space or native T1w space.
    anat_dseg : :obj:`str`
        Path to the T1w segmentation file.
    %(anat_to_template_xfm)s
        We need to use MNI152NLin6Asym for the template.
    template : :obj:`str`
        The target template.

    Outputs
    -------
    t1w : :obj:`str`
        Path to the preprocessed T1w file in standard space.
    t2w : :obj:`str` or None
        Path to the preprocessed T2w file in standard space.
    """
    workflow = Workflow(name=name)
    output_dir = config.execution.xcp_d_dir
    input_type = config.workflow.input_type
    omp_nthreads = config.nipype.omp_nthreads

    inputnode = pe.Node(
        niu.IdentityInterface(
            fields=[
                "t1w",
                "t2w",
                "anat_dseg",
                "anat_to_template_xfm",
                "template",
            ],
        ),
        name="inputnode",
    )

    outputnode = pe.Node(
        niu.IdentityInterface(fields=["t1w", "t2w"]),
        name="outputnode",
    )

    # Split cohort out of the space for MNIInfant templates.
    cohort = None
    if "+" in target_space:
        target_space, cohort = target_space.split("+")

    template_file = str(
        get_template(template=target_space, cohort=cohort, resolution=1, desc=None, suffix="T1w")
    )
    inputnode.inputs.template = template_file

    ds_anat_dseg_std = pe.Node(
        DerivativesDataSink(
            base_directory=output_dir,
            space=target_space,
            cohort=cohort,
            extension=".nii.gz",
        ),
        name="ds_anat_dseg_std",
        run_without_submitting=False,
    )

    workflow.connect([(inputnode, ds_anat_dseg_std, [("anat_dseg", "source_file")])])

    if t1w_available:
        ds_t1w_std = pe.Node(
            DerivativesDataSink(
                base_directory=output_dir,
                space=target_space,
                cohort=cohort,
                extension=".nii.gz",
            ),
            name="ds_t1w_std",
            run_without_submitting=False,
        )
<<<<<<< HEAD
=======

>>>>>>> fbdd6403
        workflow.connect([
            (inputnode, ds_t1w_std, [("t1w", "source_file")]),
            (ds_t1w_std, outputnode, [("out_file", "t1w")]),
        ])  # fmt:skip

    if t2w_available:
        ds_t2w_std = pe.Node(
            DerivativesDataSink(
                base_directory=output_dir,
                space=target_space,
                cohort=cohort,
                extension=".nii.gz",
            ),
            name="ds_t2w_std",
            run_without_submitting=False,
        )
<<<<<<< HEAD
=======

>>>>>>> fbdd6403
        workflow.connect([
            (inputnode, ds_t2w_std, [("t2w", "source_file")]),
            (ds_t2w_std, outputnode, [("out_file", "t2w")]),
        ])  # fmt:skip

    if input_type in ("dcan", "hcp", "ukb"):
        # Assume that the T1w, T1w segmentation, and T2w files are in standard space,
        # but don't have the "space" entity, for the "dcan" and "hcp" derivatives.
        # This is a bug, and the converted filenames are inaccurate, so we have this
        # workaround in place.
        workflow.connect([(inputnode, ds_anat_dseg_std, [("anat_dseg", "in_file")])])

        if t1w_available:
            workflow.connect([(inputnode, ds_t1w_std, [("t1w", "in_file")])])

        if t2w_available:
            workflow.connect([(inputnode, ds_t2w_std, [("t2w", "in_file")])])

    else:
        out = (
            ["T1w"] if t1w_available else [] + ["T2w"] if t2w_available else [] + ["segmentation"]
        )
        workflow.__desc__ = f"""\
Native-space {list_to_str(out)} images were transformed to {target_space} space at 1 mm3
resolution.
"""
        warp_anat_dseg_to_template = pe.Node(
            ApplyTransforms(
                num_threads=2,
                interpolation="GenericLabel",
                input_image_type=3,
                dimension=3,
            ),
            name="warp_anat_dseg_to_template",
            mem_gb=2,
            n_procs=omp_nthreads,
        )
<<<<<<< HEAD
=======

>>>>>>> fbdd6403
        workflow.connect([
            (inputnode, warp_anat_dseg_to_template, [
                ("anat_dseg", "input_image"),
                ("anat_to_template_xfm", "transforms"),
                ("template", "reference_image"),
            ]),
            (warp_anat_dseg_to_template, ds_anat_dseg_std, [("output_image", "in_file")]),
        ])  # fmt:skip

        if t1w_available:
            # Warp the native T1w-space T1w, T1w segmentation, and T2w files to standard space.
            warp_t1w_to_template = pe.Node(
                ApplyTransforms(
                    num_threads=2,
                    interpolation="LanczosWindowedSinc",
                    input_image_type=3,
                    dimension=3,
                ),
                name="warp_t1w_to_template",
                mem_gb=2,
                n_procs=omp_nthreads,
            )
<<<<<<< HEAD
=======

>>>>>>> fbdd6403
            workflow.connect([
                (inputnode, warp_t1w_to_template, [
                    ("t1w", "input_image"),
                    ("anat_to_template_xfm", "transforms"),
                    ("template", "reference_image"),
                ]),
                (warp_t1w_to_template, ds_t1w_std, [("output_image", "in_file")]),
            ])  # fmt:skip

        if t2w_available:
            warp_t2w_to_template = pe.Node(
                ApplyTransforms(
                    num_threads=2,
                    interpolation="LanczosWindowedSinc",
                    input_image_type=3,
                    dimension=3,
                ),
                name="warp_t2w_to_template",
                mem_gb=2,
                n_procs=omp_nthreads,
            )
<<<<<<< HEAD
=======

>>>>>>> fbdd6403
            workflow.connect([
                (inputnode, warp_t2w_to_template, [
                    ("t2w", "input_image"),
                    ("anat_to_template_xfm", "transforms"),
                    ("template", "reference_image"),
                ]),
                (warp_t2w_to_template, ds_t2w_std, [("output_image", "in_file")]),
            ])  # fmt:skip
<<<<<<< HEAD

    if config.workflow.abcc_qc:
        execsummary_anatomical_plots_wf = init_execsummary_anatomical_plots_wf(
            t1w_available=t1w_available,
            t2w_available=t2w_available,
        )
        workflow.connect([
            (inputnode, execsummary_anatomical_plots_wf, [("template", "inputnode.template")]),
        ])  # fmt:skip

        if t1w_available:
            workflow.connect([
                (ds_t1w_std, execsummary_anatomical_plots_wf, [("out_file", "inputnode.t1w")]),
            ])  # fmt:skip

        if t2w_available:
            workflow.connect([
                (ds_t2w_std, execsummary_anatomical_plots_wf, [("out_file", "inputnode.t2w")]),
            ])  # fmt:skip
=======

    execsummary_anatomical_plots_wf = init_execsummary_anatomical_plots_wf(
        t1w_available=t1w_available,
        t2w_available=t2w_available,
    )

    workflow.connect([
        (inputnode, execsummary_anatomical_plots_wf, [("template", "inputnode.template")]),
    ])  # fmt:skip

    if t1w_available:
        workflow.connect([
            (ds_t1w_std, execsummary_anatomical_plots_wf, [("out_file", "inputnode.t1w")]),
        ])  # fmt:skip

    if t2w_available:
        workflow.connect([
            (ds_t2w_std, execsummary_anatomical_plots_wf, [("out_file", "inputnode.t2w")]),
        ])  # fmt:skip
>>>>>>> fbdd6403

    return workflow


@fill_doc
def init_postprocess_surfaces_wf(
    subject_id,
    mesh_available,
    standard_space_mesh,
    morphometry_files,
    t1w_available,
    t2w_available,
    name="postprocess_surfaces_wf",
):
    """Postprocess surfaces.

    If DCAN QC is enabled, this will generate a BrainSprite for the executive summary.
    If process-surfaces is enabled *or* fsLR-space mesh files are available,
    then the BrainSprite will use standard-space mesh files.
    Otherwise, it will use the native-space mesh files.

    If process-surfaces is enabled and mesh files (i.e., white and pial surfaces) are available in
    fsnative space, this workflow will warp them to fsLR space.
    If process-surfaces is enabled and the mesh files are already in fsLR space,
    they will be copied to the output directory.

    As long as process-surfaces is enabled and mesh files (in either space) are available,
    HCP-style midthickness, inflated, and very-inflated surfaces will be generated from them.

    If process-surfaces is enabled and morphometry files (e.g., sulcal depth, cortical thickness)
    are available in fsLR space, they will be copied to the output directory.

    Workflow Graph
        .. workflow::
            :graph2use: orig
            :simple_form: yes

            from xcp_d.tests.tests import mock_config
            from xcp_d import config
            from xcp_d.workflows.anatomical import init_postprocess_surfaces_wf

            with mock_config():
                wf = init_postprocess_surfaces_wf(
                    subject_id="01",
                    mesh_available=True,
                    standard_space_mesh=False,
                    morphometry_files=[],
                    t1w_available=True,
                    t2w_available=True,
                    name="postprocess_surfaces_wf",
                )

    Parameters
    ----------
    subject_id
    mesh_available : bool
    standard_space_mesh : bool
    morphometry_files : list of str
    t1w_available : bool
        True if a T1w image is available.
    t2w_available : bool
        True if a T2w image is available.
    %(name)s
        Default is "postprocess_surfaces_wf".

    Inputs
    ------
    t1w
        Preprocessed T1w file. May be in native or standard space.
    t2w
        Preprocessed T2w file. May be in native or standard space.
    %(anat_to_template_xfm)s
    %(template_to_anat_xfm)s
    lh_pial_surf, rh_pial_surf
    lh_wm_surf, rh_wm_surf
    sulcal_depth
    sulcal_curv
    cortical_thickness
    cortical_thickness_corr
    myelin
    myelin_smoothed
    """
    workflow = Workflow(name=name)

    fmri_dir = config.execution.fmri_dir
    abcc_qc = config.workflow.abcc_qc
    process_surfaces = config.workflow.process_surfaces
    output_dir = config.execution.xcp_d_dir
    omp_nthreads = config.nipype.omp_nthreads

    inputnode = pe.Node(
        niu.IdentityInterface(
            fields=[
                "t1w",
                "t2w",
                "anat_to_template_xfm",
                "template_to_anat_xfm",
                "lh_pial_surf",
                "rh_pial_surf",
                "lh_wm_surf",
                "rh_wm_surf",
                "sulcal_depth",
                "sulcal_curv",
                "cortical_thickness",
                "cortical_thickness_corr",
                "myelin",
                "myelin_smoothed",
            ],
        ),
        name="inputnode",
    )
    workflow.__desc__ = ""

    if abcc_qc and mesh_available:
        # Plot the white and pial surfaces on the brain in a brainsprite figure.
        brainsprite_wf = init_brainsprite_figures_wf(
            t1w_available=t1w_available,
            t2w_available=t2w_available,
        )
        workflow.connect([
            (inputnode, brainsprite_wf, [
                ("t1w", "inputnode.t1w"),
                ("t2w", "inputnode.t2w"),
            ]),
        ])  # fmt:skip

        if (not process_surfaces) or (mesh_available and standard_space_mesh):
            # Use original surfaces for brainsprite.
            # For fMRIPrep derivatives, this will be the native-space surfaces.
            # For DCAN/HCP derivatives, it will be standard-space surfaces.
            workflow.connect([
                (inputnode, brainsprite_wf, [
                    ("lh_pial_surf", "inputnode.lh_pial_surf"),
                    ("rh_pial_surf", "inputnode.rh_pial_surf"),
                    ("lh_wm_surf", "inputnode.lh_wm_surf"),
                    ("rh_wm_surf", "inputnode.rh_wm_surf"),
                ]),
            ])  # fmt:skip

    if not process_surfaces:
        # Return early, as all other steps require process_surfaces.
        return workflow

    if morphometry_files or (mesh_available and standard_space_mesh):
        # At least some surfaces are already in fsLR space and must be copied,
        # without modification, to the output directory.
        copy_std_surfaces_to_datasink = init_copy_inputs_to_outputs_wf(
            name="copy_std_surfaces_to_datasink",
        )

    if morphometry_files:
        workflow.__desc__ += (
            " fsLR-space morphometry surfaces were copied from the preprocessing derivatives to "
            "the XCP-D derivatives."
        )
        for morphometry_file in morphometry_files:
            workflow.connect([
                (inputnode, copy_std_surfaces_to_datasink, [
                    (morphometry_file, f"inputnode.{morphometry_file}"),
                ]),
            ])  # fmt:skip

    if mesh_available:
        workflow.__desc__ += (
            " HCP-style midthickness, inflated, and very-inflated surfaces were generated from "
            "the white-matter and pial surface meshes."
        )
        # Generate and output HCP-style surface files.
        hcp_surface_wfs = {
            hemi: init_generate_hcp_surfaces_wf(name=f"{hemi}_generate_hcp_surfaces_wf")
            for hemi in ["lh", "rh"]
        }
        workflow.connect([
            (inputnode, hcp_surface_wfs["lh"], [("lh_pial_surf", "inputnode.name_source")]),
            (inputnode, hcp_surface_wfs["rh"], [("rh_pial_surf", "inputnode.name_source")]),
        ])  # fmt:skip

    if mesh_available and standard_space_mesh:
        workflow.__desc__ += (
            " All surface files were already in fsLR space, and were copied to the output "
            "directory."
        )
        # Mesh files are already in fsLR.
        workflow.connect([
            (inputnode, copy_std_surfaces_to_datasink, [
                ("lh_pial_surf", "inputnode.lh_pial_surf"),
                ("rh_pial_surf", "inputnode.rh_pial_surf"),
                ("lh_wm_surf", "inputnode.lh_wm_surf"),
                ("rh_wm_surf", "inputnode.rh_wm_surf"),
            ]),
            (inputnode, hcp_surface_wfs["lh"], [
                ("lh_pial_surf", "inputnode.pial_surf"),
                ("lh_wm_surf", "inputnode.wm_surf"),
            ]),
            (inputnode, hcp_surface_wfs["rh"], [
                ("rh_pial_surf", "inputnode.pial_surf"),
                ("rh_wm_surf", "inputnode.wm_surf"),
            ]),
        ])  # fmt:skip

    elif mesh_available:
        workflow.__desc__ += " fsnative-space surfaces were then warped to fsLR space."
        # Mesh files are in fsnative and must be warped to fsLR.
        warp_surfaces_to_template_wf = init_warp_surfaces_to_template_wf(
            fmri_dir=fmri_dir,
            subject_id=subject_id,
            output_dir=output_dir,
            omp_nthreads=omp_nthreads,
            name="warp_surfaces_to_template_wf",
        )
<<<<<<< HEAD
=======

>>>>>>> fbdd6403
        workflow.connect([
            (inputnode, warp_surfaces_to_template_wf, [
                ("lh_pial_surf", "inputnode.lh_pial_surf"),
                ("rh_pial_surf", "inputnode.rh_pial_surf"),
                ("lh_wm_surf", "inputnode.lh_wm_surf"),
                ("rh_wm_surf", "inputnode.rh_wm_surf"),
                ("anat_to_template_xfm", "inputnode.anat_to_template_xfm"),
                ("template_to_anat_xfm", "inputnode.template_to_anat_xfm"),
            ]),
            (warp_surfaces_to_template_wf, hcp_surface_wfs["lh"], [
                ("outputnode.lh_pial_surf", "inputnode.pial_surf"),
                ("outputnode.lh_wm_surf", "inputnode.wm_surf"),
            ]),
            (warp_surfaces_to_template_wf, hcp_surface_wfs["rh"], [
                ("outputnode.rh_pial_surf", "inputnode.pial_surf"),
                ("outputnode.rh_wm_surf", "inputnode.wm_surf"),
            ]),
        ])  # fmt:skip

        if abcc_qc:
            # Use standard-space T1w and surfaces for brainsprite.
            workflow.connect([
                (warp_surfaces_to_template_wf, brainsprite_wf, [
                    ("outputnode.lh_pial_surf", "inputnode.lh_pial_surf"),
                    ("outputnode.rh_pial_surf", "inputnode.rh_pial_surf"),
                    ("outputnode.lh_wm_surf", "inputnode.lh_wm_surf"),
                    ("outputnode.rh_wm_surf", "inputnode.rh_wm_surf"),
                ]),
            ])  # fmt:skip

    elif not morphometry_files:
        raise ValueError(
            "No surfaces found. Surfaces are required if `--warp-surfaces-native2std` is enabled."
        )

    return workflow


@fill_doc
def init_warp_surfaces_to_template_wf(
    fmri_dir,
    subject_id,
    output_dir,
    omp_nthreads,
    name="warp_surfaces_to_template_wf",
):
    """Transform surfaces from native to standard fsLR-32k space.

    Workflow Graph
        .. workflow::
            :graph2use: orig
            :simple_form: yes

            from xcp_d.workflows.anatomical import init_warp_surfaces_to_template_wf

            wf = init_warp_surfaces_to_template_wf(
                fmri_dir=".",
                subject_id="01",
                output_dir=".",
                omp_nthreads=1,
                name="warp_surfaces_to_template_wf",
            )

    Parameters
    ----------
    %(fmri_dir)s
    %(subject_id)s
    %(output_dir)s
    %(omp_nthreads)s
    %(name)s
        Default is "warp_surfaces_to_template_wf".

    Inputs
    ------
    %(anat_to_template_xfm)s
        The template in question should match the volumetric space of the BOLD CIFTI files
        being processed by the main xcpd workflow.
        For example, MNI152NLin6Asym for fsLR-space CIFTIs.
    %(template_to_anat_xfm)s
        The template in question should match the volumetric space of the BOLD CIFTI files
        being processed by the main xcpd workflow.
        For example, MNI152NLin6Asym for fsLR-space CIFTIs.
    lh_pial_surf, rh_pial_surf : :obj:`str`
        Left- and right-hemisphere pial surface files in fsnative space.
    lh_wm_surf, rh_wm_surf : :obj:`str`
        Left- and right-hemisphere smoothed white matter surface files in fsnative space.

    Outputs
    -------
    lh_pial_surf, rh_pial_surf : :obj:`str`
        Left- and right-hemisphere pial surface files, in standard space.
    lh_wm_surf, rh_wm_surf : :obj:`str`
        Left- and right-hemisphere smoothed white matter surface files, in standard space.
    """
    workflow = Workflow(name=name)

    inputnode = pe.Node(
        niu.IdentityInterface(
            fields=[
                # transforms
                "anat_to_template_xfm",
                "template_to_anat_xfm",
                # surfaces
                "lh_pial_surf",
                "rh_pial_surf",
                "lh_wm_surf",
                "rh_wm_surf",
            ],
        ),
        name="inputnode",
    )
    # Feed the standard-space pial and white matter surfaces to the outputnode for the brainsprite
    # and the HCP-surface generation workflow.
    outputnode = pe.Node(
        niu.IdentityInterface(
            fields=[
                "lh_pial_surf",
                "rh_pial_surf",
                "lh_wm_surf",
                "rh_wm_surf",
            ],
        ),
        name="outputnode",
    )

    # Warp the surfaces to space-fsLR, den-32k.
    get_freesurfer_dir_node = pe.Node(
        Function(
            function=get_freesurfer_dir,
            input_names=["fmri_dir"],
            output_names=["freesurfer_path", "segmentation_software"],
        ),
        name="get_freesurfer_dir_node",
    )
    get_freesurfer_dir_node.inputs.fmri_dir = fmri_dir

    # First, we create the Connectome WorkBench-compatible transform files.
    update_xfm_wf = init_ants_xfm_to_fsl_wf(
        mem_gb=1,
        omp_nthreads=omp_nthreads,
        name="update_xfm_wf",
    )
<<<<<<< HEAD
=======

>>>>>>> fbdd6403
    workflow.connect([
        (inputnode, update_xfm_wf, [
            ("anat_to_template_xfm", "inputnode.anat_to_template_xfm"),
            ("template_to_anat_xfm", "inputnode.template_to_anat_xfm"),
        ]),
    ])  # fmt:skip

    # TODO: It would be nice to replace this for loop with MapNodes or iterables some day.
    for hemi in ["L", "R"]:
        hemi_label = f"{hemi.lower()}h"

        # Place the surfaces in a single node.
        collect_surfaces = pe.Node(
            niu.Merge(2),
            name=f"collect_surfaces_{hemi_label}",
        )
<<<<<<< HEAD
=======

>>>>>>> fbdd6403
        # NOTE: Must match order of split_up_surfaces_fsLR_32k.
        workflow.connect([
            (inputnode, collect_surfaces, [
                (f"{hemi_label}_pial_surf", "in1"),
                (f"{hemi_label}_wm_surf", "in2"),
            ]),
        ])  # fmt:skip

        apply_transforms_wf = init_warp_one_hemisphere_wf(
            participant_id=subject_id,
            hemisphere=hemi,
            mem_gb=2,
            omp_nthreads=omp_nthreads,
            name=f"{hemi_label}_apply_transforms_wf",
        )
<<<<<<< HEAD
=======

>>>>>>> fbdd6403
        workflow.connect([
            (get_freesurfer_dir_node, apply_transforms_wf, [
                ("freesurfer_path", "inputnode.freesurfer_path"),
                ("segmentation_software", "inputnode.segmentation_software"),
            ]),
            (update_xfm_wf, apply_transforms_wf, [
                ("outputnode.merged_warpfield", "inputnode.merged_warpfield"),
                ("outputnode.merged_inv_warpfield", "inputnode.merged_inv_warpfield"),
                ("outputnode.world_xfm", "inputnode.world_xfm"),
            ]),
            (collect_surfaces, apply_transforms_wf, [("out", "inputnode.hemi_files")]),
        ])  # fmt:skip

        # Split up the surfaces
        # NOTE: Must match order of collect_surfaces
        split_up_surfaces_fsLR_32k = pe.Node(
            niu.Split(
                splits=[
                    1,  # pial
                    1,  # wm
                ],
                squeeze=True,
            ),
            name=f"split_up_surfaces_fsLR_32k_{hemi_label}",
        )
<<<<<<< HEAD
=======

>>>>>>> fbdd6403
        workflow.connect([
            (apply_transforms_wf, split_up_surfaces_fsLR_32k, [
                ("outputnode.warped_hemi_files", "inlist"),
            ]),
            (split_up_surfaces_fsLR_32k, outputnode, [
                ("out1", f"{hemi_label}_pial_surf"),
                ("out2", f"{hemi_label}_wm_surf"),
            ]),
        ])  # fmt:skip

        ds_standard_space_surfaces = pe.MapNode(
            DerivativesDataSink(
                base_directory=output_dir,
                space="fsLR",
                den="32k",
                extension=".surf.gii",  # the extension is taken from the in_file by default
            ),
            name=f"ds_standard_space_surfaces_{hemi_label}",
            run_without_submitting=True,
            mem_gb=1,
            iterfield=["in_file", "source_file"],
        )
<<<<<<< HEAD
=======

>>>>>>> fbdd6403
        workflow.connect([
            (collect_surfaces, ds_standard_space_surfaces, [("out", "source_file")]),
            (apply_transforms_wf, ds_standard_space_surfaces, [
                ("outputnode.warped_hemi_files", "in_file"),
            ]),
        ])  # fmt:skip

    return workflow


@fill_doc
def init_generate_hcp_surfaces_wf(name="generate_hcp_surfaces_wf"):
    """Generate midthickness, inflated, and very-inflated HCP-style surfaces.

    Workflow Graph
        .. workflow::
            :graph2use: orig
            :simple_form: yes

            from xcp_d.tests.tests import mock_config
            from xcp_d import config
            from xcp_d.workflows.anatomical import init_generate_hcp_surfaces_wf

            with mock_config():
                wf = init_generate_hcp_surfaces_wf(name="generate_hcp_surfaces_wf")

    Parameters
    ----------
    %(name)s
        Default is "generate_hcp_surfaces_wf".

    Inputs
    ------
    name_source : :obj:`str`
        Path to the file that will be used as the source_file for datasinks.
    pial_surf : :obj:`str`
        The surface file to inflate.
    wm_surf : :obj:`str`
        The surface file to inflate.
    """
    workflow = Workflow(name=name)

    output_dir = config.execution.xcp_d_dir
    omp_nthreads = config.nipype.omp_nthreads

    inputnode = pe.Node(
        niu.IdentityInterface(
            fields=[
                "name_source",
                "pial_surf",
                "wm_surf",
            ],
        ),
        name="inputnode",
    )

    generate_midthickness = pe.Node(
        SurfaceAverage(),
        name="generate_midthickness",
        mem_gb=2,
        n_procs=omp_nthreads,
    )
<<<<<<< HEAD
=======

>>>>>>> fbdd6403
    workflow.connect([
        (inputnode, generate_midthickness, [
            ("pial_surf", "surface_in1"),
            ("wm_surf", "surface_in2"),
        ]),
    ])  # fmt:skip

    ds_midthickness = pe.Node(
        DerivativesDataSink(
            base_directory=output_dir,
            check_hdr=False,
            space="fsLR",
            den="32k",
            desc="hcp",
            suffix="midthickness",
            extension=".surf.gii",
        ),
        name="ds_midthickness",
        run_without_submitting=False,
        mem_gb=2,
    )
<<<<<<< HEAD
=======

>>>>>>> fbdd6403
    workflow.connect([
        (inputnode, ds_midthickness, [("name_source", "source_file")]),
        (generate_midthickness, ds_midthickness, [("out_file", "in_file")]),
    ])  # fmt:skip

    # Generate (very-)inflated surface from standard-space midthickness surface.
    inflate_surface = pe.Node(
        SurfaceGenerateInflated(iterations_scale_value=0.75),
        mem_gb=2,
        omp_nthreads=omp_nthreads,
        name="inflate_surface",
    )
<<<<<<< HEAD
=======

>>>>>>> fbdd6403
    workflow.connect([
        (generate_midthickness, inflate_surface, [("out_file", "anatomical_surface_in")]),
    ])  # fmt:skip

    ds_inflated = pe.Node(
        DerivativesDataSink(
            base_directory=output_dir,
            check_hdr=False,
            space="fsLR",
            den="32k",
            desc="hcp",
            suffix="inflated",
            extension=".surf.gii",
        ),
        name="ds_inflated",
        run_without_submitting=False,
        mem_gb=2,
    )
<<<<<<< HEAD
=======

>>>>>>> fbdd6403
    workflow.connect([
        (inputnode, ds_inflated, [("name_source", "source_file")]),
        (inflate_surface, ds_inflated, [("inflated_out_file", "in_file")]),
    ])  # fmt:skip

    ds_vinflated = pe.Node(
        DerivativesDataSink(
            base_directory=output_dir,
            check_hdr=False,
            space="fsLR",
            den="32k",
            desc="hcp",
            suffix="vinflated",
            extension=".surf.gii",
        ),
        name="ds_vinflated",
        run_without_submitting=False,
        mem_gb=2,
    )
<<<<<<< HEAD
=======

>>>>>>> fbdd6403
    workflow.connect([
        (inputnode, ds_vinflated, [("name_source", "source_file")]),
        (inflate_surface, ds_vinflated, [("very_inflated_out_file", "in_file")]),
    ])  # fmt:skip

    return workflow


@fill_doc
def init_ants_xfm_to_fsl_wf(mem_gb, omp_nthreads, name="ants_xfm_to_fsl_wf"):
    """Modify ANTS-style fMRIPrep transforms to work with Connectome Workbench/FSL FNIRT.

    Workflow Graph
        .. workflow::
            :graph2use: orig
            :simple_form: yes

            from xcp_d.workflows.anatomical import init_ants_xfm_to_fsl_wf

            wf = init_ants_xfm_to_fsl_wf(
                mem_gb=0.1,
                omp_nthreads=1,
                name="ants_xfm_to_fsl_wf",
            )

    Parameters
    ----------
    %(mem_gb)s
    %(omp_nthreads)s
    %(name)s
        Default is "ants_xfm_to_fsl_wf".

    Inputs
    ------
    anat_to_template_xfm
        ANTS/fMRIPrep-style H5 transform from T1w image to template.
    template_to_anat_xfm
        ANTS/fMRIPrep-style H5 transform from template to T1w image.

    Outputs
    -------
    world_xfm
        TODO: Add description.
    merged_warpfield
        TODO: Add description.
    merged_inv_warpfield
        TODO: Add description.
    """
    workflow = Workflow(name=name)

    inputnode = pe.Node(
        niu.IdentityInterface(fields=["anat_to_template_xfm", "template_to_anat_xfm"]),
        name="inputnode",
    )

    outputnode = pe.Node(
        niu.IdentityInterface(fields=["world_xfm", "merged_warpfield", "merged_inv_warpfield"]),
        name="outputnode",
    )

    # Now we can start the actual workflow.
    # use ANTs CompositeTransformUtil to separate the .h5 into affine and warpfield xfms
    disassemble_h5 = pe.Node(
        CompositeTransformUtil(
            process="disassemble",
            output_prefix="T1w_to_MNI152NLin6Asym",
        ),
        name="disassemble_h5",
        mem_gb=mem_gb,
        n_procs=omp_nthreads,
    )  # MB
<<<<<<< HEAD
=======

>>>>>>> fbdd6403
    workflow.connect([(inputnode, disassemble_h5, [("anat_to_template_xfm", "in_file")])])

    # Nipype's CompositeTransformUtil assumes a certain file naming and
    # concatenation order of xfms which does not work for the inverse .h5,
    # so we use our modified class, "CompositeInvTransformUtil"
    disassemble_h5_inv = pe.Node(
        CompositeInvTransformUtil(
            process="disassemble",
            output_prefix="MNI152NLin6Asym_to_T1w",
        ),
        name="disassemble_h5_inv",
        mem_gb=mem_gb,
        n_procs=omp_nthreads,
    )
<<<<<<< HEAD
=======

>>>>>>> fbdd6403
    workflow.connect([(inputnode, disassemble_h5_inv, [("template_to_anat_xfm", "in_file")])])

    # convert affine from ITK binary to txt
    convert_ants_transform = pe.Node(
        ConvertTransformFile(dimension=3),
        name="convert_ants_transform",
    )
<<<<<<< HEAD
=======

>>>>>>> fbdd6403
    workflow.connect([
        (disassemble_h5, convert_ants_transform, [("affine_transform", "in_transform")]),
    ])  # fmt:skip

    # change xfm type from "AffineTransform" to "MatrixOffsetTransformBase"
    # since wb_command doesn't recognize "AffineTransform"
    # (AffineTransform is a subclass of MatrixOffsetTransformBase
    # which makes this okay to do AFAIK)
    change_xfm_type = pe.Node(ChangeXfmType(), name="change_xfm_type")
<<<<<<< HEAD
=======

>>>>>>> fbdd6403
    workflow.connect([
        (convert_ants_transform, change_xfm_type, [("out_transform", "in_transform")]),
    ])  # fmt:skip

    # convert affine xfm to "world" so it works with -surface-apply-affine
    convert_xfm2world = pe.Node(
        ConvertAffine(fromwhat="itk", towhat="world"),
        name="convert_xfm2world",
    )
<<<<<<< HEAD
=======

>>>>>>> fbdd6403
    workflow.connect([(change_xfm_type, convert_xfm2world, [("out_transform", "in_file")])])

    # use C3d to separate the combined warpfield xfm into x, y, and z components
    get_xyz_components = pe.Node(
        C3d(
            is_4d=True,
            multicomp_split=True,
            out_files=["e1.nii.gz", "e2.nii.gz", "e3.nii.gz"],
        ),
        name="get_xyz_components",
        mem_gb=mem_gb,
        n_procs=omp_nthreads,
    )
    get_inv_xyz_components = pe.Node(
        C3d(
            is_4d=True,
            multicomp_split=True,
            out_files=["e1inv.nii.gz", "e2inv.nii.gz", "e3inv.nii.gz"],
        ),
        name="get_inv_xyz_components",
        mem_gb=mem_gb,
        n_procs=omp_nthreads,
    )
<<<<<<< HEAD
=======

>>>>>>> fbdd6403
    workflow.connect([
        (disassemble_h5, get_xyz_components, [("displacement_field", "in_file")]),
        (disassemble_h5_inv, get_inv_xyz_components, [("displacement_field", "in_file")]),
    ])  # fmt:skip

    # select x-component after separating warpfield above
    select_x_component = pe.Node(
        niu.Select(index=[0]),
        name="select_x_component",
        mem_gb=mem_gb,
        n_procs=omp_nthreads,
    )
    select_inv_x_component = pe.Node(
        niu.Select(index=[0]),
        name="select_inv_x_component",
        mem_gb=mem_gb,
        n_procs=omp_nthreads,
    )

    # select y-component
    select_y_component = pe.Node(
        niu.Select(index=[1]),
        name="select_y_component",
        mem_gb=mem_gb,
        n_procs=omp_nthreads,
    )
    select_inv_y_component = pe.Node(
        niu.Select(index=[1]),
        name="select_inv_y_component",
        mem_gb=mem_gb,
        n_procs=omp_nthreads,
    )

    # select z-component
    select_z_component = pe.Node(
        niu.Select(index=[2]),
        name="select_z_component",
        mem_gb=mem_gb,
        n_procs=omp_nthreads,
    )
    select_inv_z_component = pe.Node(
        niu.Select(index=[2]),
        name="select_inv_z_component",
        mem_gb=mem_gb,
        n_procs=omp_nthreads,
    )
<<<<<<< HEAD
=======

>>>>>>> fbdd6403
    workflow.connect([
        (get_xyz_components, select_x_component, [("out_files", "inlist")]),
        (get_xyz_components, select_y_component, [("out_files", "inlist")]),
        (get_xyz_components, select_z_component, [("out_files", "inlist")]),
        (get_inv_xyz_components, select_inv_x_component, [("out_files", "inlist")]),
        (get_inv_xyz_components, select_inv_y_component, [("out_files", "inlist")]),
        (get_inv_xyz_components, select_inv_z_component, [("out_files", "inlist")]),
    ])  # fmt:skip

    # reverse y-component of the warpfield
    # (need to do this when converting a warpfield from ANTs to FNIRT format
    # for use with wb_command -surface-apply-warpfield)
    reverse_y_component = pe.Node(
        BinaryMath(expression="img * -1"),
        name="reverse_y_component",
        mem_gb=mem_gb,
        n_procs=omp_nthreads,
    )
    reverse_inv_y_component = pe.Node(
        BinaryMath(expression="img * -1"),
        name="reverse_inv_y_component",
        mem_gb=mem_gb,
        n_procs=omp_nthreads,
    )
<<<<<<< HEAD
=======

>>>>>>> fbdd6403
    workflow.connect([
        (select_y_component, reverse_y_component, [("out", "in_file")]),
        (select_inv_y_component, reverse_inv_y_component, [("out", "in_file")]),
    ])  # fmt:skip

    # Collect new warpfield components in individual nodes
    collect_new_components = pe.Node(
        niu.Merge(3),
        name="collect_new_components",
        mem_gb=mem_gb,
        n_procs=omp_nthreads,
    )
    collect_new_inv_components = pe.Node(
        niu.Merge(3),
        name="collect_new_inv_components",
        mem_gb=mem_gb,
        n_procs=omp_nthreads,
    )
<<<<<<< HEAD
=======

>>>>>>> fbdd6403
    workflow.connect([
        (select_x_component, collect_new_components, [("out", "in1")]),
        (reverse_y_component, collect_new_components, [("out_file", "in2")]),
        (select_z_component, collect_new_components, [("out", "in3")]),
        (select_inv_x_component, collect_new_inv_components, [("out", "in1")]),
        (reverse_inv_y_component, collect_new_inv_components, [("out_file", "in2")]),
        (select_inv_z_component, collect_new_inv_components, [("out", "in3")]),
    ])  # fmt:skip

    # Merge warpfield components in FSL FNIRT format, with the reversed y-component from above
    remerge_warpfield = pe.Node(
        Merge(),
        name="remerge_warpfield",
        mem_gb=mem_gb,
        n_procs=omp_nthreads,
    )
    remerge_inv_warpfield = pe.Node(
        Merge(),
        name="remerge_inv_warpfield",
        mem_gb=mem_gb,
        n_procs=omp_nthreads,
    )
<<<<<<< HEAD
=======

>>>>>>> fbdd6403
    workflow.connect([
        (collect_new_components, remerge_warpfield, [("out", "in_files")]),
        (collect_new_inv_components, remerge_inv_warpfield, [("out", "in_files")]),
        (convert_xfm2world, outputnode, [("out_file", "world_xfm")]),
        (remerge_warpfield, outputnode, [("out_file", "merged_warpfield")]),
        (remerge_inv_warpfield, outputnode, [("out_file", "merged_inv_warpfield")]),
    ])  # fmt:skip

    return workflow


@fill_doc
def init_warp_one_hemisphere_wf(
    participant_id,
    hemisphere,
    mem_gb,
    omp_nthreads,
    name="warp_one_hemisphere_wf",
):
    """Apply transforms to warp one hemisphere's surface files into standard space.

    Workflow Graph
        .. workflow::
            :graph2use: orig
            :simple_form: yes

            from xcp_d.workflows.anatomical import init_warp_one_hemisphere_wf

            wf = init_warp_one_hemisphere_wf(
                participant_id="01",
                hemisphere="L",
                mem_gb=0.1,
                omp_nthreads=1,
                name="warp_one_hemisphere_wf",
            )

    Parameters
    ----------
    hemisphere : {"L", "R"}
    %(mem_gb)s
    %(omp_nthreads)s
    %(name)s
        Default is "warp_one_hemisphere_wf".

    Inputs
    ------
    hemi_files : list of str
        A list of surface files for the requested hemisphere, in fsnative space.
    world_xfm
    merged_warpfield
    merged_inv_warpfield
    freesurfer_path
        Path to FreeSurfer derivatives. Used to load the subject's sphere file.
    segmentation_software : {"FreeSurfer", "MCRIBS"}
        The software used for the segmentation.
    participant_id
        Set from parameters.

    Outputs
    -------
    warped_hemi_files
    """
    workflow = Workflow(name=name)

    inputnode = pe.Node(
        niu.IdentityInterface(
            fields=[
                "hemi_files",
                "world_xfm",
                "merged_warpfield",
                "merged_inv_warpfield",
                "freesurfer_path",
                "segmentation_software",
                "participant_id",
            ],
        ),
        name="inputnode",
    )
    inputnode.inputs.participant_id = participant_id

    collect_registration_files = pe.Node(
        CollectRegistrationFiles(hemisphere=hemisphere),
        name="collect_registration_files",
        mem_gb=0.1,
        n_procs=1,
    )
    workflow.connect([
        (inputnode, collect_registration_files, [
            ("freesurfer_path", "segmentation_dir"),
            ("participant_id", "participant_id"),
            ("segmentation_software", "software"),
        ]),
    ])  # fmt:skip

    # NOTE: What does this step do?
    sphere_to_surf_gii = pe.Node(
        MRIsConvert(out_datatype="gii"),
        name="sphere_to_surf_gii",
        mem_gb=mem_gb,
        n_procs=omp_nthreads,
    )
    workflow.connect([
        (collect_registration_files, sphere_to_surf_gii, [("subject_sphere", "in_file")]),
    ])  # fmt:skip

    # NOTE: What does this step do?
    surface_sphere_project_unproject = pe.Node(
        SurfaceSphereProjectUnproject(),
        name="surface_sphere_project_unproject",
    )
    workflow.connect([
        (collect_registration_files, surface_sphere_project_unproject, [
            ("source_sphere", "sphere_project_to"),
            ("sphere_to_sphere", "sphere_unproject_from"),
        ]),
        (sphere_to_surf_gii, surface_sphere_project_unproject, [("converted", "in_file")]),
    ])  # fmt:skip

    # resample the surfaces to fsLR-32k
    # NOTE: Does that mean the data are in fsLR-164k before this?
    resample_to_fsLR32k = pe.MapNode(
        CiftiSurfaceResample(metric="BARYCENTRIC"),
        name="resample_to_fsLR32k",
        mem_gb=mem_gb,
        n_procs=omp_nthreads,
        iterfield=["in_file"],
    )
    workflow.connect([
        (inputnode, resample_to_fsLR32k, [("hemi_files", "in_file")]),
        (collect_registration_files, resample_to_fsLR32k, [("target_sphere", "new_sphere")]),
        (surface_sphere_project_unproject, resample_to_fsLR32k, [("out_file", "current_sphere")]),
    ])  # fmt:skip

    # apply affine to 32k surfs
    # NOTE: What does this step do? Aren't the data in fsLR-32k from resample_to_fsLR32k?
    apply_affine_to_fsLR32k = pe.MapNode(
        ApplyAffine(),
        name="apply_affine_to_fsLR32k",
        mem_gb=mem_gb,
        n_procs=omp_nthreads,
        iterfield=["in_file"],
    )
    workflow.connect([
        (inputnode, apply_affine_to_fsLR32k, [("world_xfm", "affine")]),
        (resample_to_fsLR32k, apply_affine_to_fsLR32k, [("out_file", "in_file")]),
    ])  # fmt:skip

    # apply FNIRT-format warpfield
    # NOTE: What does this step do?
    apply_warpfield_to_fsLR32k = pe.MapNode(
        ApplyWarpfield(),
        name="apply_warpfield_to_fsLR32k",
        mem_gb=mem_gb,
        n_procs=omp_nthreads,
        iterfield=["in_file"],
    )
    workflow.connect([
        (inputnode, apply_warpfield_to_fsLR32k, [
            ("merged_warpfield", "forward_warp"),
            ("merged_inv_warpfield", "warpfield"),
        ]),
        (apply_affine_to_fsLR32k, apply_warpfield_to_fsLR32k, [("out_file", "in_file")]),
    ])  # fmt:skip

    outputnode = pe.Node(
        niu.IdentityInterface(fields=["warped_hemi_files"]),
        name="outputnode",
    )
    workflow.connect([
        (apply_warpfield_to_fsLR32k, outputnode, [("out_file", "warped_hemi_files")]),
    ])  # fmt:skip

    return workflow
<|MERGE_RESOLUTION|>--- conflicted
+++ resolved
@@ -1,1387 +1,1261 @@
-# emacs: -*- mode: python; py-indent-offset: 4; indent-tabs-mode: nil -*-
-# vi: set ft=python sts=4 ts=4 sw=4 et:
-"""Anatomical post-processing workflows."""
-from nipype import Function, logging
-from nipype.interfaces import utility as niu
-from nipype.interfaces.ants import CompositeTransformUtil  # MB
-from nipype.interfaces.freesurfer import MRIsConvert
-from nipype.pipeline import engine as pe
-from niworkflows.engine.workflows import LiterateWorkflow as Workflow
-from templateflow.api import get as get_template
-
-from xcp_d import config
-from xcp_d.interfaces.ants import (
-    ApplyTransforms,
-    CompositeInvTransformUtil,
-    ConvertTransformFile,
-)
-from xcp_d.interfaces.bids import CollectRegistrationFiles, DerivativesDataSink
-from xcp_d.interfaces.c3 import C3d  # TM
-from xcp_d.interfaces.nilearn import BinaryMath, Merge
-from xcp_d.interfaces.workbench import (  # MB,TM
-    ApplyAffine,
-    ApplyWarpfield,
-    ChangeXfmType,
-    CiftiSurfaceResample,
-    ConvertAffine,
-    SurfaceAverage,
-    SurfaceGenerateInflated,
-    SurfaceSphereProjectUnproject,
-)
-from xcp_d.utils.bids import get_freesurfer_dir
-from xcp_d.utils.doc import fill_doc
-from xcp_d.utils.utils import list_to_str
-from xcp_d.workflows.execsummary import (
-    init_brainsprite_figures_wf,
-    init_execsummary_anatomical_plots_wf,
-)
-from xcp_d.workflows.outputs import init_copy_inputs_to_outputs_wf
-
-LOGGER = logging.getLogger("nipype.workflow")
-
-
-@fill_doc
-def init_postprocess_anat_wf(
-    t1w_available,
-    t2w_available,
-    target_space,
-    name="postprocess_anat_wf",
-):
-    """Copy T1w, segmentation, and, optionally, T2w to the derivative directory.
-
-    If necessary, this workflow will also warp the images to standard space.
-
-    Workflow Graph
-        .. workflow::
-            :graph2use: orig
-            :simple_form: yes
-
-            from xcp_d.tests.tests import mock_config
-            from xcp_d import config
-            from xcp_d.workflows.anatomical import init_postprocess_anat_wf
-
-            with mock_config():
-                wf = init_postprocess_anat_wf(
-                    t1w_available=True,
-                    t2w_available=True,
-                    target_space="MNI152NLin6Asym",
-                    name="postprocess_anat_wf",
-                )
-
-    Parameters
-    ----------
-    t1w_available : bool
-        True if a preprocessed T1w is available, False if not.
-    t2w_available : bool
-        True if a preprocessed T2w is available, False if not.
-    target_space : :obj:`str`
-        Target NIFTI template for T1w.
-    %(name)s
-        Default is "postprocess_anat_wf".
-
-    Inputs
-    ------
-    t1w : :obj:`str`
-        Path to the preprocessed T1w file.
-        This file may be in standard space or native T1w space.
-    t2w : :obj:`str` or None
-        Path to the preprocessed T2w file.
-        This file may be in standard space or native T1w space.
-    anat_dseg : :obj:`str`
-        Path to the T1w segmentation file.
-    %(anat_to_template_xfm)s
-        We need to use MNI152NLin6Asym for the template.
-    template : :obj:`str`
-        The target template.
-
-    Outputs
-    -------
-    t1w : :obj:`str`
-        Path to the preprocessed T1w file in standard space.
-    t2w : :obj:`str` or None
-        Path to the preprocessed T2w file in standard space.
-    """
-    workflow = Workflow(name=name)
-    output_dir = config.execution.xcp_d_dir
-    input_type = config.workflow.input_type
-    omp_nthreads = config.nipype.omp_nthreads
-
-    inputnode = pe.Node(
-        niu.IdentityInterface(
-            fields=[
-                "t1w",
-                "t2w",
-                "anat_dseg",
-                "anat_to_template_xfm",
-                "template",
-            ],
-        ),
-        name="inputnode",
-    )
-
-    outputnode = pe.Node(
-        niu.IdentityInterface(fields=["t1w", "t2w"]),
-        name="outputnode",
-    )
-
-    # Split cohort out of the space for MNIInfant templates.
-    cohort = None
-    if "+" in target_space:
-        target_space, cohort = target_space.split("+")
-
-    template_file = str(
-        get_template(template=target_space, cohort=cohort, resolution=1, desc=None, suffix="T1w")
-    )
-    inputnode.inputs.template = template_file
-
-    ds_anat_dseg_std = pe.Node(
-        DerivativesDataSink(
-            base_directory=output_dir,
-            space=target_space,
-            cohort=cohort,
-            extension=".nii.gz",
-        ),
-        name="ds_anat_dseg_std",
-        run_without_submitting=False,
-    )
-
-    workflow.connect([(inputnode, ds_anat_dseg_std, [("anat_dseg", "source_file")])])
-
-    if t1w_available:
-        ds_t1w_std = pe.Node(
-            DerivativesDataSink(
-                base_directory=output_dir,
-                space=target_space,
-                cohort=cohort,
-                extension=".nii.gz",
-            ),
-            name="ds_t1w_std",
-            run_without_submitting=False,
-        )
-<<<<<<< HEAD
-=======
-
->>>>>>> fbdd6403
-        workflow.connect([
-            (inputnode, ds_t1w_std, [("t1w", "source_file")]),
-            (ds_t1w_std, outputnode, [("out_file", "t1w")]),
-        ])  # fmt:skip
-
-    if t2w_available:
-        ds_t2w_std = pe.Node(
-            DerivativesDataSink(
-                base_directory=output_dir,
-                space=target_space,
-                cohort=cohort,
-                extension=".nii.gz",
-            ),
-            name="ds_t2w_std",
-            run_without_submitting=False,
-        )
-<<<<<<< HEAD
-=======
-
->>>>>>> fbdd6403
-        workflow.connect([
-            (inputnode, ds_t2w_std, [("t2w", "source_file")]),
-            (ds_t2w_std, outputnode, [("out_file", "t2w")]),
-        ])  # fmt:skip
-
-    if input_type in ("dcan", "hcp", "ukb"):
-        # Assume that the T1w, T1w segmentation, and T2w files are in standard space,
-        # but don't have the "space" entity, for the "dcan" and "hcp" derivatives.
-        # This is a bug, and the converted filenames are inaccurate, so we have this
-        # workaround in place.
-        workflow.connect([(inputnode, ds_anat_dseg_std, [("anat_dseg", "in_file")])])
-
-        if t1w_available:
-            workflow.connect([(inputnode, ds_t1w_std, [("t1w", "in_file")])])
-
-        if t2w_available:
-            workflow.connect([(inputnode, ds_t2w_std, [("t2w", "in_file")])])
-
-    else:
-        out = (
-            ["T1w"] if t1w_available else [] + ["T2w"] if t2w_available else [] + ["segmentation"]
-        )
-        workflow.__desc__ = f"""\
-Native-space {list_to_str(out)} images were transformed to {target_space} space at 1 mm3
-resolution.
-"""
-        warp_anat_dseg_to_template = pe.Node(
-            ApplyTransforms(
-                num_threads=2,
-                interpolation="GenericLabel",
-                input_image_type=3,
-                dimension=3,
-            ),
-            name="warp_anat_dseg_to_template",
-            mem_gb=2,
-            n_procs=omp_nthreads,
-        )
-<<<<<<< HEAD
-=======
-
->>>>>>> fbdd6403
-        workflow.connect([
-            (inputnode, warp_anat_dseg_to_template, [
-                ("anat_dseg", "input_image"),
-                ("anat_to_template_xfm", "transforms"),
-                ("template", "reference_image"),
-            ]),
-            (warp_anat_dseg_to_template, ds_anat_dseg_std, [("output_image", "in_file")]),
-        ])  # fmt:skip
-
-        if t1w_available:
-            # Warp the native T1w-space T1w, T1w segmentation, and T2w files to standard space.
-            warp_t1w_to_template = pe.Node(
-                ApplyTransforms(
-                    num_threads=2,
-                    interpolation="LanczosWindowedSinc",
-                    input_image_type=3,
-                    dimension=3,
-                ),
-                name="warp_t1w_to_template",
-                mem_gb=2,
-                n_procs=omp_nthreads,
-            )
-<<<<<<< HEAD
-=======
-
->>>>>>> fbdd6403
-            workflow.connect([
-                (inputnode, warp_t1w_to_template, [
-                    ("t1w", "input_image"),
-                    ("anat_to_template_xfm", "transforms"),
-                    ("template", "reference_image"),
-                ]),
-                (warp_t1w_to_template, ds_t1w_std, [("output_image", "in_file")]),
-            ])  # fmt:skip
-
-        if t2w_available:
-            warp_t2w_to_template = pe.Node(
-                ApplyTransforms(
-                    num_threads=2,
-                    interpolation="LanczosWindowedSinc",
-                    input_image_type=3,
-                    dimension=3,
-                ),
-                name="warp_t2w_to_template",
-                mem_gb=2,
-                n_procs=omp_nthreads,
-            )
-<<<<<<< HEAD
-=======
-
->>>>>>> fbdd6403
-            workflow.connect([
-                (inputnode, warp_t2w_to_template, [
-                    ("t2w", "input_image"),
-                    ("anat_to_template_xfm", "transforms"),
-                    ("template", "reference_image"),
-                ]),
-                (warp_t2w_to_template, ds_t2w_std, [("output_image", "in_file")]),
-            ])  # fmt:skip
-<<<<<<< HEAD
-
-    if config.workflow.abcc_qc:
-        execsummary_anatomical_plots_wf = init_execsummary_anatomical_plots_wf(
-            t1w_available=t1w_available,
-            t2w_available=t2w_available,
-        )
-        workflow.connect([
-            (inputnode, execsummary_anatomical_plots_wf, [("template", "inputnode.template")]),
-        ])  # fmt:skip
-
-        if t1w_available:
-            workflow.connect([
-                (ds_t1w_std, execsummary_anatomical_plots_wf, [("out_file", "inputnode.t1w")]),
-            ])  # fmt:skip
-
-        if t2w_available:
-            workflow.connect([
-                (ds_t2w_std, execsummary_anatomical_plots_wf, [("out_file", "inputnode.t2w")]),
-            ])  # fmt:skip
-=======
-
-    execsummary_anatomical_plots_wf = init_execsummary_anatomical_plots_wf(
-        t1w_available=t1w_available,
-        t2w_available=t2w_available,
-    )
-
-    workflow.connect([
-        (inputnode, execsummary_anatomical_plots_wf, [("template", "inputnode.template")]),
-    ])  # fmt:skip
-
-    if t1w_available:
-        workflow.connect([
-            (ds_t1w_std, execsummary_anatomical_plots_wf, [("out_file", "inputnode.t1w")]),
-        ])  # fmt:skip
-
-    if t2w_available:
-        workflow.connect([
-            (ds_t2w_std, execsummary_anatomical_plots_wf, [("out_file", "inputnode.t2w")]),
-        ])  # fmt:skip
->>>>>>> fbdd6403
-
-    return workflow
-
-
-@fill_doc
-def init_postprocess_surfaces_wf(
-    subject_id,
-    mesh_available,
-    standard_space_mesh,
-    morphometry_files,
-    t1w_available,
-    t2w_available,
-    name="postprocess_surfaces_wf",
-):
-    """Postprocess surfaces.
-
-    If DCAN QC is enabled, this will generate a BrainSprite for the executive summary.
-    If process-surfaces is enabled *or* fsLR-space mesh files are available,
-    then the BrainSprite will use standard-space mesh files.
-    Otherwise, it will use the native-space mesh files.
-
-    If process-surfaces is enabled and mesh files (i.e., white and pial surfaces) are available in
-    fsnative space, this workflow will warp them to fsLR space.
-    If process-surfaces is enabled and the mesh files are already in fsLR space,
-    they will be copied to the output directory.
-
-    As long as process-surfaces is enabled and mesh files (in either space) are available,
-    HCP-style midthickness, inflated, and very-inflated surfaces will be generated from them.
-
-    If process-surfaces is enabled and morphometry files (e.g., sulcal depth, cortical thickness)
-    are available in fsLR space, they will be copied to the output directory.
-
-    Workflow Graph
-        .. workflow::
-            :graph2use: orig
-            :simple_form: yes
-
-            from xcp_d.tests.tests import mock_config
-            from xcp_d import config
-            from xcp_d.workflows.anatomical import init_postprocess_surfaces_wf
-
-            with mock_config():
-                wf = init_postprocess_surfaces_wf(
-                    subject_id="01",
-                    mesh_available=True,
-                    standard_space_mesh=False,
-                    morphometry_files=[],
-                    t1w_available=True,
-                    t2w_available=True,
-                    name="postprocess_surfaces_wf",
-                )
-
-    Parameters
-    ----------
-    subject_id
-    mesh_available : bool
-    standard_space_mesh : bool
-    morphometry_files : list of str
-    t1w_available : bool
-        True if a T1w image is available.
-    t2w_available : bool
-        True if a T2w image is available.
-    %(name)s
-        Default is "postprocess_surfaces_wf".
-
-    Inputs
-    ------
-    t1w
-        Preprocessed T1w file. May be in native or standard space.
-    t2w
-        Preprocessed T2w file. May be in native or standard space.
-    %(anat_to_template_xfm)s
-    %(template_to_anat_xfm)s
-    lh_pial_surf, rh_pial_surf
-    lh_wm_surf, rh_wm_surf
-    sulcal_depth
-    sulcal_curv
-    cortical_thickness
-    cortical_thickness_corr
-    myelin
-    myelin_smoothed
-    """
-    workflow = Workflow(name=name)
-
-    fmri_dir = config.execution.fmri_dir
-    abcc_qc = config.workflow.abcc_qc
-    process_surfaces = config.workflow.process_surfaces
-    output_dir = config.execution.xcp_d_dir
-    omp_nthreads = config.nipype.omp_nthreads
-
-    inputnode = pe.Node(
-        niu.IdentityInterface(
-            fields=[
-                "t1w",
-                "t2w",
-                "anat_to_template_xfm",
-                "template_to_anat_xfm",
-                "lh_pial_surf",
-                "rh_pial_surf",
-                "lh_wm_surf",
-                "rh_wm_surf",
-                "sulcal_depth",
-                "sulcal_curv",
-                "cortical_thickness",
-                "cortical_thickness_corr",
-                "myelin",
-                "myelin_smoothed",
-            ],
-        ),
-        name="inputnode",
-    )
-    workflow.__desc__ = ""
-
-    if abcc_qc and mesh_available:
-        # Plot the white and pial surfaces on the brain in a brainsprite figure.
-        brainsprite_wf = init_brainsprite_figures_wf(
-            t1w_available=t1w_available,
-            t2w_available=t2w_available,
-        )
-        workflow.connect([
-            (inputnode, brainsprite_wf, [
-                ("t1w", "inputnode.t1w"),
-                ("t2w", "inputnode.t2w"),
-            ]),
-        ])  # fmt:skip
-
-        if (not process_surfaces) or (mesh_available and standard_space_mesh):
-            # Use original surfaces for brainsprite.
-            # For fMRIPrep derivatives, this will be the native-space surfaces.
-            # For DCAN/HCP derivatives, it will be standard-space surfaces.
-            workflow.connect([
-                (inputnode, brainsprite_wf, [
-                    ("lh_pial_surf", "inputnode.lh_pial_surf"),
-                    ("rh_pial_surf", "inputnode.rh_pial_surf"),
-                    ("lh_wm_surf", "inputnode.lh_wm_surf"),
-                    ("rh_wm_surf", "inputnode.rh_wm_surf"),
-                ]),
-            ])  # fmt:skip
-
-    if not process_surfaces:
-        # Return early, as all other steps require process_surfaces.
-        return workflow
-
-    if morphometry_files or (mesh_available and standard_space_mesh):
-        # At least some surfaces are already in fsLR space and must be copied,
-        # without modification, to the output directory.
-        copy_std_surfaces_to_datasink = init_copy_inputs_to_outputs_wf(
-            name="copy_std_surfaces_to_datasink",
-        )
-
-    if morphometry_files:
-        workflow.__desc__ += (
-            " fsLR-space morphometry surfaces were copied from the preprocessing derivatives to "
-            "the XCP-D derivatives."
-        )
-        for morphometry_file in morphometry_files:
-            workflow.connect([
-                (inputnode, copy_std_surfaces_to_datasink, [
-                    (morphometry_file, f"inputnode.{morphometry_file}"),
-                ]),
-            ])  # fmt:skip
-
-    if mesh_available:
-        workflow.__desc__ += (
-            " HCP-style midthickness, inflated, and very-inflated surfaces were generated from "
-            "the white-matter and pial surface meshes."
-        )
-        # Generate and output HCP-style surface files.
-        hcp_surface_wfs = {
-            hemi: init_generate_hcp_surfaces_wf(name=f"{hemi}_generate_hcp_surfaces_wf")
-            for hemi in ["lh", "rh"]
-        }
-        workflow.connect([
-            (inputnode, hcp_surface_wfs["lh"], [("lh_pial_surf", "inputnode.name_source")]),
-            (inputnode, hcp_surface_wfs["rh"], [("rh_pial_surf", "inputnode.name_source")]),
-        ])  # fmt:skip
-
-    if mesh_available and standard_space_mesh:
-        workflow.__desc__ += (
-            " All surface files were already in fsLR space, and were copied to the output "
-            "directory."
-        )
-        # Mesh files are already in fsLR.
-        workflow.connect([
-            (inputnode, copy_std_surfaces_to_datasink, [
-                ("lh_pial_surf", "inputnode.lh_pial_surf"),
-                ("rh_pial_surf", "inputnode.rh_pial_surf"),
-                ("lh_wm_surf", "inputnode.lh_wm_surf"),
-                ("rh_wm_surf", "inputnode.rh_wm_surf"),
-            ]),
-            (inputnode, hcp_surface_wfs["lh"], [
-                ("lh_pial_surf", "inputnode.pial_surf"),
-                ("lh_wm_surf", "inputnode.wm_surf"),
-            ]),
-            (inputnode, hcp_surface_wfs["rh"], [
-                ("rh_pial_surf", "inputnode.pial_surf"),
-                ("rh_wm_surf", "inputnode.wm_surf"),
-            ]),
-        ])  # fmt:skip
-
-    elif mesh_available:
-        workflow.__desc__ += " fsnative-space surfaces were then warped to fsLR space."
-        # Mesh files are in fsnative and must be warped to fsLR.
-        warp_surfaces_to_template_wf = init_warp_surfaces_to_template_wf(
-            fmri_dir=fmri_dir,
-            subject_id=subject_id,
-            output_dir=output_dir,
-            omp_nthreads=omp_nthreads,
-            name="warp_surfaces_to_template_wf",
-        )
-<<<<<<< HEAD
-=======
-
->>>>>>> fbdd6403
-        workflow.connect([
-            (inputnode, warp_surfaces_to_template_wf, [
-                ("lh_pial_surf", "inputnode.lh_pial_surf"),
-                ("rh_pial_surf", "inputnode.rh_pial_surf"),
-                ("lh_wm_surf", "inputnode.lh_wm_surf"),
-                ("rh_wm_surf", "inputnode.rh_wm_surf"),
-                ("anat_to_template_xfm", "inputnode.anat_to_template_xfm"),
-                ("template_to_anat_xfm", "inputnode.template_to_anat_xfm"),
-            ]),
-            (warp_surfaces_to_template_wf, hcp_surface_wfs["lh"], [
-                ("outputnode.lh_pial_surf", "inputnode.pial_surf"),
-                ("outputnode.lh_wm_surf", "inputnode.wm_surf"),
-            ]),
-            (warp_surfaces_to_template_wf, hcp_surface_wfs["rh"], [
-                ("outputnode.rh_pial_surf", "inputnode.pial_surf"),
-                ("outputnode.rh_wm_surf", "inputnode.wm_surf"),
-            ]),
-        ])  # fmt:skip
-
-        if abcc_qc:
-            # Use standard-space T1w and surfaces for brainsprite.
-            workflow.connect([
-                (warp_surfaces_to_template_wf, brainsprite_wf, [
-                    ("outputnode.lh_pial_surf", "inputnode.lh_pial_surf"),
-                    ("outputnode.rh_pial_surf", "inputnode.rh_pial_surf"),
-                    ("outputnode.lh_wm_surf", "inputnode.lh_wm_surf"),
-                    ("outputnode.rh_wm_surf", "inputnode.rh_wm_surf"),
-                ]),
-            ])  # fmt:skip
-
-    elif not morphometry_files:
-        raise ValueError(
-            "No surfaces found. Surfaces are required if `--warp-surfaces-native2std` is enabled."
-        )
-
-    return workflow
-
-
-@fill_doc
-def init_warp_surfaces_to_template_wf(
-    fmri_dir,
-    subject_id,
-    output_dir,
-    omp_nthreads,
-    name="warp_surfaces_to_template_wf",
-):
-    """Transform surfaces from native to standard fsLR-32k space.
-
-    Workflow Graph
-        .. workflow::
-            :graph2use: orig
-            :simple_form: yes
-
-            from xcp_d.workflows.anatomical import init_warp_surfaces_to_template_wf
-
-            wf = init_warp_surfaces_to_template_wf(
-                fmri_dir=".",
-                subject_id="01",
-                output_dir=".",
-                omp_nthreads=1,
-                name="warp_surfaces_to_template_wf",
-            )
-
-    Parameters
-    ----------
-    %(fmri_dir)s
-    %(subject_id)s
-    %(output_dir)s
-    %(omp_nthreads)s
-    %(name)s
-        Default is "warp_surfaces_to_template_wf".
-
-    Inputs
-    ------
-    %(anat_to_template_xfm)s
-        The template in question should match the volumetric space of the BOLD CIFTI files
-        being processed by the main xcpd workflow.
-        For example, MNI152NLin6Asym for fsLR-space CIFTIs.
-    %(template_to_anat_xfm)s
-        The template in question should match the volumetric space of the BOLD CIFTI files
-        being processed by the main xcpd workflow.
-        For example, MNI152NLin6Asym for fsLR-space CIFTIs.
-    lh_pial_surf, rh_pial_surf : :obj:`str`
-        Left- and right-hemisphere pial surface files in fsnative space.
-    lh_wm_surf, rh_wm_surf : :obj:`str`
-        Left- and right-hemisphere smoothed white matter surface files in fsnative space.
-
-    Outputs
-    -------
-    lh_pial_surf, rh_pial_surf : :obj:`str`
-        Left- and right-hemisphere pial surface files, in standard space.
-    lh_wm_surf, rh_wm_surf : :obj:`str`
-        Left- and right-hemisphere smoothed white matter surface files, in standard space.
-    """
-    workflow = Workflow(name=name)
-
-    inputnode = pe.Node(
-        niu.IdentityInterface(
-            fields=[
-                # transforms
-                "anat_to_template_xfm",
-                "template_to_anat_xfm",
-                # surfaces
-                "lh_pial_surf",
-                "rh_pial_surf",
-                "lh_wm_surf",
-                "rh_wm_surf",
-            ],
-        ),
-        name="inputnode",
-    )
-    # Feed the standard-space pial and white matter surfaces to the outputnode for the brainsprite
-    # and the HCP-surface generation workflow.
-    outputnode = pe.Node(
-        niu.IdentityInterface(
-            fields=[
-                "lh_pial_surf",
-                "rh_pial_surf",
-                "lh_wm_surf",
-                "rh_wm_surf",
-            ],
-        ),
-        name="outputnode",
-    )
-
-    # Warp the surfaces to space-fsLR, den-32k.
-    get_freesurfer_dir_node = pe.Node(
-        Function(
-            function=get_freesurfer_dir,
-            input_names=["fmri_dir"],
-            output_names=["freesurfer_path", "segmentation_software"],
-        ),
-        name="get_freesurfer_dir_node",
-    )
-    get_freesurfer_dir_node.inputs.fmri_dir = fmri_dir
-
-    # First, we create the Connectome WorkBench-compatible transform files.
-    update_xfm_wf = init_ants_xfm_to_fsl_wf(
-        mem_gb=1,
-        omp_nthreads=omp_nthreads,
-        name="update_xfm_wf",
-    )
-<<<<<<< HEAD
-=======
-
->>>>>>> fbdd6403
-    workflow.connect([
-        (inputnode, update_xfm_wf, [
-            ("anat_to_template_xfm", "inputnode.anat_to_template_xfm"),
-            ("template_to_anat_xfm", "inputnode.template_to_anat_xfm"),
-        ]),
-    ])  # fmt:skip
-
-    # TODO: It would be nice to replace this for loop with MapNodes or iterables some day.
-    for hemi in ["L", "R"]:
-        hemi_label = f"{hemi.lower()}h"
-
-        # Place the surfaces in a single node.
-        collect_surfaces = pe.Node(
-            niu.Merge(2),
-            name=f"collect_surfaces_{hemi_label}",
-        )
-<<<<<<< HEAD
-=======
-
->>>>>>> fbdd6403
-        # NOTE: Must match order of split_up_surfaces_fsLR_32k.
-        workflow.connect([
-            (inputnode, collect_surfaces, [
-                (f"{hemi_label}_pial_surf", "in1"),
-                (f"{hemi_label}_wm_surf", "in2"),
-            ]),
-        ])  # fmt:skip
-
-        apply_transforms_wf = init_warp_one_hemisphere_wf(
-            participant_id=subject_id,
-            hemisphere=hemi,
-            mem_gb=2,
-            omp_nthreads=omp_nthreads,
-            name=f"{hemi_label}_apply_transforms_wf",
-        )
-<<<<<<< HEAD
-=======
-
->>>>>>> fbdd6403
-        workflow.connect([
-            (get_freesurfer_dir_node, apply_transforms_wf, [
-                ("freesurfer_path", "inputnode.freesurfer_path"),
-                ("segmentation_software", "inputnode.segmentation_software"),
-            ]),
-            (update_xfm_wf, apply_transforms_wf, [
-                ("outputnode.merged_warpfield", "inputnode.merged_warpfield"),
-                ("outputnode.merged_inv_warpfield", "inputnode.merged_inv_warpfield"),
-                ("outputnode.world_xfm", "inputnode.world_xfm"),
-            ]),
-            (collect_surfaces, apply_transforms_wf, [("out", "inputnode.hemi_files")]),
-        ])  # fmt:skip
-
-        # Split up the surfaces
-        # NOTE: Must match order of collect_surfaces
-        split_up_surfaces_fsLR_32k = pe.Node(
-            niu.Split(
-                splits=[
-                    1,  # pial
-                    1,  # wm
-                ],
-                squeeze=True,
-            ),
-            name=f"split_up_surfaces_fsLR_32k_{hemi_label}",
-        )
-<<<<<<< HEAD
-=======
-
->>>>>>> fbdd6403
-        workflow.connect([
-            (apply_transforms_wf, split_up_surfaces_fsLR_32k, [
-                ("outputnode.warped_hemi_files", "inlist"),
-            ]),
-            (split_up_surfaces_fsLR_32k, outputnode, [
-                ("out1", f"{hemi_label}_pial_surf"),
-                ("out2", f"{hemi_label}_wm_surf"),
-            ]),
-        ])  # fmt:skip
-
-        ds_standard_space_surfaces = pe.MapNode(
-            DerivativesDataSink(
-                base_directory=output_dir,
-                space="fsLR",
-                den="32k",
-                extension=".surf.gii",  # the extension is taken from the in_file by default
-            ),
-            name=f"ds_standard_space_surfaces_{hemi_label}",
-            run_without_submitting=True,
-            mem_gb=1,
-            iterfield=["in_file", "source_file"],
-        )
-<<<<<<< HEAD
-=======
-
->>>>>>> fbdd6403
-        workflow.connect([
-            (collect_surfaces, ds_standard_space_surfaces, [("out", "source_file")]),
-            (apply_transforms_wf, ds_standard_space_surfaces, [
-                ("outputnode.warped_hemi_files", "in_file"),
-            ]),
-        ])  # fmt:skip
-
-    return workflow
-
-
-@fill_doc
-def init_generate_hcp_surfaces_wf(name="generate_hcp_surfaces_wf"):
-    """Generate midthickness, inflated, and very-inflated HCP-style surfaces.
-
-    Workflow Graph
-        .. workflow::
-            :graph2use: orig
-            :simple_form: yes
-
-            from xcp_d.tests.tests import mock_config
-            from xcp_d import config
-            from xcp_d.workflows.anatomical import init_generate_hcp_surfaces_wf
-
-            with mock_config():
-                wf = init_generate_hcp_surfaces_wf(name="generate_hcp_surfaces_wf")
-
-    Parameters
-    ----------
-    %(name)s
-        Default is "generate_hcp_surfaces_wf".
-
-    Inputs
-    ------
-    name_source : :obj:`str`
-        Path to the file that will be used as the source_file for datasinks.
-    pial_surf : :obj:`str`
-        The surface file to inflate.
-    wm_surf : :obj:`str`
-        The surface file to inflate.
-    """
-    workflow = Workflow(name=name)
-
-    output_dir = config.execution.xcp_d_dir
-    omp_nthreads = config.nipype.omp_nthreads
-
-    inputnode = pe.Node(
-        niu.IdentityInterface(
-            fields=[
-                "name_source",
-                "pial_surf",
-                "wm_surf",
-            ],
-        ),
-        name="inputnode",
-    )
-
-    generate_midthickness = pe.Node(
-        SurfaceAverage(),
-        name="generate_midthickness",
-        mem_gb=2,
-        n_procs=omp_nthreads,
-    )
-<<<<<<< HEAD
-=======
-
->>>>>>> fbdd6403
-    workflow.connect([
-        (inputnode, generate_midthickness, [
-            ("pial_surf", "surface_in1"),
-            ("wm_surf", "surface_in2"),
-        ]),
-    ])  # fmt:skip
-
-    ds_midthickness = pe.Node(
-        DerivativesDataSink(
-            base_directory=output_dir,
-            check_hdr=False,
-            space="fsLR",
-            den="32k",
-            desc="hcp",
-            suffix="midthickness",
-            extension=".surf.gii",
-        ),
-        name="ds_midthickness",
-        run_without_submitting=False,
-        mem_gb=2,
-    )
-<<<<<<< HEAD
-=======
-
->>>>>>> fbdd6403
-    workflow.connect([
-        (inputnode, ds_midthickness, [("name_source", "source_file")]),
-        (generate_midthickness, ds_midthickness, [("out_file", "in_file")]),
-    ])  # fmt:skip
-
-    # Generate (very-)inflated surface from standard-space midthickness surface.
-    inflate_surface = pe.Node(
-        SurfaceGenerateInflated(iterations_scale_value=0.75),
-        mem_gb=2,
-        omp_nthreads=omp_nthreads,
-        name="inflate_surface",
-    )
-<<<<<<< HEAD
-=======
-
->>>>>>> fbdd6403
-    workflow.connect([
-        (generate_midthickness, inflate_surface, [("out_file", "anatomical_surface_in")]),
-    ])  # fmt:skip
-
-    ds_inflated = pe.Node(
-        DerivativesDataSink(
-            base_directory=output_dir,
-            check_hdr=False,
-            space="fsLR",
-            den="32k",
-            desc="hcp",
-            suffix="inflated",
-            extension=".surf.gii",
-        ),
-        name="ds_inflated",
-        run_without_submitting=False,
-        mem_gb=2,
-    )
-<<<<<<< HEAD
-=======
-
->>>>>>> fbdd6403
-    workflow.connect([
-        (inputnode, ds_inflated, [("name_source", "source_file")]),
-        (inflate_surface, ds_inflated, [("inflated_out_file", "in_file")]),
-    ])  # fmt:skip
-
-    ds_vinflated = pe.Node(
-        DerivativesDataSink(
-            base_directory=output_dir,
-            check_hdr=False,
-            space="fsLR",
-            den="32k",
-            desc="hcp",
-            suffix="vinflated",
-            extension=".surf.gii",
-        ),
-        name="ds_vinflated",
-        run_without_submitting=False,
-        mem_gb=2,
-    )
-<<<<<<< HEAD
-=======
-
->>>>>>> fbdd6403
-    workflow.connect([
-        (inputnode, ds_vinflated, [("name_source", "source_file")]),
-        (inflate_surface, ds_vinflated, [("very_inflated_out_file", "in_file")]),
-    ])  # fmt:skip
-
-    return workflow
-
-
-@fill_doc
-def init_ants_xfm_to_fsl_wf(mem_gb, omp_nthreads, name="ants_xfm_to_fsl_wf"):
-    """Modify ANTS-style fMRIPrep transforms to work with Connectome Workbench/FSL FNIRT.
-
-    Workflow Graph
-        .. workflow::
-            :graph2use: orig
-            :simple_form: yes
-
-            from xcp_d.workflows.anatomical import init_ants_xfm_to_fsl_wf
-
-            wf = init_ants_xfm_to_fsl_wf(
-                mem_gb=0.1,
-                omp_nthreads=1,
-                name="ants_xfm_to_fsl_wf",
-            )
-
-    Parameters
-    ----------
-    %(mem_gb)s
-    %(omp_nthreads)s
-    %(name)s
-        Default is "ants_xfm_to_fsl_wf".
-
-    Inputs
-    ------
-    anat_to_template_xfm
-        ANTS/fMRIPrep-style H5 transform from T1w image to template.
-    template_to_anat_xfm
-        ANTS/fMRIPrep-style H5 transform from template to T1w image.
-
-    Outputs
-    -------
-    world_xfm
-        TODO: Add description.
-    merged_warpfield
-        TODO: Add description.
-    merged_inv_warpfield
-        TODO: Add description.
-    """
-    workflow = Workflow(name=name)
-
-    inputnode = pe.Node(
-        niu.IdentityInterface(fields=["anat_to_template_xfm", "template_to_anat_xfm"]),
-        name="inputnode",
-    )
-
-    outputnode = pe.Node(
-        niu.IdentityInterface(fields=["world_xfm", "merged_warpfield", "merged_inv_warpfield"]),
-        name="outputnode",
-    )
-
-    # Now we can start the actual workflow.
-    # use ANTs CompositeTransformUtil to separate the .h5 into affine and warpfield xfms
-    disassemble_h5 = pe.Node(
-        CompositeTransformUtil(
-            process="disassemble",
-            output_prefix="T1w_to_MNI152NLin6Asym",
-        ),
-        name="disassemble_h5",
-        mem_gb=mem_gb,
-        n_procs=omp_nthreads,
-    )  # MB
-<<<<<<< HEAD
-=======
-
->>>>>>> fbdd6403
-    workflow.connect([(inputnode, disassemble_h5, [("anat_to_template_xfm", "in_file")])])
-
-    # Nipype's CompositeTransformUtil assumes a certain file naming and
-    # concatenation order of xfms which does not work for the inverse .h5,
-    # so we use our modified class, "CompositeInvTransformUtil"
-    disassemble_h5_inv = pe.Node(
-        CompositeInvTransformUtil(
-            process="disassemble",
-            output_prefix="MNI152NLin6Asym_to_T1w",
-        ),
-        name="disassemble_h5_inv",
-        mem_gb=mem_gb,
-        n_procs=omp_nthreads,
-    )
-<<<<<<< HEAD
-=======
-
->>>>>>> fbdd6403
-    workflow.connect([(inputnode, disassemble_h5_inv, [("template_to_anat_xfm", "in_file")])])
-
-    # convert affine from ITK binary to txt
-    convert_ants_transform = pe.Node(
-        ConvertTransformFile(dimension=3),
-        name="convert_ants_transform",
-    )
-<<<<<<< HEAD
-=======
-
->>>>>>> fbdd6403
-    workflow.connect([
-        (disassemble_h5, convert_ants_transform, [("affine_transform", "in_transform")]),
-    ])  # fmt:skip
-
-    # change xfm type from "AffineTransform" to "MatrixOffsetTransformBase"
-    # since wb_command doesn't recognize "AffineTransform"
-    # (AffineTransform is a subclass of MatrixOffsetTransformBase
-    # which makes this okay to do AFAIK)
-    change_xfm_type = pe.Node(ChangeXfmType(), name="change_xfm_type")
-<<<<<<< HEAD
-=======
-
->>>>>>> fbdd6403
-    workflow.connect([
-        (convert_ants_transform, change_xfm_type, [("out_transform", "in_transform")]),
-    ])  # fmt:skip
-
-    # convert affine xfm to "world" so it works with -surface-apply-affine
-    convert_xfm2world = pe.Node(
-        ConvertAffine(fromwhat="itk", towhat="world"),
-        name="convert_xfm2world",
-    )
-<<<<<<< HEAD
-=======
-
->>>>>>> fbdd6403
-    workflow.connect([(change_xfm_type, convert_xfm2world, [("out_transform", "in_file")])])
-
-    # use C3d to separate the combined warpfield xfm into x, y, and z components
-    get_xyz_components = pe.Node(
-        C3d(
-            is_4d=True,
-            multicomp_split=True,
-            out_files=["e1.nii.gz", "e2.nii.gz", "e3.nii.gz"],
-        ),
-        name="get_xyz_components",
-        mem_gb=mem_gb,
-        n_procs=omp_nthreads,
-    )
-    get_inv_xyz_components = pe.Node(
-        C3d(
-            is_4d=True,
-            multicomp_split=True,
-            out_files=["e1inv.nii.gz", "e2inv.nii.gz", "e3inv.nii.gz"],
-        ),
-        name="get_inv_xyz_components",
-        mem_gb=mem_gb,
-        n_procs=omp_nthreads,
-    )
-<<<<<<< HEAD
-=======
-
->>>>>>> fbdd6403
-    workflow.connect([
-        (disassemble_h5, get_xyz_components, [("displacement_field", "in_file")]),
-        (disassemble_h5_inv, get_inv_xyz_components, [("displacement_field", "in_file")]),
-    ])  # fmt:skip
-
-    # select x-component after separating warpfield above
-    select_x_component = pe.Node(
-        niu.Select(index=[0]),
-        name="select_x_component",
-        mem_gb=mem_gb,
-        n_procs=omp_nthreads,
-    )
-    select_inv_x_component = pe.Node(
-        niu.Select(index=[0]),
-        name="select_inv_x_component",
-        mem_gb=mem_gb,
-        n_procs=omp_nthreads,
-    )
-
-    # select y-component
-    select_y_component = pe.Node(
-        niu.Select(index=[1]),
-        name="select_y_component",
-        mem_gb=mem_gb,
-        n_procs=omp_nthreads,
-    )
-    select_inv_y_component = pe.Node(
-        niu.Select(index=[1]),
-        name="select_inv_y_component",
-        mem_gb=mem_gb,
-        n_procs=omp_nthreads,
-    )
-
-    # select z-component
-    select_z_component = pe.Node(
-        niu.Select(index=[2]),
-        name="select_z_component",
-        mem_gb=mem_gb,
-        n_procs=omp_nthreads,
-    )
-    select_inv_z_component = pe.Node(
-        niu.Select(index=[2]),
-        name="select_inv_z_component",
-        mem_gb=mem_gb,
-        n_procs=omp_nthreads,
-    )
-<<<<<<< HEAD
-=======
-
->>>>>>> fbdd6403
-    workflow.connect([
-        (get_xyz_components, select_x_component, [("out_files", "inlist")]),
-        (get_xyz_components, select_y_component, [("out_files", "inlist")]),
-        (get_xyz_components, select_z_component, [("out_files", "inlist")]),
-        (get_inv_xyz_components, select_inv_x_component, [("out_files", "inlist")]),
-        (get_inv_xyz_components, select_inv_y_component, [("out_files", "inlist")]),
-        (get_inv_xyz_components, select_inv_z_component, [("out_files", "inlist")]),
-    ])  # fmt:skip
-
-    # reverse y-component of the warpfield
-    # (need to do this when converting a warpfield from ANTs to FNIRT format
-    # for use with wb_command -surface-apply-warpfield)
-    reverse_y_component = pe.Node(
-        BinaryMath(expression="img * -1"),
-        name="reverse_y_component",
-        mem_gb=mem_gb,
-        n_procs=omp_nthreads,
-    )
-    reverse_inv_y_component = pe.Node(
-        BinaryMath(expression="img * -1"),
-        name="reverse_inv_y_component",
-        mem_gb=mem_gb,
-        n_procs=omp_nthreads,
-    )
-<<<<<<< HEAD
-=======
-
->>>>>>> fbdd6403
-    workflow.connect([
-        (select_y_component, reverse_y_component, [("out", "in_file")]),
-        (select_inv_y_component, reverse_inv_y_component, [("out", "in_file")]),
-    ])  # fmt:skip
-
-    # Collect new warpfield components in individual nodes
-    collect_new_components = pe.Node(
-        niu.Merge(3),
-        name="collect_new_components",
-        mem_gb=mem_gb,
-        n_procs=omp_nthreads,
-    )
-    collect_new_inv_components = pe.Node(
-        niu.Merge(3),
-        name="collect_new_inv_components",
-        mem_gb=mem_gb,
-        n_procs=omp_nthreads,
-    )
-<<<<<<< HEAD
-=======
-
->>>>>>> fbdd6403
-    workflow.connect([
-        (select_x_component, collect_new_components, [("out", "in1")]),
-        (reverse_y_component, collect_new_components, [("out_file", "in2")]),
-        (select_z_component, collect_new_components, [("out", "in3")]),
-        (select_inv_x_component, collect_new_inv_components, [("out", "in1")]),
-        (reverse_inv_y_component, collect_new_inv_components, [("out_file", "in2")]),
-        (select_inv_z_component, collect_new_inv_components, [("out", "in3")]),
-    ])  # fmt:skip
-
-    # Merge warpfield components in FSL FNIRT format, with the reversed y-component from above
-    remerge_warpfield = pe.Node(
-        Merge(),
-        name="remerge_warpfield",
-        mem_gb=mem_gb,
-        n_procs=omp_nthreads,
-    )
-    remerge_inv_warpfield = pe.Node(
-        Merge(),
-        name="remerge_inv_warpfield",
-        mem_gb=mem_gb,
-        n_procs=omp_nthreads,
-    )
-<<<<<<< HEAD
-=======
-
->>>>>>> fbdd6403
-    workflow.connect([
-        (collect_new_components, remerge_warpfield, [("out", "in_files")]),
-        (collect_new_inv_components, remerge_inv_warpfield, [("out", "in_files")]),
-        (convert_xfm2world, outputnode, [("out_file", "world_xfm")]),
-        (remerge_warpfield, outputnode, [("out_file", "merged_warpfield")]),
-        (remerge_inv_warpfield, outputnode, [("out_file", "merged_inv_warpfield")]),
-    ])  # fmt:skip
-
-    return workflow
-
-
-@fill_doc
-def init_warp_one_hemisphere_wf(
-    participant_id,
-    hemisphere,
-    mem_gb,
-    omp_nthreads,
-    name="warp_one_hemisphere_wf",
-):
-    """Apply transforms to warp one hemisphere's surface files into standard space.
-
-    Workflow Graph
-        .. workflow::
-            :graph2use: orig
-            :simple_form: yes
-
-            from xcp_d.workflows.anatomical import init_warp_one_hemisphere_wf
-
-            wf = init_warp_one_hemisphere_wf(
-                participant_id="01",
-                hemisphere="L",
-                mem_gb=0.1,
-                omp_nthreads=1,
-                name="warp_one_hemisphere_wf",
-            )
-
-    Parameters
-    ----------
-    hemisphere : {"L", "R"}
-    %(mem_gb)s
-    %(omp_nthreads)s
-    %(name)s
-        Default is "warp_one_hemisphere_wf".
-
-    Inputs
-    ------
-    hemi_files : list of str
-        A list of surface files for the requested hemisphere, in fsnative space.
-    world_xfm
-    merged_warpfield
-    merged_inv_warpfield
-    freesurfer_path
-        Path to FreeSurfer derivatives. Used to load the subject's sphere file.
-    segmentation_software : {"FreeSurfer", "MCRIBS"}
-        The software used for the segmentation.
-    participant_id
-        Set from parameters.
-
-    Outputs
-    -------
-    warped_hemi_files
-    """
-    workflow = Workflow(name=name)
-
-    inputnode = pe.Node(
-        niu.IdentityInterface(
-            fields=[
-                "hemi_files",
-                "world_xfm",
-                "merged_warpfield",
-                "merged_inv_warpfield",
-                "freesurfer_path",
-                "segmentation_software",
-                "participant_id",
-            ],
-        ),
-        name="inputnode",
-    )
-    inputnode.inputs.participant_id = participant_id
-
-    collect_registration_files = pe.Node(
-        CollectRegistrationFiles(hemisphere=hemisphere),
-        name="collect_registration_files",
-        mem_gb=0.1,
-        n_procs=1,
-    )
-    workflow.connect([
-        (inputnode, collect_registration_files, [
-            ("freesurfer_path", "segmentation_dir"),
-            ("participant_id", "participant_id"),
-            ("segmentation_software", "software"),
-        ]),
-    ])  # fmt:skip
-
-    # NOTE: What does this step do?
-    sphere_to_surf_gii = pe.Node(
-        MRIsConvert(out_datatype="gii"),
-        name="sphere_to_surf_gii",
-        mem_gb=mem_gb,
-        n_procs=omp_nthreads,
-    )
-    workflow.connect([
-        (collect_registration_files, sphere_to_surf_gii, [("subject_sphere", "in_file")]),
-    ])  # fmt:skip
-
-    # NOTE: What does this step do?
-    surface_sphere_project_unproject = pe.Node(
-        SurfaceSphereProjectUnproject(),
-        name="surface_sphere_project_unproject",
-    )
-    workflow.connect([
-        (collect_registration_files, surface_sphere_project_unproject, [
-            ("source_sphere", "sphere_project_to"),
-            ("sphere_to_sphere", "sphere_unproject_from"),
-        ]),
-        (sphere_to_surf_gii, surface_sphere_project_unproject, [("converted", "in_file")]),
-    ])  # fmt:skip
-
-    # resample the surfaces to fsLR-32k
-    # NOTE: Does that mean the data are in fsLR-164k before this?
-    resample_to_fsLR32k = pe.MapNode(
-        CiftiSurfaceResample(metric="BARYCENTRIC"),
-        name="resample_to_fsLR32k",
-        mem_gb=mem_gb,
-        n_procs=omp_nthreads,
-        iterfield=["in_file"],
-    )
-    workflow.connect([
-        (inputnode, resample_to_fsLR32k, [("hemi_files", "in_file")]),
-        (collect_registration_files, resample_to_fsLR32k, [("target_sphere", "new_sphere")]),
-        (surface_sphere_project_unproject, resample_to_fsLR32k, [("out_file", "current_sphere")]),
-    ])  # fmt:skip
-
-    # apply affine to 32k surfs
-    # NOTE: What does this step do? Aren't the data in fsLR-32k from resample_to_fsLR32k?
-    apply_affine_to_fsLR32k = pe.MapNode(
-        ApplyAffine(),
-        name="apply_affine_to_fsLR32k",
-        mem_gb=mem_gb,
-        n_procs=omp_nthreads,
-        iterfield=["in_file"],
-    )
-    workflow.connect([
-        (inputnode, apply_affine_to_fsLR32k, [("world_xfm", "affine")]),
-        (resample_to_fsLR32k, apply_affine_to_fsLR32k, [("out_file", "in_file")]),
-    ])  # fmt:skip
-
-    # apply FNIRT-format warpfield
-    # NOTE: What does this step do?
-    apply_warpfield_to_fsLR32k = pe.MapNode(
-        ApplyWarpfield(),
-        name="apply_warpfield_to_fsLR32k",
-        mem_gb=mem_gb,
-        n_procs=omp_nthreads,
-        iterfield=["in_file"],
-    )
-    workflow.connect([
-        (inputnode, apply_warpfield_to_fsLR32k, [
-            ("merged_warpfield", "forward_warp"),
-            ("merged_inv_warpfield", "warpfield"),
-        ]),
-        (apply_affine_to_fsLR32k, apply_warpfield_to_fsLR32k, [("out_file", "in_file")]),
-    ])  # fmt:skip
-
-    outputnode = pe.Node(
-        niu.IdentityInterface(fields=["warped_hemi_files"]),
-        name="outputnode",
-    )
-    workflow.connect([
-        (apply_warpfield_to_fsLR32k, outputnode, [("out_file", "warped_hemi_files")]),
-    ])  # fmt:skip
-
-    return workflow
+# emacs: -*- mode: python; py-indent-offset: 4; indent-tabs-mode: nil -*-
+# vi: set ft=python sts=4 ts=4 sw=4 et:
+"""Anatomical post-processing workflows."""
+from nipype import Function, logging
+from nipype.interfaces import utility as niu
+from nipype.interfaces.ants import CompositeTransformUtil  # MB
+from nipype.interfaces.freesurfer import MRIsConvert
+from nipype.pipeline import engine as pe
+from niworkflows.engine.workflows import LiterateWorkflow as Workflow
+from templateflow.api import get as get_template
+
+from xcp_d import config
+from xcp_d.interfaces.ants import (
+    ApplyTransforms,
+    CompositeInvTransformUtil,
+    ConvertTransformFile,
+)
+from xcp_d.interfaces.bids import CollectRegistrationFiles, DerivativesDataSink
+from xcp_d.interfaces.c3 import C3d  # TM
+from xcp_d.interfaces.nilearn import BinaryMath, Merge
+from xcp_d.interfaces.workbench import (  # MB,TM
+    ApplyAffine,
+    ApplyWarpfield,
+    ChangeXfmType,
+    CiftiSurfaceResample,
+    ConvertAffine,
+    SurfaceAverage,
+    SurfaceGenerateInflated,
+    SurfaceSphereProjectUnproject,
+)
+from xcp_d.utils.bids import get_freesurfer_dir
+from xcp_d.utils.doc import fill_doc
+from xcp_d.utils.utils import list_to_str
+from xcp_d.workflows.execsummary import (
+    init_brainsprite_figures_wf,
+    init_execsummary_anatomical_plots_wf,
+)
+from xcp_d.workflows.outputs import init_copy_inputs_to_outputs_wf
+
+LOGGER = logging.getLogger("nipype.workflow")
+
+
+@fill_doc
+def init_postprocess_anat_wf(
+    t1w_available,
+    t2w_available,
+    target_space,
+    name="postprocess_anat_wf",
+):
+    """Copy T1w, segmentation, and, optionally, T2w to the derivative directory.
+
+    If necessary, this workflow will also warp the images to standard space.
+
+    Workflow Graph
+        .. workflow::
+            :graph2use: orig
+            :simple_form: yes
+
+            from xcp_d.tests.tests import mock_config
+            from xcp_d import config
+            from xcp_d.workflows.anatomical import init_postprocess_anat_wf
+
+            with mock_config():
+                wf = init_postprocess_anat_wf(
+                    t1w_available=True,
+                    t2w_available=True,
+                    target_space="MNI152NLin6Asym",
+                    name="postprocess_anat_wf",
+                )
+
+    Parameters
+    ----------
+    t1w_available : bool
+        True if a preprocessed T1w is available, False if not.
+    t2w_available : bool
+        True if a preprocessed T2w is available, False if not.
+    target_space : :obj:`str`
+        Target NIFTI template for T1w.
+    %(name)s
+        Default is "postprocess_anat_wf".
+
+    Inputs
+    ------
+    t1w : :obj:`str`
+        Path to the preprocessed T1w file.
+        This file may be in standard space or native T1w space.
+    t2w : :obj:`str` or None
+        Path to the preprocessed T2w file.
+        This file may be in standard space or native T1w space.
+    anat_dseg : :obj:`str`
+        Path to the T1w segmentation file.
+    %(anat_to_template_xfm)s
+        We need to use MNI152NLin6Asym for the template.
+    template : :obj:`str`
+        The target template.
+
+    Outputs
+    -------
+    t1w : :obj:`str`
+        Path to the preprocessed T1w file in standard space.
+    t2w : :obj:`str` or None
+        Path to the preprocessed T2w file in standard space.
+    """
+    workflow = Workflow(name=name)
+    output_dir = config.execution.xcp_d_dir
+    input_type = config.workflow.input_type
+    omp_nthreads = config.nipype.omp_nthreads
+
+    inputnode = pe.Node(
+        niu.IdentityInterface(
+            fields=[
+                "t1w",
+                "t2w",
+                "anat_dseg",
+                "anat_to_template_xfm",
+                "template",
+            ],
+        ),
+        name="inputnode",
+    )
+
+    outputnode = pe.Node(
+        niu.IdentityInterface(fields=["t1w", "t2w"]),
+        name="outputnode",
+    )
+
+    # Split cohort out of the space for MNIInfant templates.
+    cohort = None
+    if "+" in target_space:
+        target_space, cohort = target_space.split("+")
+
+    template_file = str(
+        get_template(template=target_space, cohort=cohort, resolution=1, desc=None, suffix="T1w")
+    )
+    inputnode.inputs.template = template_file
+
+    ds_anat_dseg_std = pe.Node(
+        DerivativesDataSink(
+            base_directory=output_dir,
+            space=target_space,
+            cohort=cohort,
+            extension=".nii.gz",
+        ),
+        name="ds_anat_dseg_std",
+        run_without_submitting=False,
+    )
+
+    workflow.connect([(inputnode, ds_anat_dseg_std, [("anat_dseg", "source_file")])])
+
+    if t1w_available:
+        ds_t1w_std = pe.Node(
+            DerivativesDataSink(
+                base_directory=output_dir,
+                space=target_space,
+                cohort=cohort,
+                extension=".nii.gz",
+            ),
+            name="ds_t1w_std",
+            run_without_submitting=False,
+        )
+        workflow.connect([
+            (inputnode, ds_t1w_std, [("t1w", "source_file")]),
+            (ds_t1w_std, outputnode, [("out_file", "t1w")]),
+        ])  # fmt:skip
+
+    if t2w_available:
+        ds_t2w_std = pe.Node(
+            DerivativesDataSink(
+                base_directory=output_dir,
+                space=target_space,
+                cohort=cohort,
+                extension=".nii.gz",
+            ),
+            name="ds_t2w_std",
+            run_without_submitting=False,
+        )
+        workflow.connect([
+            (inputnode, ds_t2w_std, [("t2w", "source_file")]),
+            (ds_t2w_std, outputnode, [("out_file", "t2w")]),
+        ])  # fmt:skip
+
+    if input_type in ("dcan", "hcp", "ukb"):
+        # Assume that the T1w, T1w segmentation, and T2w files are in standard space,
+        # but don't have the "space" entity, for the "dcan" and "hcp" derivatives.
+        # This is a bug, and the converted filenames are inaccurate, so we have this
+        # workaround in place.
+        workflow.connect([(inputnode, ds_anat_dseg_std, [("anat_dseg", "in_file")])])
+
+        if t1w_available:
+            workflow.connect([(inputnode, ds_t1w_std, [("t1w", "in_file")])])
+
+        if t2w_available:
+            workflow.connect([(inputnode, ds_t2w_std, [("t2w", "in_file")])])
+
+    else:
+        out = (
+            ["T1w"] if t1w_available else [] + ["T2w"] if t2w_available else [] + ["segmentation"]
+        )
+        workflow.__desc__ = f"""\
+Native-space {list_to_str(out)} images were transformed to {target_space} space at 1 mm3
+resolution.
+"""
+        warp_anat_dseg_to_template = pe.Node(
+            ApplyTransforms(
+                num_threads=2,
+                interpolation="GenericLabel",
+                input_image_type=3,
+                dimension=3,
+            ),
+            name="warp_anat_dseg_to_template",
+            mem_gb=2,
+            n_procs=omp_nthreads,
+        )
+        workflow.connect([
+            (inputnode, warp_anat_dseg_to_template, [
+                ("anat_dseg", "input_image"),
+                ("anat_to_template_xfm", "transforms"),
+                ("template", "reference_image"),
+            ]),
+            (warp_anat_dseg_to_template, ds_anat_dseg_std, [("output_image", "in_file")]),
+        ])  # fmt:skip
+
+        if t1w_available:
+            # Warp the native T1w-space T1w, T1w segmentation, and T2w files to standard space.
+            warp_t1w_to_template = pe.Node(
+                ApplyTransforms(
+                    num_threads=2,
+                    interpolation="LanczosWindowedSinc",
+                    input_image_type=3,
+                    dimension=3,
+                ),
+                name="warp_t1w_to_template",
+                mem_gb=2,
+                n_procs=omp_nthreads,
+            )
+            workflow.connect([
+                (inputnode, warp_t1w_to_template, [
+                    ("t1w", "input_image"),
+                    ("anat_to_template_xfm", "transforms"),
+                    ("template", "reference_image"),
+                ]),
+                (warp_t1w_to_template, ds_t1w_std, [("output_image", "in_file")]),
+            ])  # fmt:skip
+
+        if t2w_available:
+            warp_t2w_to_template = pe.Node(
+                ApplyTransforms(
+                    num_threads=2,
+                    interpolation="LanczosWindowedSinc",
+                    input_image_type=3,
+                    dimension=3,
+                ),
+                name="warp_t2w_to_template",
+                mem_gb=2,
+                n_procs=omp_nthreads,
+            )
+            workflow.connect([
+                (inputnode, warp_t2w_to_template, [
+                    ("t2w", "input_image"),
+                    ("anat_to_template_xfm", "transforms"),
+                    ("template", "reference_image"),
+                ]),
+                (warp_t2w_to_template, ds_t2w_std, [("output_image", "in_file")]),
+            ])  # fmt:skip
+
+    if config.workflow.abcc_qc:
+        execsummary_anatomical_plots_wf = init_execsummary_anatomical_plots_wf(
+            t1w_available=t1w_available,
+            t2w_available=t2w_available,
+        )
+        workflow.connect([
+            (inputnode, execsummary_anatomical_plots_wf, [("template", "inputnode.template")]),
+        ])  # fmt:skip
+
+        if t1w_available:
+            workflow.connect([
+                (ds_t1w_std, execsummary_anatomical_plots_wf, [("out_file", "inputnode.t1w")]),
+            ])  # fmt:skip
+
+        if t2w_available:
+            workflow.connect([
+                (ds_t2w_std, execsummary_anatomical_plots_wf, [("out_file", "inputnode.t2w")]),
+            ])  # fmt:skip
+
+    return workflow
+
+
+@fill_doc
+def init_postprocess_surfaces_wf(
+    subject_id,
+    mesh_available,
+    standard_space_mesh,
+    morphometry_files,
+    t1w_available,
+    t2w_available,
+    name="postprocess_surfaces_wf",
+):
+    """Postprocess surfaces.
+
+    If DCAN QC is enabled, this will generate a BrainSprite for the executive summary.
+    If process-surfaces is enabled *or* fsLR-space mesh files are available,
+    then the BrainSprite will use standard-space mesh files.
+    Otherwise, it will use the native-space mesh files.
+
+    If process-surfaces is enabled and mesh files (i.e., white and pial surfaces) are available in
+    fsnative space, this workflow will warp them to fsLR space.
+    If process-surfaces is enabled and the mesh files are already in fsLR space,
+    they will be copied to the output directory.
+
+    As long as process-surfaces is enabled and mesh files (in either space) are available,
+    HCP-style midthickness, inflated, and very-inflated surfaces will be generated from them.
+
+    If process-surfaces is enabled and morphometry files (e.g., sulcal depth, cortical thickness)
+    are available in fsLR space, they will be copied to the output directory.
+
+    Workflow Graph
+        .. workflow::
+            :graph2use: orig
+            :simple_form: yes
+
+            from xcp_d.tests.tests import mock_config
+            from xcp_d import config
+            from xcp_d.workflows.anatomical import init_postprocess_surfaces_wf
+
+            with mock_config():
+                wf = init_postprocess_surfaces_wf(
+                    subject_id="01",
+                    mesh_available=True,
+                    standard_space_mesh=False,
+                    morphometry_files=[],
+                    t1w_available=True,
+                    t2w_available=True,
+                    name="postprocess_surfaces_wf",
+                )
+
+    Parameters
+    ----------
+    subject_id
+    mesh_available : bool
+    standard_space_mesh : bool
+    morphometry_files : list of str
+    t1w_available : bool
+        True if a T1w image is available.
+    t2w_available : bool
+        True if a T2w image is available.
+    %(name)s
+        Default is "postprocess_surfaces_wf".
+
+    Inputs
+    ------
+    t1w
+        Preprocessed T1w file. May be in native or standard space.
+    t2w
+        Preprocessed T2w file. May be in native or standard space.
+    %(anat_to_template_xfm)s
+    %(template_to_anat_xfm)s
+    lh_pial_surf, rh_pial_surf
+    lh_wm_surf, rh_wm_surf
+    sulcal_depth
+    sulcal_curv
+    cortical_thickness
+    cortical_thickness_corr
+    myelin
+    myelin_smoothed
+    """
+    workflow = Workflow(name=name)
+
+    fmri_dir = config.execution.fmri_dir
+    abcc_qc = config.workflow.abcc_qc
+    process_surfaces = config.workflow.process_surfaces
+    output_dir = config.execution.xcp_d_dir
+    omp_nthreads = config.nipype.omp_nthreads
+
+    inputnode = pe.Node(
+        niu.IdentityInterface(
+            fields=[
+                "t1w",
+                "t2w",
+                "anat_to_template_xfm",
+                "template_to_anat_xfm",
+                "lh_pial_surf",
+                "rh_pial_surf",
+                "lh_wm_surf",
+                "rh_wm_surf",
+                "sulcal_depth",
+                "sulcal_curv",
+                "cortical_thickness",
+                "cortical_thickness_corr",
+                "myelin",
+                "myelin_smoothed",
+            ],
+        ),
+        name="inputnode",
+    )
+    workflow.__desc__ = ""
+
+    if abcc_qc and mesh_available:
+        # Plot the white and pial surfaces on the brain in a brainsprite figure.
+        brainsprite_wf = init_brainsprite_figures_wf(
+            t1w_available=t1w_available,
+            t2w_available=t2w_available,
+        )
+        workflow.connect([
+            (inputnode, brainsprite_wf, [
+                ("t1w", "inputnode.t1w"),
+                ("t2w", "inputnode.t2w"),
+            ]),
+        ])  # fmt:skip
+
+        if (not process_surfaces) or (mesh_available and standard_space_mesh):
+            # Use original surfaces for brainsprite.
+            # For fMRIPrep derivatives, this will be the native-space surfaces.
+            # For DCAN/HCP derivatives, it will be standard-space surfaces.
+            workflow.connect([
+                (inputnode, brainsprite_wf, [
+                    ("lh_pial_surf", "inputnode.lh_pial_surf"),
+                    ("rh_pial_surf", "inputnode.rh_pial_surf"),
+                    ("lh_wm_surf", "inputnode.lh_wm_surf"),
+                    ("rh_wm_surf", "inputnode.rh_wm_surf"),
+                ]),
+            ])  # fmt:skip
+
+    if not process_surfaces:
+        # Return early, as all other steps require process_surfaces.
+        return workflow
+
+    if morphometry_files or (mesh_available and standard_space_mesh):
+        # At least some surfaces are already in fsLR space and must be copied,
+        # without modification, to the output directory.
+        copy_std_surfaces_to_datasink = init_copy_inputs_to_outputs_wf(
+            name="copy_std_surfaces_to_datasink",
+        )
+
+    if morphometry_files:
+        workflow.__desc__ += (
+            " fsLR-space morphometry surfaces were copied from the preprocessing derivatives to "
+            "the XCP-D derivatives."
+        )
+        for morphometry_file in morphometry_files:
+            workflow.connect([
+                (inputnode, copy_std_surfaces_to_datasink, [
+                    (morphometry_file, f"inputnode.{morphometry_file}"),
+                ]),
+            ])  # fmt:skip
+
+    if mesh_available:
+        workflow.__desc__ += (
+            " HCP-style midthickness, inflated, and very-inflated surfaces were generated from "
+            "the white-matter and pial surface meshes."
+        )
+        # Generate and output HCP-style surface files.
+        hcp_surface_wfs = {
+            hemi: init_generate_hcp_surfaces_wf(name=f"{hemi}_generate_hcp_surfaces_wf")
+            for hemi in ["lh", "rh"]
+        }
+        workflow.connect([
+            (inputnode, hcp_surface_wfs["lh"], [("lh_pial_surf", "inputnode.name_source")]),
+            (inputnode, hcp_surface_wfs["rh"], [("rh_pial_surf", "inputnode.name_source")]),
+        ])  # fmt:skip
+
+    if mesh_available and standard_space_mesh:
+        workflow.__desc__ += (
+            " All surface files were already in fsLR space, and were copied to the output "
+            "directory."
+        )
+        # Mesh files are already in fsLR.
+        workflow.connect([
+            (inputnode, copy_std_surfaces_to_datasink, [
+                ("lh_pial_surf", "inputnode.lh_pial_surf"),
+                ("rh_pial_surf", "inputnode.rh_pial_surf"),
+                ("lh_wm_surf", "inputnode.lh_wm_surf"),
+                ("rh_wm_surf", "inputnode.rh_wm_surf"),
+            ]),
+            (inputnode, hcp_surface_wfs["lh"], [
+                ("lh_pial_surf", "inputnode.pial_surf"),
+                ("lh_wm_surf", "inputnode.wm_surf"),
+            ]),
+            (inputnode, hcp_surface_wfs["rh"], [
+                ("rh_pial_surf", "inputnode.pial_surf"),
+                ("rh_wm_surf", "inputnode.wm_surf"),
+            ]),
+        ])  # fmt:skip
+
+    elif mesh_available:
+        workflow.__desc__ += " fsnative-space surfaces were then warped to fsLR space."
+        # Mesh files are in fsnative and must be warped to fsLR.
+        warp_surfaces_to_template_wf = init_warp_surfaces_to_template_wf(
+            fmri_dir=fmri_dir,
+            subject_id=subject_id,
+            output_dir=output_dir,
+            omp_nthreads=omp_nthreads,
+            name="warp_surfaces_to_template_wf",
+        )
+        workflow.connect([
+            (inputnode, warp_surfaces_to_template_wf, [
+                ("lh_pial_surf", "inputnode.lh_pial_surf"),
+                ("rh_pial_surf", "inputnode.rh_pial_surf"),
+                ("lh_wm_surf", "inputnode.lh_wm_surf"),
+                ("rh_wm_surf", "inputnode.rh_wm_surf"),
+                ("anat_to_template_xfm", "inputnode.anat_to_template_xfm"),
+                ("template_to_anat_xfm", "inputnode.template_to_anat_xfm"),
+            ]),
+            (warp_surfaces_to_template_wf, hcp_surface_wfs["lh"], [
+                ("outputnode.lh_pial_surf", "inputnode.pial_surf"),
+                ("outputnode.lh_wm_surf", "inputnode.wm_surf"),
+            ]),
+            (warp_surfaces_to_template_wf, hcp_surface_wfs["rh"], [
+                ("outputnode.rh_pial_surf", "inputnode.pial_surf"),
+                ("outputnode.rh_wm_surf", "inputnode.wm_surf"),
+            ]),
+        ])  # fmt:skip
+
+        if abcc_qc:
+            # Use standard-space T1w and surfaces for brainsprite.
+            workflow.connect([
+                (warp_surfaces_to_template_wf, brainsprite_wf, [
+                    ("outputnode.lh_pial_surf", "inputnode.lh_pial_surf"),
+                    ("outputnode.rh_pial_surf", "inputnode.rh_pial_surf"),
+                    ("outputnode.lh_wm_surf", "inputnode.lh_wm_surf"),
+                    ("outputnode.rh_wm_surf", "inputnode.rh_wm_surf"),
+                ]),
+            ])  # fmt:skip
+
+    elif not morphometry_files:
+        raise ValueError(
+            "No surfaces found. Surfaces are required if `--warp-surfaces-native2std` is enabled."
+        )
+
+    return workflow
+
+
+@fill_doc
+def init_warp_surfaces_to_template_wf(
+    fmri_dir,
+    subject_id,
+    output_dir,
+    omp_nthreads,
+    name="warp_surfaces_to_template_wf",
+):
+    """Transform surfaces from native to standard fsLR-32k space.
+
+    Workflow Graph
+        .. workflow::
+            :graph2use: orig
+            :simple_form: yes
+
+            from xcp_d.workflows.anatomical import init_warp_surfaces_to_template_wf
+
+            wf = init_warp_surfaces_to_template_wf(
+                fmri_dir=".",
+                subject_id="01",
+                output_dir=".",
+                omp_nthreads=1,
+                name="warp_surfaces_to_template_wf",
+            )
+
+    Parameters
+    ----------
+    %(fmri_dir)s
+    %(subject_id)s
+    %(output_dir)s
+    %(omp_nthreads)s
+    %(name)s
+        Default is "warp_surfaces_to_template_wf".
+
+    Inputs
+    ------
+    %(anat_to_template_xfm)s
+        The template in question should match the volumetric space of the BOLD CIFTI files
+        being processed by the main xcpd workflow.
+        For example, MNI152NLin6Asym for fsLR-space CIFTIs.
+    %(template_to_anat_xfm)s
+        The template in question should match the volumetric space of the BOLD CIFTI files
+        being processed by the main xcpd workflow.
+        For example, MNI152NLin6Asym for fsLR-space CIFTIs.
+    lh_pial_surf, rh_pial_surf : :obj:`str`
+        Left- and right-hemisphere pial surface files in fsnative space.
+    lh_wm_surf, rh_wm_surf : :obj:`str`
+        Left- and right-hemisphere smoothed white matter surface files in fsnative space.
+
+    Outputs
+    -------
+    lh_pial_surf, rh_pial_surf : :obj:`str`
+        Left- and right-hemisphere pial surface files, in standard space.
+    lh_wm_surf, rh_wm_surf : :obj:`str`
+        Left- and right-hemisphere smoothed white matter surface files, in standard space.
+    """
+    workflow = Workflow(name=name)
+
+    inputnode = pe.Node(
+        niu.IdentityInterface(
+            fields=[
+                # transforms
+                "anat_to_template_xfm",
+                "template_to_anat_xfm",
+                # surfaces
+                "lh_pial_surf",
+                "rh_pial_surf",
+                "lh_wm_surf",
+                "rh_wm_surf",
+            ],
+        ),
+        name="inputnode",
+    )
+    # Feed the standard-space pial and white matter surfaces to the outputnode for the brainsprite
+    # and the HCP-surface generation workflow.
+    outputnode = pe.Node(
+        niu.IdentityInterface(
+            fields=[
+                "lh_pial_surf",
+                "rh_pial_surf",
+                "lh_wm_surf",
+                "rh_wm_surf",
+            ],
+        ),
+        name="outputnode",
+    )
+
+    # Warp the surfaces to space-fsLR, den-32k.
+    get_freesurfer_dir_node = pe.Node(
+        Function(
+            function=get_freesurfer_dir,
+            input_names=["fmri_dir"],
+            output_names=["freesurfer_path", "segmentation_software"],
+        ),
+        name="get_freesurfer_dir_node",
+    )
+    get_freesurfer_dir_node.inputs.fmri_dir = fmri_dir
+
+    # First, we create the Connectome WorkBench-compatible transform files.
+    update_xfm_wf = init_ants_xfm_to_fsl_wf(
+        mem_gb=1,
+        omp_nthreads=omp_nthreads,
+        name="update_xfm_wf",
+    )
+    workflow.connect([
+        (inputnode, update_xfm_wf, [
+            ("anat_to_template_xfm", "inputnode.anat_to_template_xfm"),
+            ("template_to_anat_xfm", "inputnode.template_to_anat_xfm"),
+        ]),
+    ])  # fmt:skip
+
+    # TODO: It would be nice to replace this for loop with MapNodes or iterables some day.
+    for hemi in ["L", "R"]:
+        hemi_label = f"{hemi.lower()}h"
+
+        # Place the surfaces in a single node.
+        collect_surfaces = pe.Node(
+            niu.Merge(2),
+            name=f"collect_surfaces_{hemi_label}",
+        )
+        # NOTE: Must match order of split_up_surfaces_fsLR_32k.
+        workflow.connect([
+            (inputnode, collect_surfaces, [
+                (f"{hemi_label}_pial_surf", "in1"),
+                (f"{hemi_label}_wm_surf", "in2"),
+            ]),
+        ])  # fmt:skip
+
+        apply_transforms_wf = init_warp_one_hemisphere_wf(
+            participant_id=subject_id,
+            hemisphere=hemi,
+            mem_gb=2,
+            omp_nthreads=omp_nthreads,
+            name=f"{hemi_label}_apply_transforms_wf",
+        )
+        workflow.connect([
+            (get_freesurfer_dir_node, apply_transforms_wf, [
+                ("freesurfer_path", "inputnode.freesurfer_path"),
+                ("segmentation_software", "inputnode.segmentation_software"),
+            ]),
+            (update_xfm_wf, apply_transforms_wf, [
+                ("outputnode.merged_warpfield", "inputnode.merged_warpfield"),
+                ("outputnode.merged_inv_warpfield", "inputnode.merged_inv_warpfield"),
+                ("outputnode.world_xfm", "inputnode.world_xfm"),
+            ]),
+            (collect_surfaces, apply_transforms_wf, [("out", "inputnode.hemi_files")]),
+        ])  # fmt:skip
+
+        # Split up the surfaces
+        # NOTE: Must match order of collect_surfaces
+        split_up_surfaces_fsLR_32k = pe.Node(
+            niu.Split(
+                splits=[
+                    1,  # pial
+                    1,  # wm
+                ],
+                squeeze=True,
+            ),
+            name=f"split_up_surfaces_fsLR_32k_{hemi_label}",
+        )
+        workflow.connect([
+            (apply_transforms_wf, split_up_surfaces_fsLR_32k, [
+                ("outputnode.warped_hemi_files", "inlist"),
+            ]),
+            (split_up_surfaces_fsLR_32k, outputnode, [
+                ("out1", f"{hemi_label}_pial_surf"),
+                ("out2", f"{hemi_label}_wm_surf"),
+            ]),
+        ])  # fmt:skip
+
+        ds_standard_space_surfaces = pe.MapNode(
+            DerivativesDataSink(
+                base_directory=output_dir,
+                space="fsLR",
+                den="32k",
+                extension=".surf.gii",  # the extension is taken from the in_file by default
+            ),
+            name=f"ds_standard_space_surfaces_{hemi_label}",
+            run_without_submitting=True,
+            mem_gb=1,
+            iterfield=["in_file", "source_file"],
+        )
+        workflow.connect([
+            (collect_surfaces, ds_standard_space_surfaces, [("out", "source_file")]),
+            (apply_transforms_wf, ds_standard_space_surfaces, [
+                ("outputnode.warped_hemi_files", "in_file"),
+            ]),
+        ])  # fmt:skip
+
+    return workflow
+
+
+@fill_doc
+def init_generate_hcp_surfaces_wf(name="generate_hcp_surfaces_wf"):
+    """Generate midthickness, inflated, and very-inflated HCP-style surfaces.
+
+    Workflow Graph
+        .. workflow::
+            :graph2use: orig
+            :simple_form: yes
+
+            from xcp_d.tests.tests import mock_config
+            from xcp_d import config
+            from xcp_d.workflows.anatomical import init_generate_hcp_surfaces_wf
+
+            with mock_config():
+                wf = init_generate_hcp_surfaces_wf(name="generate_hcp_surfaces_wf")
+
+    Parameters
+    ----------
+    %(name)s
+        Default is "generate_hcp_surfaces_wf".
+
+    Inputs
+    ------
+    name_source : :obj:`str`
+        Path to the file that will be used as the source_file for datasinks.
+    pial_surf : :obj:`str`
+        The surface file to inflate.
+    wm_surf : :obj:`str`
+        The surface file to inflate.
+    """
+    workflow = Workflow(name=name)
+
+    output_dir = config.execution.xcp_d_dir
+    omp_nthreads = config.nipype.omp_nthreads
+
+    inputnode = pe.Node(
+        niu.IdentityInterface(
+            fields=[
+                "name_source",
+                "pial_surf",
+                "wm_surf",
+            ],
+        ),
+        name="inputnode",
+    )
+
+    generate_midthickness = pe.Node(
+        SurfaceAverage(),
+        name="generate_midthickness",
+        mem_gb=2,
+        n_procs=omp_nthreads,
+    )
+    workflow.connect([
+        (inputnode, generate_midthickness, [
+            ("pial_surf", "surface_in1"),
+            ("wm_surf", "surface_in2"),
+        ]),
+    ])  # fmt:skip
+
+    ds_midthickness = pe.Node(
+        DerivativesDataSink(
+            base_directory=output_dir,
+            check_hdr=False,
+            space="fsLR",
+            den="32k",
+            desc="hcp",
+            suffix="midthickness",
+            extension=".surf.gii",
+        ),
+        name="ds_midthickness",
+        run_without_submitting=False,
+        mem_gb=2,
+    )
+    workflow.connect([
+        (inputnode, ds_midthickness, [("name_source", "source_file")]),
+        (generate_midthickness, ds_midthickness, [("out_file", "in_file")]),
+    ])  # fmt:skip
+
+    # Generate (very-)inflated surface from standard-space midthickness surface.
+    inflate_surface = pe.Node(
+        SurfaceGenerateInflated(iterations_scale_value=0.75),
+        mem_gb=2,
+        omp_nthreads=omp_nthreads,
+        name="inflate_surface",
+    )
+    workflow.connect([
+        (generate_midthickness, inflate_surface, [("out_file", "anatomical_surface_in")]),
+    ])  # fmt:skip
+
+    ds_inflated = pe.Node(
+        DerivativesDataSink(
+            base_directory=output_dir,
+            check_hdr=False,
+            space="fsLR",
+            den="32k",
+            desc="hcp",
+            suffix="inflated",
+            extension=".surf.gii",
+        ),
+        name="ds_inflated",
+        run_without_submitting=False,
+        mem_gb=2,
+    )
+    workflow.connect([
+        (inputnode, ds_inflated, [("name_source", "source_file")]),
+        (inflate_surface, ds_inflated, [("inflated_out_file", "in_file")]),
+    ])  # fmt:skip
+
+    ds_vinflated = pe.Node(
+        DerivativesDataSink(
+            base_directory=output_dir,
+            check_hdr=False,
+            space="fsLR",
+            den="32k",
+            desc="hcp",
+            suffix="vinflated",
+            extension=".surf.gii",
+        ),
+        name="ds_vinflated",
+        run_without_submitting=False,
+        mem_gb=2,
+    )
+    workflow.connect([
+        (inputnode, ds_vinflated, [("name_source", "source_file")]),
+        (inflate_surface, ds_vinflated, [("very_inflated_out_file", "in_file")]),
+    ])  # fmt:skip
+
+    return workflow
+
+
+@fill_doc
+def init_ants_xfm_to_fsl_wf(mem_gb, omp_nthreads, name="ants_xfm_to_fsl_wf"):
+    """Modify ANTS-style fMRIPrep transforms to work with Connectome Workbench/FSL FNIRT.
+
+    Workflow Graph
+        .. workflow::
+            :graph2use: orig
+            :simple_form: yes
+
+            from xcp_d.workflows.anatomical import init_ants_xfm_to_fsl_wf
+
+            wf = init_ants_xfm_to_fsl_wf(
+                mem_gb=0.1,
+                omp_nthreads=1,
+                name="ants_xfm_to_fsl_wf",
+            )
+
+    Parameters
+    ----------
+    %(mem_gb)s
+    %(omp_nthreads)s
+    %(name)s
+        Default is "ants_xfm_to_fsl_wf".
+
+    Inputs
+    ------
+    anat_to_template_xfm
+        ANTS/fMRIPrep-style H5 transform from T1w image to template.
+    template_to_anat_xfm
+        ANTS/fMRIPrep-style H5 transform from template to T1w image.
+
+    Outputs
+    -------
+    world_xfm
+        TODO: Add description.
+    merged_warpfield
+        TODO: Add description.
+    merged_inv_warpfield
+        TODO: Add description.
+    """
+    workflow = Workflow(name=name)
+
+    inputnode = pe.Node(
+        niu.IdentityInterface(fields=["anat_to_template_xfm", "template_to_anat_xfm"]),
+        name="inputnode",
+    )
+
+    outputnode = pe.Node(
+        niu.IdentityInterface(fields=["world_xfm", "merged_warpfield", "merged_inv_warpfield"]),
+        name="outputnode",
+    )
+
+    # Now we can start the actual workflow.
+    # use ANTs CompositeTransformUtil to separate the .h5 into affine and warpfield xfms
+    disassemble_h5 = pe.Node(
+        CompositeTransformUtil(
+            process="disassemble",
+            output_prefix="T1w_to_MNI152NLin6Asym",
+        ),
+        name="disassemble_h5",
+        mem_gb=mem_gb,
+        n_procs=omp_nthreads,
+    )  # MB
+    workflow.connect([(inputnode, disassemble_h5, [("anat_to_template_xfm", "in_file")])])
+
+    # Nipype's CompositeTransformUtil assumes a certain file naming and
+    # concatenation order of xfms which does not work for the inverse .h5,
+    # so we use our modified class, "CompositeInvTransformUtil"
+    disassemble_h5_inv = pe.Node(
+        CompositeInvTransformUtil(
+            process="disassemble",
+            output_prefix="MNI152NLin6Asym_to_T1w",
+        ),
+        name="disassemble_h5_inv",
+        mem_gb=mem_gb,
+        n_procs=omp_nthreads,
+    )
+    workflow.connect([(inputnode, disassemble_h5_inv, [("template_to_anat_xfm", "in_file")])])
+
+    # convert affine from ITK binary to txt
+    convert_ants_transform = pe.Node(
+        ConvertTransformFile(dimension=3),
+        name="convert_ants_transform",
+    )
+    workflow.connect([
+        (disassemble_h5, convert_ants_transform, [("affine_transform", "in_transform")]),
+    ])  # fmt:skip
+
+    # change xfm type from "AffineTransform" to "MatrixOffsetTransformBase"
+    # since wb_command doesn't recognize "AffineTransform"
+    # (AffineTransform is a subclass of MatrixOffsetTransformBase
+    # which makes this okay to do AFAIK)
+    change_xfm_type = pe.Node(ChangeXfmType(), name="change_xfm_type")
+    workflow.connect([
+        (convert_ants_transform, change_xfm_type, [("out_transform", "in_transform")]),
+    ])  # fmt:skip
+
+    # convert affine xfm to "world" so it works with -surface-apply-affine
+    convert_xfm2world = pe.Node(
+        ConvertAffine(fromwhat="itk", towhat="world"),
+        name="convert_xfm2world",
+    )
+    workflow.connect([(change_xfm_type, convert_xfm2world, [("out_transform", "in_file")])])
+
+    # use C3d to separate the combined warpfield xfm into x, y, and z components
+    get_xyz_components = pe.Node(
+        C3d(
+            is_4d=True,
+            multicomp_split=True,
+            out_files=["e1.nii.gz", "e2.nii.gz", "e3.nii.gz"],
+        ),
+        name="get_xyz_components",
+        mem_gb=mem_gb,
+        n_procs=omp_nthreads,
+    )
+    get_inv_xyz_components = pe.Node(
+        C3d(
+            is_4d=True,
+            multicomp_split=True,
+            out_files=["e1inv.nii.gz", "e2inv.nii.gz", "e3inv.nii.gz"],
+        ),
+        name="get_inv_xyz_components",
+        mem_gb=mem_gb,
+        n_procs=omp_nthreads,
+    )
+    workflow.connect([
+        (disassemble_h5, get_xyz_components, [("displacement_field", "in_file")]),
+        (disassemble_h5_inv, get_inv_xyz_components, [("displacement_field", "in_file")]),
+    ])  # fmt:skip
+
+    # select x-component after separating warpfield above
+    select_x_component = pe.Node(
+        niu.Select(index=[0]),
+        name="select_x_component",
+        mem_gb=mem_gb,
+        n_procs=omp_nthreads,
+    )
+    select_inv_x_component = pe.Node(
+        niu.Select(index=[0]),
+        name="select_inv_x_component",
+        mem_gb=mem_gb,
+        n_procs=omp_nthreads,
+    )
+
+    # select y-component
+    select_y_component = pe.Node(
+        niu.Select(index=[1]),
+        name="select_y_component",
+        mem_gb=mem_gb,
+        n_procs=omp_nthreads,
+    )
+    select_inv_y_component = pe.Node(
+        niu.Select(index=[1]),
+        name="select_inv_y_component",
+        mem_gb=mem_gb,
+        n_procs=omp_nthreads,
+    )
+
+    # select z-component
+    select_z_component = pe.Node(
+        niu.Select(index=[2]),
+        name="select_z_component",
+        mem_gb=mem_gb,
+        n_procs=omp_nthreads,
+    )
+    select_inv_z_component = pe.Node(
+        niu.Select(index=[2]),
+        name="select_inv_z_component",
+        mem_gb=mem_gb,
+        n_procs=omp_nthreads,
+    )
+    workflow.connect([
+        (get_xyz_components, select_x_component, [("out_files", "inlist")]),
+        (get_xyz_components, select_y_component, [("out_files", "inlist")]),
+        (get_xyz_components, select_z_component, [("out_files", "inlist")]),
+        (get_inv_xyz_components, select_inv_x_component, [("out_files", "inlist")]),
+        (get_inv_xyz_components, select_inv_y_component, [("out_files", "inlist")]),
+        (get_inv_xyz_components, select_inv_z_component, [("out_files", "inlist")]),
+    ])  # fmt:skip
+
+    # reverse y-component of the warpfield
+    # (need to do this when converting a warpfield from ANTs to FNIRT format
+    # for use with wb_command -surface-apply-warpfield)
+    reverse_y_component = pe.Node(
+        BinaryMath(expression="img * -1"),
+        name="reverse_y_component",
+        mem_gb=mem_gb,
+        n_procs=omp_nthreads,
+    )
+    reverse_inv_y_component = pe.Node(
+        BinaryMath(expression="img * -1"),
+        name="reverse_inv_y_component",
+        mem_gb=mem_gb,
+        n_procs=omp_nthreads,
+    )
+    workflow.connect([
+        (select_y_component, reverse_y_component, [("out", "in_file")]),
+        (select_inv_y_component, reverse_inv_y_component, [("out", "in_file")]),
+    ])  # fmt:skip
+
+    # Collect new warpfield components in individual nodes
+    collect_new_components = pe.Node(
+        niu.Merge(3),
+        name="collect_new_components",
+        mem_gb=mem_gb,
+        n_procs=omp_nthreads,
+    )
+    collect_new_inv_components = pe.Node(
+        niu.Merge(3),
+        name="collect_new_inv_components",
+        mem_gb=mem_gb,
+        n_procs=omp_nthreads,
+    )
+    workflow.connect([
+        (select_x_component, collect_new_components, [("out", "in1")]),
+        (reverse_y_component, collect_new_components, [("out_file", "in2")]),
+        (select_z_component, collect_new_components, [("out", "in3")]),
+        (select_inv_x_component, collect_new_inv_components, [("out", "in1")]),
+        (reverse_inv_y_component, collect_new_inv_components, [("out_file", "in2")]),
+        (select_inv_z_component, collect_new_inv_components, [("out", "in3")]),
+    ])  # fmt:skip
+
+    # Merge warpfield components in FSL FNIRT format, with the reversed y-component from above
+    remerge_warpfield = pe.Node(
+        Merge(),
+        name="remerge_warpfield",
+        mem_gb=mem_gb,
+        n_procs=omp_nthreads,
+    )
+    remerge_inv_warpfield = pe.Node(
+        Merge(),
+        name="remerge_inv_warpfield",
+        mem_gb=mem_gb,
+        n_procs=omp_nthreads,
+    )
+    workflow.connect([
+        (collect_new_components, remerge_warpfield, [("out", "in_files")]),
+        (collect_new_inv_components, remerge_inv_warpfield, [("out", "in_files")]),
+        (convert_xfm2world, outputnode, [("out_file", "world_xfm")]),
+        (remerge_warpfield, outputnode, [("out_file", "merged_warpfield")]),
+        (remerge_inv_warpfield, outputnode, [("out_file", "merged_inv_warpfield")]),
+    ])  # fmt:skip
+
+    return workflow
+
+
+@fill_doc
+def init_warp_one_hemisphere_wf(
+    participant_id,
+    hemisphere,
+    mem_gb,
+    omp_nthreads,
+    name="warp_one_hemisphere_wf",
+):
+    """Apply transforms to warp one hemisphere's surface files into standard space.
+
+    Workflow Graph
+        .. workflow::
+            :graph2use: orig
+            :simple_form: yes
+
+            from xcp_d.workflows.anatomical import init_warp_one_hemisphere_wf
+
+            wf = init_warp_one_hemisphere_wf(
+                participant_id="01",
+                hemisphere="L",
+                mem_gb=0.1,
+                omp_nthreads=1,
+                name="warp_one_hemisphere_wf",
+            )
+
+    Parameters
+    ----------
+    hemisphere : {"L", "R"}
+    %(mem_gb)s
+    %(omp_nthreads)s
+    %(name)s
+        Default is "warp_one_hemisphere_wf".
+
+    Inputs
+    ------
+    hemi_files : list of str
+        A list of surface files for the requested hemisphere, in fsnative space.
+    world_xfm
+    merged_warpfield
+    merged_inv_warpfield
+    freesurfer_path
+        Path to FreeSurfer derivatives. Used to load the subject's sphere file.
+    segmentation_software : {"FreeSurfer", "MCRIBS"}
+        The software used for the segmentation.
+    participant_id
+        Set from parameters.
+
+    Outputs
+    -------
+    warped_hemi_files
+    """
+    workflow = Workflow(name=name)
+
+    inputnode = pe.Node(
+        niu.IdentityInterface(
+            fields=[
+                "hemi_files",
+                "world_xfm",
+                "merged_warpfield",
+                "merged_inv_warpfield",
+                "freesurfer_path",
+                "segmentation_software",
+                "participant_id",
+            ],
+        ),
+        name="inputnode",
+    )
+    inputnode.inputs.participant_id = participant_id
+
+    collect_registration_files = pe.Node(
+        CollectRegistrationFiles(hemisphere=hemisphere),
+        name="collect_registration_files",
+        mem_gb=0.1,
+        n_procs=1,
+    )
+    workflow.connect([
+        (inputnode, collect_registration_files, [
+            ("freesurfer_path", "segmentation_dir"),
+            ("participant_id", "participant_id"),
+            ("segmentation_software", "software"),
+        ]),
+    ])  # fmt:skip
+
+    # NOTE: What does this step do?
+    sphere_to_surf_gii = pe.Node(
+        MRIsConvert(out_datatype="gii"),
+        name="sphere_to_surf_gii",
+        mem_gb=mem_gb,
+        n_procs=omp_nthreads,
+    )
+    workflow.connect([
+        (collect_registration_files, sphere_to_surf_gii, [("subject_sphere", "in_file")]),
+    ])  # fmt:skip
+
+    # NOTE: What does this step do?
+    surface_sphere_project_unproject = pe.Node(
+        SurfaceSphereProjectUnproject(),
+        name="surface_sphere_project_unproject",
+    )
+    workflow.connect([
+        (collect_registration_files, surface_sphere_project_unproject, [
+            ("source_sphere", "sphere_project_to"),
+            ("sphere_to_sphere", "sphere_unproject_from"),
+        ]),
+        (sphere_to_surf_gii, surface_sphere_project_unproject, [("converted", "in_file")]),
+    ])  # fmt:skip
+
+    # resample the surfaces to fsLR-32k
+    # NOTE: Does that mean the data are in fsLR-164k before this?
+    resample_to_fsLR32k = pe.MapNode(
+        CiftiSurfaceResample(metric="BARYCENTRIC"),
+        name="resample_to_fsLR32k",
+        mem_gb=mem_gb,
+        n_procs=omp_nthreads,
+        iterfield=["in_file"],
+    )
+    workflow.connect([
+        (inputnode, resample_to_fsLR32k, [("hemi_files", "in_file")]),
+        (collect_registration_files, resample_to_fsLR32k, [("target_sphere", "new_sphere")]),
+        (surface_sphere_project_unproject, resample_to_fsLR32k, [("out_file", "current_sphere")]),
+    ])  # fmt:skip
+
+    # apply affine to 32k surfs
+    # NOTE: What does this step do? Aren't the data in fsLR-32k from resample_to_fsLR32k?
+    apply_affine_to_fsLR32k = pe.MapNode(
+        ApplyAffine(),
+        name="apply_affine_to_fsLR32k",
+        mem_gb=mem_gb,
+        n_procs=omp_nthreads,
+        iterfield=["in_file"],
+    )
+    workflow.connect([
+        (inputnode, apply_affine_to_fsLR32k, [("world_xfm", "affine")]),
+        (resample_to_fsLR32k, apply_affine_to_fsLR32k, [("out_file", "in_file")]),
+    ])  # fmt:skip
+
+    # apply FNIRT-format warpfield
+    # NOTE: What does this step do?
+    apply_warpfield_to_fsLR32k = pe.MapNode(
+        ApplyWarpfield(),
+        name="apply_warpfield_to_fsLR32k",
+        mem_gb=mem_gb,
+        n_procs=omp_nthreads,
+        iterfield=["in_file"],
+    )
+    workflow.connect([
+        (inputnode, apply_warpfield_to_fsLR32k, [
+            ("merged_warpfield", "forward_warp"),
+            ("merged_inv_warpfield", "warpfield"),
+        ]),
+        (apply_affine_to_fsLR32k, apply_warpfield_to_fsLR32k, [("out_file", "in_file")]),
+    ])  # fmt:skip
+
+    outputnode = pe.Node(
+        niu.IdentityInterface(fields=["warped_hemi_files"]),
+        name="outputnode",
+    )
+    workflow.connect([
+        (apply_warpfield_to_fsLR32k, outputnode, [("out_file", "warped_hemi_files")]),
+    ])  # fmt:skip
+
+    return workflow