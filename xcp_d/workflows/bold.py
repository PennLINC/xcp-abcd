--- conflicted
+++ resolved
@@ -475,13 +475,8 @@
         (determine_head_radius, qc_report_wf, [
             ("head_radius", "inputnode.head_radius"),
         ]),
-<<<<<<< HEAD
         (denoise_bold_unfiltered, qc_report_wf, [
             ("out_file", "inputnode.cleaned_unfiltered_file"),
-=======
-        (interpolate_wf, qc_report_wf, [
-            ("bold_interpolated", "inputnode.cleaned_unfiltered_file"),
->>>>>>> d4c03f4c
         ]),
     ])
     # fmt:on
