--- conflicted
+++ resolved
@@ -494,16 +494,8 @@
     postprocess_anat_wf = init_postprocess_anat_wf(
         output_dir=output_dir,
         input_type=input_type,
-<<<<<<< HEAD
         t1w_available=t1w_available,
         t2w_available=t2w_available,
-        mesh_available=mesh_available,
-        standard_space_mesh=standard_space_mesh,
-        shape_available=shape_available,
-=======
-        t1w_available=subj_data["t1w"] is not None,
-        t2w_available=subj_data["t2w"] is not None,
->>>>>>> eecc40ef
         target_space=target_space,
         dcan_qc=dcan_qc,
         omp_nthreads=omp_nthreads,
@@ -516,24 +508,8 @@
         (inputnode, postprocess_anat_wf, [
             ("t1w", "inputnode.t1w"),
             ("t2w", "inputnode.t2w"),
-<<<<<<< HEAD
-            ("anat_dseg", "inputnode.anat_dseg"),
-            ("lh_pial_surf", "inputnode.lh_pial_surf"),
-            ("rh_pial_surf", "inputnode.rh_pial_surf"),
-            ("lh_wm_surf", "inputnode.lh_wm_surf"),
-            ("rh_wm_surf", "inputnode.rh_wm_surf"),
+            ("t1w_seg", "inputnode.t1w_seg"),
             ("anat_to_template_xfm", "inputnode.anat_to_template_xfm"),
-            ("template_to_anat_xfm", "inputnode.template_to_anat_xfm"),
-            ("lh_sulcal_depth", "inputnode.lh_sulcal_depth"),
-            ("rh_sulcal_depth", "inputnode.rh_sulcal_depth"),
-            ("lh_sulcal_curv", "inputnode.lh_sulcal_curv"),
-            ("rh_sulcal_curv", "inputnode.rh_sulcal_curv"),
-            ("lh_cortical_thickness", "inputnode.lh_cortical_thickness"),
-            ("rh_cortical_thickness", "inputnode.rh_cortical_thickness"),
-=======
-            ("t1w_seg", "inputnode.t1w_seg"),
-            ("t1w_to_template_xfm", "inputnode.t1w_to_template_xfm"),
->>>>>>> eecc40ef
         ]),
     ])
     # fmt:on
