# emacs: -*- mode: python; py-indent-offset: 4; indent-tabs-mode: nil -*-
# vi: set ft=python sts=4 ts=4 sw=4 et:
"""Workflows for generating the executive summary."""
import fnmatch
import os

from nipype import Function, logging
from nipype.interfaces import fsl
from nipype.interfaces import utility as niu
from nipype.pipeline import engine as pe
from niworkflows.engine.workflows import LiterateWorkflow as Workflow
from pkg_resources import resource_filename as pkgrf

from xcp_d.interfaces.bids import DerivativesDataSink
from xcp_d.interfaces.nilearn import BinaryMath, ResampleToImage
from xcp_d.interfaces.plotting import AnatomicalPlot, PNGAppend
from xcp_d.interfaces.workbench import ShowScene
from xcp_d.utils.doc import fill_doc
from xcp_d.utils.execsummary import (
    get_n_frames,
    get_png_image_names,
    make_mosaic,
    modify_brainsprite_scene_template,
    modify_pngs_scene_template,
)

LOGGER = logging.getLogger("nipype.workflow")


@fill_doc
def init_brainsprite_figures_wf(
    output_dir,
    t1w_available,
    t2w_available,
    mem_gb,
    omp_nthreads,
    name="init_brainsprite_figures_wf",
):
    """Create mosaic and PNG files for executive summary brainsprite.

    Workflow Graph
        .. workflow::
            :graph2use: orig
            :simple_form: yes

            from xcp_d.workflows.execsummary import init_brainsprite_figures_wf

            wf = init_brainsprite_figures_wf(
                output_dir=".",
                t1w_available=True,
                t2w_available=True,
                mem_gb=0.1,
                omp_nthreads=1,
                name="brainsprite_figures_wf",
            )

    Parameters
    ----------
    %(output_dir)s
    t1w_available : bool
        True if a T1w image is available.
    t2w_available : bool
        True if a T2w image is available.
    %(mem_gb)s
    %(omp_nthreads)s
    %(name)s
        Default is "init_brainsprite_figures_wf".

    Inputs
    ------
    t1w
        Path to T1w image. Optional. Should only be defined if ``t1w_available`` is True.
    t2w
        Path to T2w image. Optional. Should only be defined if ``t2w_available`` is True.
    lh_wm_surf
    rh_wm_surf
    lh_pial_surf
    rh_pial_surf
    """
    workflow = Workflow(name=name)

    inputnode = pe.Node(
        niu.IdentityInterface(
            fields=[
                "t1w",
                "t2w",
                "lh_wm_surf",
                "rh_wm_surf",
                "lh_pial_surf",
                "rh_pial_surf",
            ],
        ),
        name="inputnode",
    )

    # Load template scene file
    brainsprite_scene_template = pkgrf(
        "xcp_d",
        "data/executive_summary_scenes/brainsprite_template.scene.gz",
    )
    pngs_scene_template = pkgrf("xcp_d", "data/executive_summary_scenes/pngs_template.scene.gz")

    if t1w_available and t2w_available:
        image_types = ["T1", "T2"]
    elif t2w_available:
        image_types = ["T2"]
    else:
        image_types = ["T1"]

    for image_type in image_types:
        inputnode_anat_name = f"{image_type.lower()}w"
        # Create frame-wise PNGs
        get_number_of_frames = pe.Node(
            Function(
                function=get_n_frames,
                input_names=["anat_file"],
                output_names=["frame_numbers"],
            ),
            name=f"get_number_of_frames_{image_type}",
            mem_gb=mem_gb,
            omp_nthreads=omp_nthreads,
        )

        # fmt:off
        workflow.connect([
            (inputnode, get_number_of_frames, [(inputnode_anat_name, "anat_file")]),
        ])
        # fmt:on

        # Modify template scene file with file paths
        modify_brainsprite_template_scene = pe.MapNode(
            Function(
                function=modify_brainsprite_scene_template,
                input_names=[
                    "slice_number",
                    "anat_file",
                    "rh_pial_surf",
                    "lh_pial_surf",
                    "rh_wm_surf",
                    "lh_wm_surf",
                    "scene_template",
                ],
                output_names=["out_file"],
            ),
            name=f"modify_brainsprite_template_scene_{image_type}",
            iterfield=["slice_number"],
            mem_gb=mem_gb,
            omp_nthreads=omp_nthreads,
        )
        modify_brainsprite_template_scene.inputs.scene_template = brainsprite_scene_template

        # fmt:off
        workflow.connect([
            (inputnode, modify_brainsprite_template_scene, [
                (inputnode_anat_name, "anat_file"),
                ("lh_wm_surf", "lh_wm_surf"),
                ("rh_wm_surf", "rh_wm_surf"),
                ("lh_pial_surf", "lh_pial_surf"),
                ("rh_pial_surf", "rh_pial_surf"),
            ]),
            (get_number_of_frames, modify_brainsprite_template_scene, [
                ("frame_numbers", "slice_number"),
            ]),
        ])
        # fmt:on

        create_framewise_pngs = pe.MapNode(
            ShowScene(
                scene_name_or_number=1,
                image_width=900,
                image_height=800,
            ),
            name=f"create_framewise_pngs_{image_type}",
            iterfield=["scene_file"],
            mem_gb=mem_gb,
            omp_nthreads=omp_nthreads,
        )

        # fmt:off
        workflow.connect([
            (modify_brainsprite_template_scene, create_framewise_pngs, [
                ("out_file", "scene_file"),
            ]),
        ])
        # fmt:on

        # Make mosaic
        make_mosaic_node = pe.Node(
            Function(
                function=make_mosaic,
                input_names=["png_files"],
                output_names=["mosaic_file"],
            ),
            name=f"make_mosaic_{image_type}",
            mem_gb=mem_gb,
            omp_nthreads=omp_nthreads,
        )

        workflow.connect([(create_framewise_pngs, make_mosaic_node, [("out_file", "png_files")])])

        ds_mosaic_file = pe.Node(
            DerivativesDataSink(
                base_directory=output_dir,
                dismiss_entities=["desc"],
                desc="mosaic",
                datatype="figures",
                suffix=f"{image_type}w",
            ),
            name=f"ds_mosaic_file_{image_type}",
            run_without_submitting=False,
        )

        # fmt:off
        workflow.connect([
            (inputnode, ds_mosaic_file, [(inputnode_anat_name, "source_file")]),
            (make_mosaic_node, ds_mosaic_file, [("mosaic_file", "in_file")]),
        ])
        # fmt:on

        # Start working on the selected PNG images for the button
        modify_pngs_template_scene = pe.Node(
            Function(
                function=modify_pngs_scene_template,
                input_names=[
                    "anat_file",
                    "rh_pial_surf",
                    "lh_pial_surf",
                    "rh_wm_surf",
                    "lh_wm_surf",
                    "scene_template",
                ],
                output_names=["out_file"],
            ),
            name=f"modify_pngs_template_scene_{image_type}",
            mem_gb=mem_gb,
            omp_nthreads=omp_nthreads,
        )
        modify_pngs_template_scene.inputs.scene_template = pngs_scene_template

        # fmt:off
        workflow.connect([
            (inputnode, modify_pngs_template_scene, [
                (inputnode_anat_name, "anat_file"),
                ("lh_wm_surf", "lh_wm_surf"),
                ("rh_wm_surf", "rh_wm_surf"),
                ("lh_pial_surf", "lh_pial_surf"),
                ("rh_pial_surf", "rh_pial_surf"),
            ])
        ])
        # fmt:on

        # Create specific PNGs for button
        get_png_scene_names = pe.Node(
            Function(
                function=get_png_image_names,
                output_names=["scene_index", "scene_descriptions"],
            ),
            name=f"get_png_scene_names_{image_type}",
        )

        create_scenewise_pngs = pe.MapNode(
            ShowScene(image_width=900, image_height=800),
            name=f"create_scenewise_pngs_{image_type}",
            iterfield=["scene_name_or_number"],
            mem_gb=mem_gb,
            omp_nthreads=omp_nthreads,
        )

        # fmt:off
        workflow.connect([
            (modify_pngs_template_scene, create_scenewise_pngs, [("out_file", "scene_file")]),
            (get_png_scene_names, create_scenewise_pngs, [
                ("scene_index", "scene_name_or_number"),
            ]),
        ])
        # fmt:on

        ds_scenewise_pngs = pe.MapNode(
            DerivativesDataSink(
                base_directory=output_dir,
                dismiss_entities=["desc"],
                datatype="figures",
                suffix=f"{image_type}w",
            ),
            name=f"ds_scenewise_pngs_{image_type}",
            run_without_submitting=False,
            iterfield=["desc", "in_file"],
        )

        # fmt:off
        workflow.connect([
            (inputnode, ds_scenewise_pngs, [(inputnode_anat_name, "source_file")]),
            (get_png_scene_names, ds_scenewise_pngs, [("scene_descriptions", "desc")]),
            (create_scenewise_pngs, ds_scenewise_pngs, [("out_file", "in_file")]),
        ])
        # fmt:on

    return workflow


@fill_doc
def init_execsummary_functional_plots_wf(
    preproc_nifti,
    t1w_available,
    t2w_available,
    output_dir,
    layout,
    name="execsummary_functional_plots_wf",
):
    """Generate the functional figures for an executive summary.

    Workflow Graph
        .. workflow::
            :graph2use: orig
            :simple_form: yes

            from xcp_d.workflows.execsummary import init_execsummary_functional_plots_wf

            wf = init_execsummary_functional_plots_wf(
                preproc_nifti=None,
                t1w_available=True,
                t2w_available=True,
                output_dir=".",
                layout=None,
                name="execsummary_functional_plots_wf",
            )

    Parameters
    ----------
    preproc_nifti : :obj:`str` or None
        BOLD data before post-processing.
        A NIFTI file, not a CIFTI.
    t1w_available : :obj:`bool`
        Generally True.
    t2w_available : :obj:`bool`
        Generally False.
    %(output_dir)s
    %(layout)s
    %(name)s

    Inputs
    ------
    preproc_nifti
        BOLD data before post-processing.
        A NIFTI file, not a CIFTI.
        Set from the parameter.
    %(boldref)s
    t1w
        T1w image in a standard space, taken from the output of init_postprocess_anat_wf.
    t2w
        T2w image in a standard space, taken from the output of init_postprocess_anat_wf.
    """
    workflow = Workflow(name=name)

    inputnode = pe.Node(
        niu.IdentityInterface(
            fields=[
                "preproc_nifti",
                "boldref",  # a nifti boldref
                "t1w",
                "t2w",  # optional
            ],
        ),
        name="inputnode",
    )
    if not preproc_nifti:
        raise ValueError(
            "No preprocessed NIfTI found. Executive summary figures cannot be generated."
        )

    inputnode.inputs.preproc_nifti = preproc_nifti

    # Get bb_registration_file prefix from fmriprep
    # TODO: Replace with interfaces.
    current_bold_file = os.path.basename(preproc_nifti)
    if "_space" in current_bold_file:
        bb_register_prefix = current_bold_file.split("_space")[0]
    else:
        bb_register_prefix = current_bold_file.split("_desc")[0]

    bold_t1w_registration_files = layout.get(
        desc=["bbregister", "coreg", "bbr"],
        extension=".svg",
        suffix="bold",
        return_type="file",
    )
    bold_t1w_registration_file = fnmatch.filter(
        bold_t1w_registration_files,
        f"*/{bb_register_prefix}*",
    )[0]

    ds_registration_figure = pe.Node(
        DerivativesDataSink(
            base_directory=output_dir,
            in_file=bold_t1w_registration_file,
            dismiss_entities=["den"],
            datatype="figures",
            desc="bbregister",
        ),
        name="ds_registration_figure",
        run_without_submitting=True,
    )

    workflow.connect([(inputnode, ds_registration_figure, [("preproc_nifti", "source_file")])])

    # Calculate the mean bold image
    calculate_mean_bold = pe.Node(
        BinaryMath(expression="np.mean(img, axis=3)"),
        name="calculate_mean_bold",
    )
    workflow.connect([(inputnode, calculate_mean_bold, [("preproc_nifti", "in_file")])])

    # Plot the mean bold image
    plot_meanbold = pe.Node(AnatomicalPlot(), name="plot_meanbold")
    workflow.connect([(calculate_mean_bold, plot_meanbold, [("out_file", "in_file")])])

    # Write out the figures.
    ds_meanbold_figure = pe.Node(
        DerivativesDataSink(
            base_directory=output_dir,
            dismiss_entities=["den"],
            datatype="figures",
            desc="mean",
        ),
        name="ds_meanbold_figure",
        run_without_submitting=True,
    )

    # fmt:off
    workflow.connect([
        (inputnode, ds_meanbold_figure, [("preproc_nifti", "source_file")]),
        (plot_meanbold, ds_meanbold_figure, [("out_file", "in_file")]),
    ])
    # fmt:on

    # Plot the reference bold image
    plot_boldref = pe.Node(AnatomicalPlot(), name="plot_boldref")
    workflow.connect([(inputnode, plot_boldref, [("boldref", "in_file")])])

    # Write out the figures.
    ds_boldref_figure = pe.Node(
        DerivativesDataSink(
            base_directory=output_dir,
            dismiss_entities=["den"],
            datatype="figures",
            desc="boldref",
        ),
        name="ds_boldref_figure",
        run_without_submitting=True,
    )

    # fmt:off
    workflow.connect([
        (inputnode, ds_boldref_figure, [("preproc_nifti", "source_file")]),
        (plot_boldref, ds_boldref_figure, [("out_file", "in_file")]),
    ])
    # fmt:on

    # Start plotting the overlay figures
    # T1 in Task, Task in T1, Task in T2, T2 in Task
    anatomicals = ["t1w"] if t1w_available else [] + ["t2w"] if t2w_available else []
    for anat in anatomicals:
        # Resample BOLD to match resolution of T1w/T2w data
        resample_bold_to_anat = pe.Node(
            ResampleToImage(),
            name=f"resample_bold_to_{anat}",
        )

        # fmt:off
        workflow.connect([
            (inputnode, resample_bold_to_anat, [(anat, "target_file")]),
            (calculate_mean_bold, resample_bold_to_anat, [("out_file", "in_file")]),
        ])
        # fmt:on

        plot_anat_on_task_wf = init_plot_overlay_wf(
            output_dir=output_dir,
            desc=f"{anat[0].upper()}{anat[1:]}OnTask",
            name=f"plot_{anat}_on_task_wf",
        )

        # fmt:off
        workflow.connect([
            (inputnode, plot_anat_on_task_wf, [
                ("preproc_nifti", "inputnode.name_source"),
                (anat, "inputnode.overlay_file"),
            ]),
            (resample_bold_to_anat, plot_anat_on_task_wf, [
                ("out_file", "inputnode.underlay_file"),
            ]),
        ])
        # fmt:on

        plot_task_on_anat_wf = init_plot_overlay_wf(
            output_dir=output_dir,
            desc=f"TaskOn{anat[0].upper()}{anat[1:]}",
            name=f"plot_task_on_{anat}_wf",
        )

        # fmt:off
        workflow.connect([
            (inputnode, plot_task_on_anat_wf, [
                ("preproc_nifti", "inputnode.name_source"),
                (anat, "inputnode.underlay_file"),
            ]),
            (resample_bold_to_anat, plot_task_on_anat_wf, [
                ("out_file", "inputnode.overlay_file"),
            ]),
        ])
        # fmt:on

    return workflow


@fill_doc
def init_execsummary_anatomical_plots_wf(
    input_type,
    t1w_available,
    t2w_available,
    output_dir,
    name="execsummary_anatomical_plots_wf",
):
    """Generate the anatomical figures for an executive summary.

    Workflow Graph
        .. workflow::
            :graph2use: orig
            :simple_form: yes

            from xcp_d.workflows.execsummary import init_execsummary_anatomical_plots_wf

            wf = init_execsummary_anatomical_plots_wf(
                input_type="nibabies",
                t1w_available=True,
                t2w_available=True,
                output_dir=".",
                name="execsummary_anatomical_plots_wf",
            )

    Parameters
    ----------
    %(input_type)s
    t1w_available : bool
        Generally True.
    t2w_available : bool
        Generally False.
    %(output_dir)s
    %(name)s

    Inputs
    ------
    t1w
        T1w image, after warping to standard space.
    t2w
        T2w image, after warping to standard space.
    template
    """
    workflow = Workflow(name=name)

    inputnode = pe.Node(
        niu.IdentityInterface(
            fields=[
                "t1w",
                "t2w",
                "template",
            ]
        ),
        name="inputnode",
    )

    # Start plotting the overlay figures
    # Atlas in T1w/T2w, T1w/T2w in Atlas
    anatomicals = ["t1w"] if t1w_available else [] + ["t2w"] if t2w_available else []
    for anat in anatomicals:
        # Resample anatomical to match resolution of template data
        resample_anat = pe.Node(
            ResampleToImage(),
            name=f"resample_{anat}",
        )

        # fmt:off
        workflow.connect([
            (inputnode, resample_anat, [
                (anat, "in_file"),
                ("template", "target_file"),
            ]),
        ])
        # fmt:on

<<<<<<< HEAD
        plot_atlas_on_t1w_wf = init_plot_overlay_wf(
            output_dir=output_dir,
            desc="AtlasOnAnat",
            name="plot_atlas_on_t1w_wf",
        )

        # fmt:off
        workflow.connect([
            (inputnode, plot_atlas_on_t1w_wf, [
                ("template", "inputnode.overlay_file"),
                ("t1w", "inputnode.name_source"),
            ]),
            (resample_t1w, plot_atlas_on_t1w_wf, [
                ("out_file", "inputnode.underlay_file"),
            ]),
        ])
        # fmt:on

        if input_type == "nibabies":
            plot_subcort_on_atlas_wf = init_plot_custom_slices_wf(
                output_dir=output_dir,
                desc="SubcorticalsOnAtlas",
                name="plot_subcort_on_atlas_wf",
            )

            # fmt:off
            workflow.connect([
                (inputnode, plot_subcort_on_atlas_wf, [
                    ("t1w", "inputnode.name_source"),
                    ("template", "inputnode.overlay_file"),
                ]),
                (resample_t1w, plot_subcort_on_atlas_wf, [
                    ("out_file", "inputnode.underlay_file"),
                ]),
            ])
            # fmt:on

            plot_atlas_on_subcort_wf = init_plot_custom_slices_wf(
                output_dir=output_dir,
                desc="AtlasOnSubcorticals",
                name="plot_t1w_on_subcort_wf",
            )

            # fmt:off
            workflow.connect([
                (inputnode, plot_atlas_on_subcort_wf, [
                    ("t1w", "inputnode.name_source"),
                    ("template", "inputnode.underlay_file"),
                ]),
                (resample_t1w, plot_atlas_on_subcort_wf, [("out_file", "inputnode.overlay_file")]),
            ])
            # fmt:on

    # Atlas in T2w, T2w in Atlas
    if t2w_available:
        # Resample T2w to match resolution of template data
        resample_t2w = pe.Node(
            ResampleToImage(),
            name="resample_t2w",
        )

        # fmt:off
        workflow.connect([
            (inputnode, resample_t2w, [
                ("t2w", "in_file"),
                ("template", "target_file"),
            ])
        ])
        # fmt:on

        plot_t2w_on_atlas_wf = init_plot_overlay_wf(
=======
        plot_anat_on_atlas_wf = init_plot_overlay_wf(
>>>>>>> 778c96f6
            output_dir=output_dir,
            desc="AnatOnAtlas",
            name=f"plot_{anat}_on_atlas_wf",
        )

        # fmt:off
        workflow.connect([
            (inputnode, plot_anat_on_atlas_wf, [
                ("template", "inputnode.underlay_file"),
                (anat, "inputnode.name_source"),
            ]),
            (resample_anat, plot_anat_on_atlas_wf, [("out_file", "inputnode.overlay_file")]),
        ])
        # fmt:on

        plot_atlas_on_anat_wf = init_plot_overlay_wf(
            output_dir=output_dir,
            desc="AtlasOnAnat",
            name=f"plot_atlas_on_{anat}_wf",
        )

        # fmt:off
        workflow.connect([
            (inputnode, plot_atlas_on_anat_wf, [
                ("template", "inputnode.overlay_file"),
                (anat, "inputnode.name_source"),
            ]),
            (resample_anat, plot_atlas_on_anat_wf, [("out_file", "inputnode.underlay_file")]),
        ])
        # fmt:on

    # TODO: Add subcortical overlay images as well.
    # 1. Binarize atlas.

    return workflow


@fill_doc
def init_plot_custom_slices_wf(
    output_dir,
    desc,
    name="plot_custom_slices_wf",
):
    """Plot a custom selection of slices with Slicer.

    This workflow is used to produce subcortical registration plots specifically for infant data.

    Workflow Graph
        .. workflow::
            :graph2use: orig
            :simple_form: yes

            from xcp_d.workflows.execsummary import init_plot_custom_slices_wf

            wf = init_plot_custom_slices_wf(
                output_dir=".",
                desc="AtlasOnSubcorticals",
                name="plot_custom_slices_wf",
            )

    Parameters
    ----------
    %(output_dir)s
    desc : :obj:`str`
        String to be used as ``desc`` entity in output filename.
    %(name)s
        Default is "plot_custom_slices_wf".

    Inputs
    ------
    underlay_file
    overlay_file
    name_source
    """
    # NOTE: These slices are almost certainly specific to a given MNI template and resolution.
    SINGLE_SLICES = ["x", "x", "x", "y", "y", "y", "z", "z", "z"]
    SLICE_NUMBERS = [36, 45, 52, 43, 54, 65, 23, 33, 39]

    workflow = Workflow(name=name)

    inputnode = pe.Node(
        niu.IdentityInterface(
            fields=[
                "underlay_file",
                "overlay_file",
                "name_source",
            ],
        ),
        name="inputnode",
    )

    # slices/slicer does not do well trying to make the red outline when it
    # cannot find the edges, so cannot use the ROI files with some low intensities.
    binarize_edges = pe.Node(
        BinaryMath(expression="img.astype(bool).astype(int)"),
        name="binarize_edges",
    )

    workflow.connect([(inputnode, binarize_edges, [("overlay_file", "in_file")])])

    make_image = pe.MapNode(
        fsl.Slicer(show_orientation=True, label_slices=True),
        name="make_image",
        iterfield=["single_slice", "slice_number"],
    )
    make_image.inputs.single_slice = SINGLE_SLICES
    make_image.inputs.slice_number = SLICE_NUMBERS

    # fmt:off
    workflow.connect([
        (inputnode, make_image, [("underlay_file", "in_file")]),
        (binarize_edges, make_image, [("out_file", "image_edges")]),
    ])
    # fmt:on

    combine_images = pe.Node(
        PNGAppend(out_file="out.png"),
        name="combine_images",
    )

    workflow.connect([(make_image, combine_images, [("out_file", "in_files")])])

    ds_overlay_figure = pe.Node(
        DerivativesDataSink(
            base_directory=output_dir,
            dismiss_entities=["den"],
            datatype="figures",
            desc=desc,
            extension=".png",
        ),
        name="ds_overlay_figure",
        run_without_submitting=True,
    )

    # fmt:off
    workflow.connect([
        (inputnode, ds_overlay_figure, [("name_source", "source_file")]),
        (combine_images, ds_overlay_figure, [("out_file", "in_file")]),
    ])
    # fmt:on

    return workflow


def init_plot_overlay_wf(
    output_dir,
    desc,
    name="plot_overlay_wf",
):
    """Use the default slices from slicesdir to make a plot."""
    from xcp_d.interfaces.plotting import SlicesDir

    workflow = Workflow(name=name)

    inputnode = pe.Node(
        niu.IdentityInterface(
            fields=[
                "underlay_file",
                "overlay_file",
                "name_source",
            ],
        ),
        name="inputnode",
    )

    plot_overlay_figure = pe.Node(
        SlicesDir(out_extension=".png"),
        name="plot_overlay_figure",
    )

    # fmt:off
    workflow.connect([
        (inputnode, plot_overlay_figure, [
            ("underlay_file", "in_files"),
            ("overlay_file", "outline_image"),
        ]),
    ])
    # fmt:on

    ds_overlay_figure = pe.Node(
        DerivativesDataSink(
            base_directory=output_dir,
            dismiss_entities=["den"],
            datatype="figures",
            desc=desc,
            extension=".png",
        ),
        name="ds_overlay_figure",
        run_without_submitting=True,
    )

    # fmt:off
    workflow.connect([
        (inputnode, ds_overlay_figure, [("name_source", "source_file")]),
        (plot_overlay_figure, ds_overlay_figure, [("out_files", "in_file")]),
    ])
    # fmt:on

    return workflow<|MERGE_RESOLUTION|>--- conflicted
+++ resolved
@@ -587,26 +587,42 @@
         ])
         # fmt:on
 
-<<<<<<< HEAD
-        plot_atlas_on_t1w_wf = init_plot_overlay_wf(
+        plot_anat_on_atlas_wf = init_plot_overlay_wf(
+            output_dir=output_dir,
+            desc="AnatOnAtlas",
+            name=f"plot_{anat}_on_atlas_wf",
+        )
+
+        # fmt:off
+        workflow.connect([
+            (inputnode, plot_anat_on_atlas_wf, [
+                ("template", "inputnode.underlay_file"),
+                (anat, "inputnode.name_source"),
+            ]),
+            (resample_anat, plot_anat_on_atlas_wf, [("out_file", "inputnode.overlay_file")]),
+        ])
+        # fmt:on
+
+        plot_atlas_on_anat_wf = init_plot_overlay_wf(
             output_dir=output_dir,
             desc="AtlasOnAnat",
-            name="plot_atlas_on_t1w_wf",
-        )
-
-        # fmt:off
-        workflow.connect([
-            (inputnode, plot_atlas_on_t1w_wf, [
+            name=f"plot_atlas_on_{anat}_wf",
+        )
+
+        # fmt:off
+        workflow.connect([
+            (inputnode, plot_atlas_on_anat_wf, [
                 ("template", "inputnode.overlay_file"),
-                ("t1w", "inputnode.name_source"),
-            ]),
-            (resample_t1w, plot_atlas_on_t1w_wf, [
-                ("out_file", "inputnode.underlay_file"),
-            ]),
-        ])
-        # fmt:on
-
+                (anat, "inputnode.name_source"),
+            ]),
+            (resample_anat, plot_atlas_on_anat_wf, [("out_file", "inputnode.underlay_file")]),
+        ])
+        # fmt:on
+
+        # Add subcortical overlay images as well.
         if input_type == "nibabies":
+            # 1. TODO: Binarize atlas.
+
             plot_subcort_on_atlas_wf = init_plot_custom_slices_wf(
                 output_dir=output_dir,
                 desc="SubcorticalsOnAtlas",
@@ -616,10 +632,10 @@
             # fmt:off
             workflow.connect([
                 (inputnode, plot_subcort_on_atlas_wf, [
-                    ("t1w", "inputnode.name_source"),
+                    (anat, "inputnode.name_source"),
                     ("template", "inputnode.overlay_file"),
                 ]),
-                (resample_t1w, plot_subcort_on_atlas_wf, [
+                (resample_anat, plot_subcort_on_atlas_wf, [
                     ("out_file", "inputnode.underlay_file"),
                 ]),
             ])
@@ -628,73 +644,20 @@
             plot_atlas_on_subcort_wf = init_plot_custom_slices_wf(
                 output_dir=output_dir,
                 desc="AtlasOnSubcorticals",
-                name="plot_t1w_on_subcort_wf",
+                name="plot_atlas_on_subcort_wf",
             )
 
             # fmt:off
             workflow.connect([
                 (inputnode, plot_atlas_on_subcort_wf, [
-                    ("t1w", "inputnode.name_source"),
+                    (anat, "inputnode.name_source"),
                     ("template", "inputnode.underlay_file"),
                 ]),
-                (resample_t1w, plot_atlas_on_subcort_wf, [("out_file", "inputnode.overlay_file")]),
+                (resample_anat, plot_atlas_on_subcort_wf, [
+                    ("out_file", "inputnode.overlay_file"),
+                ]),
             ])
             # fmt:on
-
-    # Atlas in T2w, T2w in Atlas
-    if t2w_available:
-        # Resample T2w to match resolution of template data
-        resample_t2w = pe.Node(
-            ResampleToImage(),
-            name="resample_t2w",
-        )
-
-        # fmt:off
-        workflow.connect([
-            (inputnode, resample_t2w, [
-                ("t2w", "in_file"),
-                ("template", "target_file"),
-            ])
-        ])
-        # fmt:on
-
-        plot_t2w_on_atlas_wf = init_plot_overlay_wf(
-=======
-        plot_anat_on_atlas_wf = init_plot_overlay_wf(
->>>>>>> 778c96f6
-            output_dir=output_dir,
-            desc="AnatOnAtlas",
-            name=f"plot_{anat}_on_atlas_wf",
-        )
-
-        # fmt:off
-        workflow.connect([
-            (inputnode, plot_anat_on_atlas_wf, [
-                ("template", "inputnode.underlay_file"),
-                (anat, "inputnode.name_source"),
-            ]),
-            (resample_anat, plot_anat_on_atlas_wf, [("out_file", "inputnode.overlay_file")]),
-        ])
-        # fmt:on
-
-        plot_atlas_on_anat_wf = init_plot_overlay_wf(
-            output_dir=output_dir,
-            desc="AtlasOnAnat",
-            name=f"plot_atlas_on_{anat}_wf",
-        )
-
-        # fmt:off
-        workflow.connect([
-            (inputnode, plot_atlas_on_anat_wf, [
-                ("template", "inputnode.overlay_file"),
-                (anat, "inputnode.name_source"),
-            ]),
-            (resample_anat, plot_atlas_on_anat_wf, [("out_file", "inputnode.underlay_file")]),
-        ])
-        # fmt:on
-
-    # TODO: Add subcortical overlay images as well.
-    # 1. Binarize atlas.
 
     return workflow
 
