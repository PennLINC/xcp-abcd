# emacs: -*- mode: python; py-indent-offset: 4; indent-tabs-mode: nil -*-
# vi: set ft=python sts=4 ts=4 sw=4 et:
"""Workflows for generating the executive summary."""
import fnmatch
import os

from nipype import Function, logging
from nipype.interfaces import fsl
from nipype.interfaces import utility as niu
from nipype.pipeline import engine as pe
from niworkflows.engine.workflows import LiterateWorkflow as Workflow
from pkg_resources import resource_filename as pkgrf

from xcp_d import config
from xcp_d.interfaces.bids import DerivativesDataSink
from xcp_d.interfaces.execsummary import FormatForBrainSwipes
from xcp_d.interfaces.nilearn import BinaryMath, ResampleToImage
from xcp_d.interfaces.plotting import AnatomicalPlot, PNGAppend
from xcp_d.interfaces.workbench import ShowScene
from xcp_d.utils.doc import fill_doc
from xcp_d.utils.execsummary import (
    get_n_frames,
    get_png_image_names,
    make_mosaic,
    modify_brainsprite_scene_template,
    modify_pngs_scene_template,
)

LOGGER = logging.getLogger("nipype.workflow")


@fill_doc
def init_brainsprite_figures_wf(t1w_available, t2w_available, name="brainsprite_figures_wf"):
    """Create mosaic and PNG files for executive summary brainsprite.

    Workflow Graph
        .. workflow::
            :graph2use: orig
            :simple_form: yes

            from xcp_d.tests.tests import mock_config
            from xcp_d import config
            from xcp_d.workflows.execsummary import init_brainsprite_figures_wf

            with mock_config():
                wf = init_brainsprite_figures_wf(
                    t1w_available=True,
                    t2w_available=True,
                    name="brainsprite_figures_wf",
                )

    Parameters
    ----------
    t1w_available : bool
        True if a T1w image is available.
    t2w_available : bool
        True if a T2w image is available.
    %(name)s
        Default is "init_brainsprite_figures_wf".

    Inputs
    ------
    t1w
        Path to T1w image. Optional. Should only be defined if ``t1w_available`` is True.
    t2w
        Path to T2w image. Optional. Should only be defined if ``t2w_available`` is True.
    lh_wm_surf
    rh_wm_surf
    lh_pial_surf
    rh_pial_surf
    """
    workflow = Workflow(name=name)

    output_dir = config.execution.xcp_d_dir
    omp_nthreads = config.nipype.omp_nthreads

    inputnode = pe.Node(
        niu.IdentityInterface(
            fields=[
                "t1w",
                "t2w",
                "lh_wm_surf",
                "rh_wm_surf",
                "lh_pial_surf",
                "rh_pial_surf",
            ],
        ),
        name="inputnode",
    )

    # Load template scene file
    brainsprite_scene_template = pkgrf(
        "xcp_d",
        "data/executive_summary_scenes/brainsprite_template.scene.gz",
    )
    pngs_scene_template = pkgrf("xcp_d", "data/executive_summary_scenes/pngs_template.scene.gz")

    if t1w_available and t2w_available:
        image_types = ["T1", "T2"]
    elif t2w_available:
        image_types = ["T2"]
    else:
        image_types = ["T1"]

    for image_type in image_types:
        inputnode_anat_name = f"{image_type.lower()}w"
        # Create frame-wise PNGs
        get_number_of_frames = pe.Node(
            Function(
                function=get_n_frames,
                input_names=["anat_file"],
                output_names=["frame_numbers"],
            ),
            name=f"get_number_of_frames_{image_type}",
            mem_gb=config.DEFAULT_MEMORY_MIN_GB,
            omp_nthreads=omp_nthreads,
        )

        # fmt:off
        workflow.connect([
            (inputnode, get_number_of_frames, [(inputnode_anat_name, "anat_file")]),
        ])
        # fmt:on

        # Modify template scene file with file paths
        modify_brainsprite_template_scene = pe.MapNode(
            Function(
                function=modify_brainsprite_scene_template,
                input_names=[
                    "slice_number",
                    "anat_file",
                    "rh_pial_surf",
                    "lh_pial_surf",
                    "rh_wm_surf",
                    "lh_wm_surf",
                    "scene_template",
                ],
                output_names=["out_file"],
            ),
            name=f"modify_brainsprite_template_scene_{image_type}",
            iterfield=["slice_number"],
            mem_gb=config.DEFAULT_MEMORY_MIN_GB,
            omp_nthreads=omp_nthreads,
        )
        modify_brainsprite_template_scene.inputs.scene_template = brainsprite_scene_template

        # fmt:off
        workflow.connect([
            (inputnode, modify_brainsprite_template_scene, [
                (inputnode_anat_name, "anat_file"),
                ("lh_wm_surf", "lh_wm_surf"),
                ("rh_wm_surf", "rh_wm_surf"),
                ("lh_pial_surf", "lh_pial_surf"),
                ("rh_pial_surf", "rh_pial_surf"),
            ]),
            (get_number_of_frames, modify_brainsprite_template_scene, [
                ("frame_numbers", "slice_number"),
            ]),
        ])
        # fmt:on

        create_framewise_pngs = pe.MapNode(
            ShowScene(
                scene_name_or_number=1,
                image_width=900,
                image_height=800,
            ),
            name=f"create_framewise_pngs_{image_type}",
            iterfield=["scene_file"],
            mem_gb=1,
            omp_nthreads=omp_nthreads,
        )

        # fmt:off
        workflow.connect([
            (modify_brainsprite_template_scene, create_framewise_pngs, [
                ("out_file", "scene_file"),
            ]),
        ])
        # fmt:on

        # Make mosaic
        make_mosaic_node = pe.Node(
            Function(
                function=make_mosaic,
                input_names=["png_files"],
                output_names=["mosaic_file"],
            ),
            name=f"make_mosaic_{image_type}",
            mem_gb=1,
            omp_nthreads=omp_nthreads,
        )

        workflow.connect([(create_framewise_pngs, make_mosaic_node, [("out_file", "png_files")])])

        ds_mosaic_file = pe.Node(
            DerivativesDataSink(
                base_directory=output_dir,
                dismiss_entities=["desc"],
                desc="mosaic",
                datatype="figures",
                suffix=f"{image_type}w",
            ),
            name=f"ds_mosaic_file_{image_type}",
            run_without_submitting=False,
        )

        # fmt:off
        workflow.connect([
            (inputnode, ds_mosaic_file, [(inputnode_anat_name, "source_file")]),
            (make_mosaic_node, ds_mosaic_file, [("mosaic_file", "in_file")]),
        ])
        # fmt:on

        # Start working on the selected PNG images for the button
        modify_pngs_template_scene = pe.Node(
            Function(
                function=modify_pngs_scene_template,
                input_names=[
                    "anat_file",
                    "rh_pial_surf",
                    "lh_pial_surf",
                    "rh_wm_surf",
                    "lh_wm_surf",
                    "scene_template",
                ],
                output_names=["out_file"],
            ),
            name=f"modify_pngs_template_scene_{image_type}",
            mem_gb=config.DEFAULT_MEMORY_MIN_GB,
            omp_nthreads=omp_nthreads,
        )
        modify_pngs_template_scene.inputs.scene_template = pngs_scene_template

        # fmt:off
        workflow.connect([
            (inputnode, modify_pngs_template_scene, [
                (inputnode_anat_name, "anat_file"),
                ("lh_wm_surf", "lh_wm_surf"),
                ("rh_wm_surf", "rh_wm_surf"),
                ("lh_pial_surf", "lh_pial_surf"),
                ("rh_pial_surf", "rh_pial_surf"),
            ])
        ])
        # fmt:on

        # Create specific PNGs for button
        get_png_scene_names = pe.Node(
            Function(
                function=get_png_image_names,
                output_names=["scene_index", "scene_descriptions"],
            ),
            name=f"get_png_scene_names_{image_type}",
        )

        create_scenewise_pngs = pe.MapNode(
            ShowScene(image_width=900, image_height=800),
            name=f"create_scenewise_pngs_{image_type}",
            iterfield=["scene_name_or_number"],
            mem_gb=1,
            omp_nthreads=omp_nthreads,
        )

        # fmt:off
        workflow.connect([
            (modify_pngs_template_scene, create_scenewise_pngs, [("out_file", "scene_file")]),
            (get_png_scene_names, create_scenewise_pngs, [
                ("scene_index", "scene_name_or_number"),
            ]),
        ])
        # fmt:on

        ds_scenewise_pngs = pe.MapNode(
            DerivativesDataSink(
                base_directory=output_dir,
                dismiss_entities=["desc"],
                datatype="figures",
                suffix=f"{image_type}w",
            ),
            name=f"ds_scenewise_pngs_{image_type}",
            run_without_submitting=False,
            iterfield=["desc", "in_file"],
            mem_gb=config.DEFAULT_MEMORY_MIN_GB,
        )

        # fmt:off
        workflow.connect([
            (inputnode, ds_scenewise_pngs, [(inputnode_anat_name, "source_file")]),
            (get_png_scene_names, ds_scenewise_pngs, [("scene_descriptions", "desc")]),
            (create_scenewise_pngs, ds_scenewise_pngs, [("out_file", "in_file")]),
        ])
        # fmt:on

    return workflow


@fill_doc
def init_execsummary_functional_plots_wf(
    preproc_nifti,
    t1w_available,
    t2w_available,
    mem_gb,
    name="execsummary_functional_plots_wf",
):
    """Generate the functional figures for an executive summary.

    Workflow Graph
        .. workflow::
            :graph2use: orig
            :simple_form: yes

            from xcp_d.tests.tests import mock_config
            from xcp_d import config
            from xcp_d.workflows.execsummary import init_execsummary_functional_plots_wf

            with mock_config():
                wf = init_execsummary_functional_plots_wf(
                    preproc_nifti=None,
                    t1w_available=True,
                    t2w_available=True,
                    mem_gb={"resampled": 1},
                    name="execsummary_functional_plots_wf",
                )

    Parameters
    ----------
    preproc_nifti : :obj:`str` or None
        BOLD data before post-processing.
        A NIFTI file, not a CIFTI.
    t1w_available : :obj:`bool`
        Generally True.
    t2w_available : :obj:`bool`
        Generally False.
    mem_gb : :obj:`dict`
        Memory size in GB.
    %(name)s

    Inputs
    ------
    preproc_nifti
        BOLD data before post-processing.
        A NIFTI file, not a CIFTI.
        Set from the parameter.
    %(boldref)s
    t1w
        T1w image in a standard space, taken from the output of init_postprocess_anat_wf.
    t2w
        T2w image in a standard space, taken from the output of init_postprocess_anat_wf.
    """
    workflow = Workflow(name=name)

    output_dir = config.execution.xcp_d_dir
    layout = config.execution.layout

    inputnode = pe.Node(
        niu.IdentityInterface(
            fields=[
                "preproc_nifti",
                "boldref",  # a nifti boldref
                "t1w",
                "t2w",  # optional
            ],
        ),
        name="inputnode",
    )
    if not preproc_nifti:
        raise ValueError(
            "No preprocessed NIfTI found. Executive summary figures cannot be generated."
        )

    inputnode.inputs.preproc_nifti = preproc_nifti

    # Get bb_registration_file prefix from fmriprep
    # TODO: Replace with interfaces.
    current_bold_file = os.path.basename(preproc_nifti)
    if "_space" in current_bold_file:
        bb_register_prefix = current_bold_file.split("_space")[0]
    else:
        bb_register_prefix = current_bold_file.split("_desc")[0]

    # TODO: Switch to interface
    bold_t1w_registration_files = layout.get(
        desc=["bbregister", "coreg", "bbr", "flirtbbr", "flirtnobbr"],
        extension=".svg",
        suffix="bold",
        return_type="file",
    )
    bold_t1w_registration_files = fnmatch.filter(
        bold_t1w_registration_files,
        f"*/{bb_register_prefix}*",
    )
    if not bold_t1w_registration_files:
        LOGGER.warning("No coregistration figure found in preprocessing derivatives.")
    else:
        bold_t1w_registration_file = bold_t1w_registration_files[0]

        ds_registration_figure = pe.Node(
            DerivativesDataSink(
                base_directory=output_dir,
                in_file=bold_t1w_registration_file,
                dismiss_entities=["den"],
                datatype="figures",
                desc="bbregister",
            ),
            name="ds_registration_figure",
            run_without_submitting=True,
            mem_gb=config.DEFAULT_MEMORY_MIN_GB,
        )

        workflow.connect([(inputnode, ds_registration_figure, [("preproc_nifti", "source_file")])])

    # Calculate the mean bold image
    calculate_mean_bold = pe.Node(
        BinaryMath(expression="np.mean(img, axis=3)"),
        name="calculate_mean_bold",
        mem_gb=mem_gb["timeseries"],
    )
    workflow.connect([(inputnode, calculate_mean_bold, [("preproc_nifti", "in_file")])])

    # Plot the mean bold image
    plot_meanbold = pe.Node(AnatomicalPlot(), name="plot_meanbold")
    workflow.connect([(calculate_mean_bold, plot_meanbold, [("out_file", "in_file")])])

    # Write out the figures.
    ds_meanbold_figure = pe.Node(
        DerivativesDataSink(
            base_directory=output_dir,
            dismiss_entities=["den"],
            datatype="figures",
            desc="mean",
        ),
        name="ds_meanbold_figure",
        run_without_submitting=True,
        mem_gb=config.DEFAULT_MEMORY_MIN_GB,
    )

    # fmt:off
    workflow.connect([
        (inputnode, ds_meanbold_figure, [("preproc_nifti", "source_file")]),
        (plot_meanbold, ds_meanbold_figure, [("out_file", "in_file")]),
    ])
    # fmt:on

    # Plot the reference bold image
    plot_boldref = pe.Node(AnatomicalPlot(), name="plot_boldref")
    workflow.connect([(inputnode, plot_boldref, [("boldref", "in_file")])])

    # Write out the figures.
    ds_boldref_figure = pe.Node(
        DerivativesDataSink(
            base_directory=output_dir,
            dismiss_entities=["den"],
            datatype="figures",
            desc="boldref",
        ),
        name="ds_boldref_figure",
        run_without_submitting=True,
        mem_gb=config.DEFAULT_MEMORY_MIN_GB,
    )

    # fmt:off
    workflow.connect([
        (inputnode, ds_boldref_figure, [("preproc_nifti", "source_file")]),
        (plot_boldref, ds_boldref_figure, [("out_file", "in_file")]),
    ])
    # fmt:on

    # Start plotting the overlay figures
    # T1 in Task, Task in T1, Task in T2, T2 in Task
    anatomicals = (["t1w"] if t1w_available else []) + (["t2w"] if t2w_available else [])
    for anat in anatomicals:
        # Resample BOLD to match resolution of T1w/T2w data
        resample_bold_to_anat = pe.Node(
            ResampleToImage(),
            name=f"resample_bold_to_{anat}",
            mem_gb=mem_gb["resampled"],
        )

        # fmt:off
        workflow.connect([
            (inputnode, resample_bold_to_anat, [(anat, "target_file")]),
            (calculate_mean_bold, resample_bold_to_anat, [("out_file", "in_file")]),
        ])
        # fmt:on

        plot_anat_on_task_wf = init_plot_overlay_wf(
            desc=f"{anat[0].upper()}{anat[1:]}OnTask",
            name=f"plot_{anat}_on_task_wf",
        )

        # fmt:off
        workflow.connect([
            (inputnode, plot_anat_on_task_wf, [
                ("preproc_nifti", "inputnode.name_source"),
                (anat, "inputnode.overlay_file"),
            ]),
            (resample_bold_to_anat, plot_anat_on_task_wf, [
                ("out_file", "inputnode.underlay_file"),
            ]),
        ])
        # fmt:on

        plot_task_on_anat_wf = init_plot_overlay_wf(
            desc=f"TaskOn{anat[0].upper()}{anat[1:]}",
            name=f"plot_task_on_{anat}_wf",
        )

        # fmt:off
        workflow.connect([
            (inputnode, plot_task_on_anat_wf, [
                ("preproc_nifti", "inputnode.name_source"),
                (anat, "inputnode.underlay_file"),
            ]),
            (resample_bold_to_anat, plot_task_on_anat_wf, [
                ("out_file", "inputnode.overlay_file"),
            ]),
        ])
        # fmt:on

    return workflow


@fill_doc
def init_execsummary_anatomical_plots_wf(
    input_type,
    t1w_available,
    t2w_available,
    name="execsummary_anatomical_plots_wf",
):
    """Generate the anatomical figures for an executive summary.

    Workflow Graph
        .. workflow::
            :graph2use: orig
            :simple_form: yes

            from xcp_d.tests.tests import mock_config
            from xcp_d import config
            from xcp_d.workflows.execsummary import init_execsummary_anatomical_plots_wf

<<<<<<< HEAD
            wf = init_execsummary_anatomical_plots_wf(
                input_type="nibabies",
                t1w_available=True,
                t2w_available=True,
                output_dir=".",
                name="execsummary_anatomical_plots_wf",
            )
=======
            with mock_config():
                wf = init_execsummary_anatomical_plots_wf(
                    t1w_available=True,
                    t2w_available=True,
                )
>>>>>>> 895da8f7

    Parameters
    ----------
    %(input_type)s
    t1w_available : bool
        Generally True.
    t2w_available : bool
        Generally False.
    %(name)s

    Inputs
    ------
    t1w
        T1w image, after warping to standard space.
    t2w
        T2w image, after warping to standard space.
    template
    """
    workflow = Workflow(name=name)

    inputnode = pe.Node(
        niu.IdentityInterface(
            fields=[
                "t1w",
                "t2w",
                "template",
            ],
        ),
        name="inputnode",
    )

    # Start plotting the overlay figures
    # Atlas in T1w/T2w, T1w/T2w in Atlas
    anatomicals = (["t1w"] if t1w_available else []) + (["t2w"] if t2w_available else [])
    for anat in anatomicals:
        # Resample anatomical to match resolution of template data
        resample_anat = pe.Node(
            ResampleToImage(),
            name=f"resample_{anat}",
            mem_gb=1,
        )

        # fmt:off
        workflow.connect([
            (inputnode, resample_anat, [
                (anat, "in_file"),
                ("template", "target_file"),
            ]),
        ])
        # fmt:on

        plot_anat_on_atlas_wf = init_plot_overlay_wf(
            desc="AnatOnAtlas",
            name=f"plot_{anat}_on_atlas_wf",
        )

        # fmt:off
        workflow.connect([
            (inputnode, plot_anat_on_atlas_wf, [
                ("template", "inputnode.underlay_file"),
                (anat, "inputnode.name_source"),
            ]),
            (resample_anat, plot_anat_on_atlas_wf, [("out_file", "inputnode.overlay_file")]),
        ])
        # fmt:on

        plot_atlas_on_anat_wf = init_plot_overlay_wf(
            desc="AtlasOnAnat",
            name=f"plot_atlas_on_{anat}_wf",
        )

        # fmt:off
        workflow.connect([
            (inputnode, plot_atlas_on_anat_wf, [
                ("template", "inputnode.overlay_file"),
                (anat, "inputnode.name_source"),
            ]),
            (resample_anat, plot_atlas_on_anat_wf, [("out_file", "inputnode.underlay_file")]),
        ])
        # fmt:on

        # Add subcortical overlay images as well.
        if input_type == "nibabies":
            # 1. TODO: Binarize atlas.

            plot_subcort_on_atlas_wf = init_plot_custom_slices_wf(
                output_dir=output_dir,
                desc="SubcorticalsOnAtlas",
                name="plot_subcort_on_atlas_wf",
            )

            # fmt:off
            workflow.connect([
                (inputnode, plot_subcort_on_atlas_wf, [
                    (anat, "inputnode.name_source"),
                    ("template", "inputnode.overlay_file"),
                ]),
                (resample_anat, plot_subcort_on_atlas_wf, [
                    ("out_file", "inputnode.underlay_file"),
                ]),
            ])
            # fmt:on

            plot_atlas_on_subcort_wf = init_plot_custom_slices_wf(
                output_dir=output_dir,
                desc="AtlasOnSubcorticals",
                name="plot_atlas_on_subcort_wf",
            )

            # fmt:off
            workflow.connect([
                (inputnode, plot_atlas_on_subcort_wf, [
                    (anat, "inputnode.name_source"),
                    ("template", "inputnode.underlay_file"),
                ]),
                (resample_anat, plot_atlas_on_subcort_wf, [
                    ("out_file", "inputnode.overlay_file"),
                ]),
            ])
            # fmt:on

    return workflow


@fill_doc
def init_plot_custom_slices_wf(
    output_dir,
    desc,
    name="plot_custom_slices_wf",
):
    """Plot a custom selection of slices with Slicer.

    This workflow is used to produce subcortical registration plots specifically for infant data.

    Workflow Graph
        .. workflow::
            :graph2use: orig
            :simple_form: yes

            from xcp_d.workflows.execsummary import init_plot_custom_slices_wf

            wf = init_plot_custom_slices_wf(
                output_dir=".",
                desc="AtlasOnSubcorticals",
                name="plot_custom_slices_wf",
            )

    Parameters
    ----------
    %(output_dir)s
    desc : :obj:`str`
        String to be used as ``desc`` entity in output filename.
    %(name)s
        Default is "plot_custom_slices_wf".

    Inputs
    ------
    underlay_file
    overlay_file
    name_source

    Notes
    -----
    1.  Grab sub2atl_ROI.2.nii.gz from DCAN infant pipeline derivatives.
        -   TODO: Find the equivalent file from nibabies.
    2.  Grab Atlas_ROIs.2.nii.gz from DCAN infant pipeline derivatives.
        -   TODO: Find the equivalent file from nibabies.
    3.  Binarize Atlas_ROIs.2.nii.gz.
    4.  Use slicer to overlay sub2atl_ROI.2.nii.gz onto the binarized Atlas_ROIs.2.nii.gz for
        3 x slices, 3 y slices, and 3 z slices.
    5.  Combine the 9 slice images into a single gif with pngappend.
    6.  Binarize sub2atl_ROI.2.nii.gz.
    7.  Use slicer to overlay Atlas_ROIs.2.nii.gz onto the binarized sub2atl_ROI.2.nii.gz for
        3 x slices, 3 y slices, and 3 z slices.
    8.  Combine the 9 slice images into a single gif with pngappend.
    """
    # NOTE: These slices are almost certainly specific to a given MNI template and resolution.
    SINGLE_SLICES = ["x", "x", "x", "y", "y", "y", "z", "z", "z"]
    SLICE_NUMBERS = [36, 45, 52, 43, 54, 65, 23, 33, 39]

    workflow = Workflow(name=name)

    inputnode = pe.Node(
        niu.IdentityInterface(
            fields=[
                "underlay_file",
                "overlay_file",
                "name_source",
            ],
        ),
        name="inputnode",
    )

    # slices/slicer does not do well trying to make the red outline when it
    # cannot find the edges, so cannot use the ROI files with some low intensities.
    binarize_edges = pe.Node(
        BinaryMath(expression="img.astype(bool).astype(int)"),
        name="binarize_edges",
        mem_gb=1,
    )

    workflow.connect([(inputnode, binarize_edges, [("overlay_file", "in_file")])])

    make_image = pe.MapNode(
        fsl.Slicer(show_orientation=True, label_slices=True),
        name="make_image",
        iterfield=["single_slice", "slice_number"],
        mem_gb=1,
    )
    make_image.inputs.single_slice = SINGLE_SLICES
    make_image.inputs.slice_number = SLICE_NUMBERS

    # fmt:off
    workflow.connect([
        (inputnode, make_image, [("underlay_file", "in_file")]),
        (binarize_edges, make_image, [("out_file", "image_edges")]),
    ])
    # fmt:on

    combine_images = pe.Node(
        PNGAppend(out_file="out.png"),
        name="combine_images",
        mem_gb=config.DEFAULT_MEMORY_MIN_GB,
    )

    workflow.connect([(make_image, combine_images, [("out_file", "in_files")])])

    ds_overlay_figure = pe.Node(
        DerivativesDataSink(
            base_directory=output_dir,
            dismiss_entities=["den"],
            datatype="figures",
            desc=desc,
            extension=".png",
        ),
        name="ds_overlay_figure",
        run_without_submitting=True,
        mem_gb=config.DEFAULT_MEMORY_MIN_GB,
    )

    # fmt:off
    workflow.connect([
        (inputnode, ds_overlay_figure, [("name_source", "source_file")]),
        (combine_images, ds_overlay_figure, [("out_file", "in_file")]),
    ])
    # fmt:on

    return workflow


def init_plot_overlay_wf(desc, name="plot_overlay_wf"):
    """Use the default slices from slicesdir to make a plot."""
    from xcp_d.interfaces.plotting import SlicesDir

    workflow = Workflow(name=name)

    output_dir = config.execution.xcp_d_dir

    inputnode = pe.Node(
        niu.IdentityInterface(
            fields=[
                "underlay_file",
                "overlay_file",
                "name_source",
            ],
        ),
        name="inputnode",
    )

    plot_overlay_figure = pe.Node(
        SlicesDir(out_extension=".png"),
        name="plot_overlay_figure",
        mem_gb=1,
    )

    workflow.connect([
        (inputnode, plot_overlay_figure, [
            ("underlay_file", "in_files"),
            ("overlay_file", "outline_image"),
        ]),
    ])  # fmt:skip

    ds_overlay_figure = pe.Node(
        DerivativesDataSink(
            base_directory=output_dir,
            dismiss_entities=["den"],
            datatype="figures",
            desc=desc,
            extension=".png",
        ),
        name="ds_overlay_figure",
        run_without_submitting=True,
        mem_gb=config.DEFAULT_MEMORY_MIN_GB,
    )

    workflow.connect([
        (inputnode, ds_overlay_figure, [("name_source", "source_file")]),
        (plot_overlay_figure, ds_overlay_figure, [("out_files", "in_file")]),
    ])  # fmt:skip

    reformat_for_brain_swipes = pe.Node(FormatForBrainSwipes(), name="reformat_for_brain_swipes")
    workflow.connect([
        (plot_overlay_figure, reformat_for_brain_swipes, [("slicewise_files", "in_files")]),
    ])  # fmt:skip

    ds_reformatted_figure = pe.Node(
        DerivativesDataSink(
            base_directory=output_dir,
            dismiss_entities=["den"],
            datatype="figures",
            desc=f"{desc}BrainSwipes",
            extension=".png",
        ),
        name="ds_reformatted_figure",
        run_without_submitting=True,
        mem_gb=config.DEFAULT_MEMORY_MIN_GB,
    )

    workflow.connect([
        (inputnode, ds_reformatted_figure, [("name_source", "source_file")]),
        (reformat_for_brain_swipes, ds_reformatted_figure, [("out_file", "in_file")]),
    ])  # fmt:skip

    return workflow<|MERGE_RESOLUTION|>--- conflicted
+++ resolved
@@ -538,21 +538,12 @@
             from xcp_d import config
             from xcp_d.workflows.execsummary import init_execsummary_anatomical_plots_wf
 
-<<<<<<< HEAD
-            wf = init_execsummary_anatomical_plots_wf(
-                input_type="nibabies",
-                t1w_available=True,
-                t2w_available=True,
-                output_dir=".",
-                name="execsummary_anatomical_plots_wf",
-            )
-=======
             with mock_config():
                 wf = init_execsummary_anatomical_plots_wf(
+                    input_type="nibabies",
                     t1w_available=True,
                     t2w_available=True,
                 )
->>>>>>> 895da8f7
 
     Parameters
     ----------
@@ -572,6 +563,8 @@
     template
     """
     workflow = Workflow(name=name)
+
+    output_dir = config.execution.xcp_d_dir
 
     inputnode = pe.Node(
         niu.IdentityInterface(
