# emacs: -*- mode: python; py-indent-offset: 4; indent-tabs-mode: nil -*-
# vi: set ft=python sts=4 ts=4 sw=4 et:
"""Workflows for post-processing BOLD data."""
import numpy as np
import sklearn
from nipype.interfaces import utility as niu
from nipype.interfaces.fsl import Smooth
from nipype.interfaces.workbench import CiftiSmooth
from nipype.pipeline import engine as pe
from niworkflows.engine.workflows import LiterateWorkflow as Workflow
from pkg_resources import resource_filename as pkgrf
from templateflow.api import get as get_template

from xcp_d.interfaces.filtering import FilteringData
from xcp_d.utils.utils import stringforparams


def init_post_process_wf(
    mem_gb,
    TR,
    lower_bpf,
    upper_bpf,
    bpf_order,
    smoothing,
    bold_file,
    params,
    cifti=False,
    dummytime=0,
    fd_thresh=0.2,
    name="post_process_wf",
):
    """Organize workflows including selecting confound matrix, regression, and filtering.

    Workflow Graph
        .. workflow::
            :graph2use: orig
            :simple_form: yes
<<<<<<< HEAD
            from xcp_d.workflows.postprocessing import init_post_process_wf
=======

            from xcp_d.workflow.postprocessing import init_post_process_wf
>>>>>>> 73067bcf
            wf = init_post_process_wf(
                mem_gb=0.1,
                TR=2.,
                lower_bpf=0.009,
                upper_bpf=0.08,
                bpf_order=2,
                smoothing=6,
                bold_file="/path/to/file.nii.gz",
                params="36P",
                cifti=False,
                dummytime=0,
                fd_thresh=0.2,
                name="post_process_wf",
            )

    Parameters
    ----------
    mem_gb : float
    TR: float
        Repetition time in second
    lower_bpf : float
        Lower band pass filter
    upper_bpf : float
        Upper band pass filter
    bpf_order : int
    smoothing: float
        smooth the derivatives output with kernel size (fwhm)
    bold_file: str
        bold file for post processing
    params: str
        nuissance regressors to be selected from fmriprep regressors
    cifti : bool
    dummytime: float
        the first few seconds to be removed before postprocessing
    fd_thresh
        Criterion for flagging framewise displacement outliers
    name : str
        Default is "post_process_wf".

    Inputs
    ------
    bold
       bold or cifti file
    bold_mask
       bold mask if bold is nifti
    custom_confounds
       custom regressors

    Outputs
    -------
    processed_bold
        processed or cleaned bold
    smoothed_bold
        smoothed processed bold
    tmask
        temporal mask
    """
    workflow = Workflow(name=name)
    workflow.__desc__ = """ \

"""
    if dummytime > 0:
        nvolx = str(np.floor(dummytime / TR))
        workflow.__desc__ = workflow.__desc__ + f""" \
Before nuissance regression and filtering of the data, the first {nvolx} were
discarded. Furthermore, any volumes with framewise-displacement greater than
{fd_thresh} [@satterthwaite2;@power_fd_dvars;@satterthwaite_2013] were flagged
as outliers and excluded from nuissance regression.
"""

    else:
        workflow.__desc__ = workflow.__desc__ + f""" \
Before nuissance regression and filtering any volumes with
framewise-displacement greater than {fd_thresh}
[@satterthwaite2;@power_fd_dvars;@satterthwaite_2013] were  flagged as outlier
and excluded from further analyses.
"""

    workflow.__desc__ = workflow.__desc__ + f""" \
The following nuissance regressors {stringforparams(params=params)}
[@mitigating_2018;@benchmarkp;@satterthwaite_2013] were selected from nuissance
confound matrices of fMRIPrep output.  These nuissance regressors were regressed
out from the bold data with *LinearRegression* as implemented in Scikit-Learn
{sklearn.__version__} [@scikit-learn].  The residual were then  band pass filtered within the
frequency band {lower_bpf}-{upper_bpf} Hz.
 """

    inputnode = pe.Node(niu.IdentityInterface(
        fields=['bold', 'bold_file', 'bold_mask', 'custom_confounds']),
        name='inputnode')
    outputnode = pe.Node(niu.IdentityInterface(
        fields=['processed_bold', 'smoothed_bold', 'tmask', 'fd']),
        name='outputnode')

    inputnode.inputs.bold_file = bold_file
    filtering_wf = pe.Node(FilteringData(TR=TR,
                                         lowpass=upper_bpf,
                                         highpass=lower_bpf,
                                         filter_order=bpf_order),
                           name="filter_the_data",
                           mem_gb=0.25 * mem_gb)

    if smoothing:
        sigma_lx = fwhm2sigma(smoothing)
        if cifti:
            workflow.__desc__ = workflow.__desc__ + f"""
The processed bold  was smoothed with the workbench with kernel size (FWHM) of
{str(smoothing)}  mm .
"""
            smooth_data = pe.Node(CiftiSmooth(
                sigma_surf=sigma_lx,
                sigma_vol=sigma_lx,
                direction='COLUMN',
                right_surf=str(
                    get_template("fsLR",
                                 hemi='R',
                                 suffix='sphere',
                                 density='32k')[0]),
                left_surf=str(
                    get_template("fsLR",
                                 hemi='L',
                                 suffix='sphere',
                                 density='32k')[0])),
                name="cifti_smoothing",
                mem_gb=mem_gb)
            workflow.connect([
                (filtering_wf, smooth_data, [('filtered_file', 'in_file')]),
                (smooth_data, outputnode, [('out_file', 'smoothed_bold')])
            ])

        else:
            workflow.__desc__ = workflow.__desc__ + f"""
The processed bold was smoothed with FSL and kernel size (FWHM) of {str(smoothing)} mm.
"""
            smooth_data = pe.Node(Smooth(output_type='NIFTI_GZ',
                                         fwhm=smoothing),
                                  name="nifti_smoothing",
                                  mem_gb=mem_gb)

            workflow.connect([
                (filtering_wf, smooth_data, [('filtered_file', 'in_file')]),
                (smooth_data, outputnode, [('smoothed_file', 'smoothed_bold')])
            ])

    return workflow


def fwhm2sigma(fwhm):
    """Convert FWHM to sigma.

    NOTE: Duplicate of function in utils.
    """
    return fwhm / np.sqrt(8 * np.log(2))


def init_resd_smoothing(
    mem_gb,
    smoothing,
    omp_nthreads,
    cifti=False,
    name="smoothing",
):
    """Smooth BOLD residuals."""
    workflow = Workflow(name=name)
    inputnode = pe.Node(niu.IdentityInterface(fields=['bold_file']),
                        name='inputnode')
    outputnode = pe.Node(niu.IdentityInterface(fields=['smoothed_bold']),
                         name='outputnode')

    sigma_lx = fwhm2sigma(smoothing)  # Turn specified FWHM (Full-Width at Half Maximum)
    # to standard deviation.
    if cifti:  # For ciftis
        workflow.__desc__ = f""" \
The processed BOLD  was smoothed using Connectome Workbench with a gaussian kernel
size of {str(smoothing)} mm  (FWHM).
"""

        smooth_data = pe.Node(CiftiSmooth(  # Call connectome workbench to smooth for each
            #  hemisphere
            sigma_surf=sigma_lx,  # the size of the surface kernel
            sigma_vol=sigma_lx,  # the volume of the surface kernel
            direction='COLUMN',  # which direction to smooth along@
            right_surf=pkgrf(  # pull out atlases for each hemisphere
                'xcp_d', 'data/ciftiatlas/'
                'Q1-Q6_RelatedParcellation210.R.midthickness_32k_fs_LR.surf.gii'
            ),
            left_surf=pkgrf(
                'xcp_d', 'data/ciftiatlas/'
                'Q1-Q6_RelatedParcellation210.L.midthickness_32k_fs_LR.surf.gii'
            )),
            name="cifti_smoothing",
            mem_gb=mem_gb,
            n_procs=omp_nthreads)

        #  Connect to workflow
        workflow.connect([(inputnode, smooth_data, [('bold_file', 'in_file')]),
                          (smooth_data, outputnode, [('out_file',
                                                      'smoothed_bold')])])

    else:  # for Nifti
        workflow.__desc__ = f""" \
The processed BOLD was smoothed using  FSL with a gaussian kernel size of {str(smoothing)} mm
(FWHM).
"""
        smooth_data = pe.Node(Smooth(output_type='NIFTI_GZ', fwhm=smoothing),  # FWHM = kernel size
                              name="nifti_smoothing",
                              mem_gb=mem_gb,
                              n_procs=omp_nthreads)  # Use fslmaths to smooth the image

        #  Connect to workflow
        workflow.connect([(inputnode, smooth_data, [('bold_file', 'in_file')]),
                          (smooth_data, outputnode, [('smoothed_file',
                                                      'smoothed_bold')])])
    return workflow<|MERGE_RESOLUTION|>--- conflicted
+++ resolved
@@ -35,12 +35,8 @@
         .. workflow::
             :graph2use: orig
             :simple_form: yes
-<<<<<<< HEAD
-            from xcp_d.workflows.postprocessing import init_post_process_wf
-=======
 
             from xcp_d.workflow.postprocessing import init_post_process_wf
->>>>>>> 73067bcf
             wf = init_post_process_wf(
                 mem_gb=0.1,
                 TR=2.,
