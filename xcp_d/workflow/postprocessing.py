# emacs: -*- mode: python; py-indent-offset: 4; indent-tabs-mode: nil -*-
# vi: set ft=python sts=4 ts=4 sw=4 et:
"""Workflows for post-processing BOLD data."""
from nipype.interfaces import utility as niu
from nipype.interfaces.workbench import CiftiSmooth
from nipype.pipeline import engine as pe
from niworkflows.engine.workflows import LiterateWorkflow as Workflow
from pkg_resources import resource_filename as pkgrf

<<<<<<< HEAD
from xcp_d.utils.utils import fwhm2sigma
=======
from xcp_d.interfaces.filtering import FilteringData
from xcp_d.interfaces.nilearn import Smooth
from xcp_d.utils.doc import fill_doc
from xcp_d.utils.utils import fwhm2sigma, stringforparams


@fill_doc
def init_post_process_wf(
    mem_gb,
    TR,
    lower_bpf,
    upper_bpf,
    bpf_order,
    smoothing,
    bold_file,
    params,
    cifti=False,
    dummytime=0,
    fd_thresh=0.2,
    name="post_process_wf",
):
    """Organize workflows including selecting confound matrix, regression, and filtering.

    Workflow Graph
        .. workflow::
            :graph2use: orig
            :simple_form: yes

            from xcp_d.workflow.postprocessing import init_post_process_wf
            wf = init_post_process_wf(
                mem_gb=0.1,
                TR=2.,
                lower_bpf=0.009,
                upper_bpf=0.08,
                bpf_order=2,
                smoothing=6,
                bold_file="/path/to/file.nii.gz",
                params="36P",
                cifti=False,
                dummytime=0,
                fd_thresh=0.2,
                name="post_process_wf",
            )

    Parameters
    ----------
    %(mem_gb)s
    TR: float
        Repetition time in second
    %(lower_bpf)s
    %(upper_bpf)s
    %(bpf_order)s
    %(smoothing)s
    bold_file: str
        bold file for post processing
    %(params)s
    %(cifti)s
    dummytime: float
        the first few seconds to be removed before postprocessing
    %(fd_thresh)s
    %(name)s
        Default is "post_process_wf".

    Inputs
    ------
    bold
       bold or cifti file
    bold_mask
       bold mask if bold is nifti
    custom_confounds
       custom regressors

    Outputs
    -------
    processed_bold
        processed or cleaned bold
    smoothed_bold
        smoothed processed bold
    tmask
        temporal mask
    """
    workflow = Workflow(name=name)
    workflow.__desc__ = """ \

"""
    if dummytime > 0:
        nvolx = str(np.floor(dummytime / TR))
        workflow.__desc__ = workflow.__desc__ + f""" \
Before nuisance regression and filtering of the data, the first {nvolx} were
discarded. Furthermore, any volumes with framewise-displacement greater than
{fd_thresh} [@satterthwaite2;@power_fd_dvars;@satterthwaite_2013] were flagged
as outliers and excluded from nuisance regression.
"""

    else:
        workflow.__desc__ = workflow.__desc__ + f""" \
Before nuisance regression and filtering any volumes with
framewise-displacement greater than {fd_thresh}
[@satterthwaite2;@power_fd_dvars;@satterthwaite_2013] were  flagged as outlier
and excluded from further analyses.
"""

    workflow.__desc__ = workflow.__desc__ + f""" \
The following nuisance regressors {stringforparams(params=params)}
[@mitigating_2018;@benchmarkp;@satterthwaite_2013] were selected from nuisance
confound matrices of fMRIPrep output.  These nuisance regressors were regressed
out from the bold data with *LinearRegression* as implemented in Scikit-Learn
{sklearn.__version__} [@scikit-learn].  The residual were then  band pass filtered within the
frequency band {lower_bpf}-{upper_bpf} Hz.
 """

    inputnode = pe.Node(niu.IdentityInterface(
        fields=['bold', 'bold_file', 'bold_mask', 'custom_confounds']),
        name='inputnode')
    outputnode = pe.Node(niu.IdentityInterface(
        fields=['processed_bold', 'smoothed_bold', 'tmask', 'fd']),
        name='outputnode')

    inputnode.inputs.bold_file = bold_file
    filtering_wf = pe.Node(FilteringData(TR=TR,
                                         lowpass=upper_bpf,
                                         highpass=lower_bpf,
                                         filter_order=bpf_order),
                           name="filter_the_data",
                           mem_gb=0.25 * mem_gb)

    if smoothing:
        sigma_lx = fwhm2sigma(smoothing)
        if cifti:
            workflow.__desc__ = workflow.__desc__ + f"""
The processed bold  was smoothed with the workbench with kernel size (FWHM) of
{str(smoothing)}  mm .
"""
            smooth_data = pe.Node(CiftiSmooth(
                sigma_surf=sigma_lx,
                sigma_vol=sigma_lx,
                direction='COLUMN',
                right_surf=str(
                    get_template("fsLR",
                                 hemi='R',
                                 suffix='sphere',
                                 density='32k')[0]),
                left_surf=str(
                    get_template("fsLR",
                                 hemi='L',
                                 suffix='sphere',
                                 density='32k')[0])),
                name="cifti_smoothing",
                mem_gb=mem_gb)
            workflow.connect([
                (filtering_wf, smooth_data, [('filtered_file', 'in_file')]),
                (smooth_data, outputnode, [('out_file', 'smoothed_bold')])
            ])

        else:
            workflow.__desc__ = workflow.__desc__ + f"""
The processed bold was smoothed with Nilearn and kernel size (FWHM) of {str(smoothing)} mm.
"""
            smooth_data = pe.Node(Smooth(fwhm=smoothing),
                                  name="nifti_smoothing",
                                  mem_gb=mem_gb)

            workflow.connect([
                (filtering_wf, smooth_data, [('filtered_file', 'in_file')]),
                (smooth_data, outputnode, [('out_file', 'smoothed_bold')])
            ])

    return workflow
>>>>>>> f8dbf74a


def init_resd_smoothing(
    mem_gb,
    smoothing,
    omp_nthreads,
    cifti=False,
    name="smoothing",
):
    """Smooth BOLD residuals."""
    workflow = Workflow(name=name)
    inputnode = pe.Node(niu.IdentityInterface(fields=['bold_file']),
                        name='inputnode')
    outputnode = pe.Node(niu.IdentityInterface(fields=['smoothed_bold']),
                         name='outputnode')

    sigma_lx = fwhm2sigma(smoothing)  # Turn specified FWHM (Full-Width at Half Maximum)
    # to standard deviation.
    if cifti:  # For ciftis
        workflow.__desc__ = f""" \
The processed BOLD  was smoothed using Connectome Workbench with a gaussian kernel
size of {str(smoothing)} mm  (FWHM).
"""

        smooth_data = pe.Node(CiftiSmooth(  # Call connectome workbench to smooth for each
            #  hemisphere
            sigma_surf=sigma_lx,  # the size of the surface kernel
            sigma_vol=sigma_lx,  # the volume of the surface kernel
            direction='COLUMN',  # which direction to smooth along@
            right_surf=pkgrf(  # pull out atlases for each hemisphere
                'xcp_d', 'data/ciftiatlas/'
                'Q1-Q6_RelatedParcellation210.R.midthickness_32k_fs_LR.surf.gii'
            ),
            left_surf=pkgrf(
                'xcp_d', 'data/ciftiatlas/'
                'Q1-Q6_RelatedParcellation210.L.midthickness_32k_fs_LR.surf.gii'
            )),
            name="cifti_smoothing",
            mem_gb=mem_gb,
            n_procs=omp_nthreads)

        #  Connect to workflow
        workflow.connect([(inputnode, smooth_data, [('bold_file', 'in_file')]),
                          (smooth_data, outputnode, [('out_file',
                                                      'smoothed_bold')])])

    else:  # for Nifti
        workflow.__desc__ = f""" \
The processed BOLD was smoothed using Nilearn with a gaussian kernel size of {str(smoothing)} mm
(FWHM).
"""
        smooth_data = pe.Node(Smooth(fwhm=smoothing),  # FWHM = kernel size
                              name="nifti_smoothing",
                              mem_gb=mem_gb,
                              n_procs=omp_nthreads)  # Use nilearn to smooth the image

        #  Connect to workflow
        workflow.connect([(inputnode, smooth_data, [('bold_file', 'in_file')]),
                          (smooth_data, outputnode, [('out_file', 'smoothed_bold')])])
    return workflow<|MERGE_RESOLUTION|>--- conflicted
+++ resolved
@@ -7,9 +7,6 @@
 from niworkflows.engine.workflows import LiterateWorkflow as Workflow
 from pkg_resources import resource_filename as pkgrf
 
-<<<<<<< HEAD
-from xcp_d.utils.utils import fwhm2sigma
-=======
 from xcp_d.interfaces.filtering import FilteringData
 from xcp_d.interfaces.nilearn import Smooth
 from xcp_d.utils.doc import fill_doc
@@ -178,7 +175,6 @@
             ])
 
     return workflow
->>>>>>> f8dbf74a
 
 
 def init_resd_smoothing(
