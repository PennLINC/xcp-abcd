--- conflicted
+++ resolved
@@ -430,17 +430,9 @@
 
     # fmt:off
     workflow.connect([
-<<<<<<< HEAD
-        (inputnode, t1w_wf, [
-            ("t1w", "inputnode.t1w"),
-            ("t1w_seg", "inputnode.t1w_seg"),
-            ("t1w_to_mni_xform", "inputnode.t1w_to_mni"),
-        ]),
-=======
         (inputnode, t1w_wf, [('t1w', 'inputnode.t1w'),
                              ('t1w_seg', 'inputnode.t1seg'),
                              ('t1w_to_template_xform', 'inputnode.t1w_to_template')]),
->>>>>>> d40d5883
     ])
     # fmt:on
 
@@ -532,15 +524,9 @@
         # fmt:off
         workflow.connect([
             (inputnode, bold_postproc_wf, [
-<<<<<<< HEAD
-                ("t1w", "inputnode.t1w"),
-                ("t1w_seg", "inputnode.t1w_seg"),
-                ("mni_to_t1w_xform", "inputnode.mni_to_t1w"),
-=======
                 ('t1w', 'inputnode.t1w'),
                 ('t1w_seg', 'inputnode.t1seg'),
                 ('template_to_t1w_xform', 'inputnode.template_to_t1w'),
->>>>>>> d40d5883
             ]),
         ])
         if not cifti:
