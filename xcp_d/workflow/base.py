# emacs: -*- mode: python; py-indent-offset: 4; indent-tabs-mode: nil -*-
# vi: set ft=python sts=4 ts=4 sw=4 et:
"""The primary workflows for xcp_d."""
import os
import sys
from copy import deepcopy

import nibabel as nb
import numpy as np
import scipy
import templateflow
import yaml
from nipype import __version__ as nipype_ver
from nipype import logging
from nipype.interfaces import utility as niu
from nipype.pipeline import engine as pe
from niworkflows.engine.workflows import LiterateWorkflow as Workflow

from xcp_d.__about__ import __version__
from xcp_d.interfaces.bids import DerivativesDataSink
from xcp_d.interfaces.report import AboutSummary, SubjectSummary
from xcp_d.utils.bids import (
    collect_data,
    get_preproc_pipeline_info,
    write_dataset_description,
)
from xcp_d.utils.doc import fill_doc
from xcp_d.utils.utils import get_customfile
from xcp_d.workflow.anatomical import init_anatomical_wf, init_t1w_wf
from xcp_d.workflow.bold import init_boldpostprocess_wf
from xcp_d.workflow.cifti import init_ciftipostprocess_wf
from xcp_d.workflow.execsummary import init_brainsprite_wf

LOGGER = logging.getLogger("nipype.workflow")


@fill_doc
def init_xcpd_wf(
    layout,
    lower_bpf,
    upper_bpf,
    despike,
    bpf_order,
    motion_filter_type,
    motion_filter_order,
    band_stop_min,
    band_stop_max,
    bandpass_filter,
    fmri_dir,
    omp_nthreads,
    cifti,
    task_id,
    head_radius,
    params,
    subject_list,
    analysis_level,
    smoothing,
    custom_confounds,
    output_dir,
    work_dir,
    dummytime,
    fd_thresh,
    process_surfaces=False,
<<<<<<< HEAD
    dcan_qc=False,
    input_type='fmriprep',
    name='xcpd_wf',
=======
    input_type="fmriprep",
    name="xcpd_wf",
>>>>>>> d0bb5533
):
    """Build and organize execution of xcp_d pipeline.

    It also connects the subworkflows under the xcp_d workflow.

    Workflow Graph
        .. workflow::
            :graph2use: orig
            :simple_form: yes

            from xcp_d.workflow.base import init_xcpd_wf
            wf = init_xcpd_wf(
                layout=None,
                lower_bpf=0.009,
                upper_bpf=0.08,
                despike=False,
                bpf_order=2,
                motion_filter_type=None,
                motion_filter_order=4,
                band_stop_min=0.,
                band_stop_max=0.,
                bandpass_filter=True,
                fmri_dir=".",
                omp_nthreads=1,
                cifti=False,
                task_id="rest",
                head_radius=50.,
                params="36P",
                subject_list=["sub-01", "sub-02"],
                analysis_level="participant",
                smoothing=6,
                custom_confounds=None,
                output_dir=".",
                work_dir=".",
                dummytime=0,
                fd_thresh=0.2,
                process_surfaces=False,
                dcan_qc=False,
                input_type='fmriprep',
                name='xcpd_wf',
            )

    Parameters
    ----------
    layout : :obj:`bids.layout.BIDSLayout`
        BIDS dataset layout
    %(bandpass_filter)s
    %(lower_bpf)s
    %(upper_bpf)s
    despike: bool
        afni depsike
    %(bpf_order)s
    %(analysis_level)s
    %(motion_filter_type)s
    %(motion_filter_order)s
    %(band_stop_min)s
    %(band_stop_max)s
    fmriprep_dir : Path
        fmriprep output directory
    %(omp_nthreads)s
    %(cifti)s
    task_id : str or None
        Task ID of BOLD  series to be selected for postprocess , or ``None`` to postprocess all
    low_mem : bool
        Write uncompressed .nii files in some cases to reduce memory usage
    %(output_dir)s
    %(fd_thresh)s
    run_uuid : str
        Unique identifier for execution instance
    subject_list : list
        List of subject labels
    %(work_dir)s
    %(head_radius)s
    %(params)s
    %(smoothing)s
    custom_confounds: str
        path to cusrtom nuisance regressors
    dummytime: float
        the first vols in seconds to be removed before postprocessing
    %(process_surfaces)s
    dcan_qc : bool
        Whether to run DCAN QC or not.
    %(input_type)s
    %(name)s

    References
    ----------
    .. footbibliography::
    """
    xcpd_wf = Workflow(name="xcpd_wf")
    xcpd_wf.base_dir = work_dir
    LOGGER.info(f"Beginning the {name} workflow")

    write_dataset_description(fmri_dir, os.path.join(output_dir, "xcp_d"))

    for subject_id in subject_list:
        single_subj_wf = init_subject_wf(
            layout=layout,
            lower_bpf=lower_bpf,
            upper_bpf=upper_bpf,
            bpf_order=bpf_order,
            motion_filter_type=motion_filter_type,
            motion_filter_order=motion_filter_order,
            band_stop_min=band_stop_min,
            band_stop_max=band_stop_max,
            bandpass_filter=bandpass_filter,
            fmri_dir=fmri_dir,
            omp_nthreads=omp_nthreads,
            subject_id=subject_id,
            cifti=cifti,
            despike=despike,
            head_radius=head_radius,
            params=params,
            task_id=task_id,
            smoothing=smoothing,
            output_dir=output_dir,
            dummytime=dummytime,
            custom_confounds=custom_confounds,
            fd_thresh=fd_thresh,
            process_surfaces=process_surfaces,
            dcan_qc=dcan_qc,
            input_type=input_type,
            name=f"single_subject_{subject_id}_wf",
        )

        single_subj_wf.config["execution"]["crashdump_dir"] = os.path.join(
            output_dir, "xcp_d", "sub-" + subject_id, "log"
        )
        for node in single_subj_wf._get_all_nodes():
            node.config = deepcopy(single_subj_wf.config)
        print(f"Analyzing data at the {analysis_level} level")
        xcpd_wf.add_nodes([single_subj_wf])

    return xcpd_wf


@fill_doc
def init_subject_wf(
    layout,
    lower_bpf,
    upper_bpf,
    bpf_order,
    motion_filter_order,
    motion_filter_type,
    bandpass_filter,
    band_stop_min,
    band_stop_max,
    fmri_dir,
    omp_nthreads,
    subject_id,
    cifti,
    despike,
    head_radius,
    params,
    dummytime,
    fd_thresh,
    task_id,
    smoothing,
    custom_confounds,
    process_surfaces,
    dcan_qc,
    output_dir,
    input_type,
    name,
):
    """Organize the postprocessing pipeline for a single subject.

    Workflow Graph
        .. workflow::
            :graph2use: orig
            :simple_form: yes

            from xcp_d.workflow.base import init_subject_wf
            wf = init_subject_wf(
                layout=None,
                bandpass_filter=True,
                lower_bpf=0.009,
                upper_bpf=0.08,
                bpf_order=2,
                motion_filter_type=None,
                band_stop_min=0,
                band_stop_max=0,
                motion_filter_order=4,
                fmri_dir=".",
                omp_nthreads=1,
                subject_id="01",
                cifti=False,
                despike=False,
                head_radius=50,
                params="36P",
                dummytime=0,
                fd_thresh=0.2,
                task_id="rest",
                smoothing=6.,
                custom_confounds=None,
                process_surfaces=False,
                dcan_qc=False,
                output_dir=".",
                input_type="fmriprep",
                name="single_subject_sub-01_wf",
            )

    Parameters
    ----------
    layout : BIDSLayout object
        BIDS dataset layout
    %(bandpass_filter)s
    %(lower_bpf)s
    %(upper_bpf)s
    despike: bool
        afni depsike
    %(bpf_order)s
    %(motion_filter_type)s
    %(motion_filter_order)s
    %(band_stop_min)s
    %(band_stop_max)s
    %(fmri_dir)s
    %(omp_nthreads)s
    %(cifti)s
    task_id : str or None
        Task ID of BOLD  series to be selected for postprocess , or ``None`` to postprocess all
    low_mem : bool
        Write uncompressed .nii files in some cases to reduce memory usage
    %(output_dir)s
    %(fd_thresh)s
    %(head_radius)s
    %(params)s
    %(smoothing)s
    custom_confounds: str
        path to custom nuisance regressors
    dummytime: float
        the first vols in seconds to be removed before postprocessing
    %(process_surfaces)s
    dcan_qc : bool
        Whether to run DCAN QC or not.
    %(subject_id)s
    %(input_type)s
    %(name)s

    References
    ----------
    .. footbibliography::
    """
    layout, subj_data = collect_data(
        bids_dir=fmri_dir,
        participant_label=subject_id,
        task=task_id,
        bids_validate=False,
        cifti=cifti,
    )
    LOGGER.debug(f"Collected data:\n{yaml.dump(subj_data, default_flow_style=False, indent=4)}")

    # determine the appropriate post-processing workflow
    postproc_wf_function = init_ciftipostprocess_wf if cifti else init_boldpostprocess_wf
    preproc_files = subj_data["bold"]

    inputnode = pe.Node(
        niu.IdentityInterface(
            fields=[
                "custom_confounds",
                "subj_data",  # not currently used, but will be in future
                "t1w",
                "t1w_mask",  # not used by cifti workflow
                "t1w_seg",
                "mni_to_t1w_xform",
                "t1w_to_mni_xform",
            ],
        ),
        name="inputnode",
    )
    inputnode.inputs.custom_confounds = custom_confounds
    inputnode.inputs.subj_data = subj_data
    inputnode.inputs.t1w = subj_data["t1w"]
    inputnode.inputs.t1w_mask = subj_data["t1w_mask"]
    inputnode.inputs.t1w_seg = subj_data["t1w_seg"]
    inputnode.inputs.mni_to_t1w_xform = subj_data["mni_to_t1w_xform"]
    inputnode.inputs.t1w_to_mni_xform = subj_data["t1w_to_mni_xform"]

    workflow = Workflow(name=name)

    info_dict = get_preproc_pipeline_info(input_type=input_type, fmri_dir=fmri_dir)

    workflow.__desc__ = f"""
### Post-processing of {input_type} outputs
The eXtensible Connectivity Pipeline (XCP) [@mitigating_2018;@satterthwaite_2013]
was used to post-process the outputs of {input_type} version {info_dict["version"]}
{info_dict["references"]}.
XCP was built with *Nipype* {nipype_ver} [@nipype1, RRID:SCR_002502].
"""

    workflow.__postdesc__ = f"""

Many internal operations of *XCP* use
*TemplateFlow* version {templateflow.__version__} [@ciric2022templateflow],
*Nibabel* version {nb.__version__} [@brett_matthew_2022_6658382],
*numpy* version {np.__version__} [@harris2020array],
and *scipy* version {scipy.__version__} [@2020SciPy-NMeth].
For more details, see the *xcp_d* website https://xcp-d.readthedocs.io.


#### Copyright Waiver

The above methods description text was automatically generated by *XCP*
with the express intention that users should copy and paste this
text into their manuscripts *unchanged*.
It is released under the [CC0](https://creativecommons.org/publicdomain/zero/1.0/) license.

#### References

"""

    summary = pe.Node(
        SubjectSummary(subject_id=subject_id, bold=preproc_files),
        name="summary",
    )

    about = pe.Node(
        AboutSummary(version=__version__, command=" ".join(sys.argv)),
        name="about",
    )

    ds_report_summary = pe.Node(
        DerivativesDataSink(
            base_directory=output_dir,
            source_file=preproc_files[0],
            desc="summary",
            datatype="figures",
        ),
        name="ds_report_summary",
    )

    ds_report_about = pe.Node(
        DerivativesDataSink(
            base_directory=output_dir,
            source_file=preproc_files[0],
            desc="about",
            datatype="figures",
        ),
        name="ds_report_about",
        run_without_submitting=True,
    )

    t1w_wf = init_t1w_wf(
        output_dir=output_dir,
        input_type=input_type,
        omp_nthreads=omp_nthreads,
        mem_gb=5,  # RF: need to change memory size
    )

    # fmt:off
    workflow.connect([
        (inputnode, t1w_wf, [('t1w', 'inputnode.t1w'),
                             ('t1w_seg', 'inputnode.t1seg'),
                             ('t1w_to_mni_xform', 'inputnode.t1w_to_mni')]),
    ])
    # fmt:on

    # Plot the ribbon on the brain in a brainsprite figure
    brainsprite_wf = init_brainsprite_wf(
        layout=layout,
        fmri_dir=fmri_dir,
        subject_id=subject_id,
        output_dir=output_dir,
        dcan_qc=dcan_qc,
        input_type=input_type,
        omp_nthreads=omp_nthreads,
        mem_gb=5,
    )

    # fmt:off
    workflow.connect([(inputnode, brainsprite_wf, [('t1w', 'inputnode.t1w'),
                                                   ('t1w_seg', 'inputnode.t1seg')])])
    # fmt:on

    if process_surfaces:
        anatomical_wf = init_anatomical_wf(
            layout=layout,
            fmri_dir=fmri_dir,
            subject_id=subject_id,
            output_dir=output_dir,
            input_type=input_type,
            omp_nthreads=omp_nthreads,
            mem_gb=5,  # RF: need to change memory size
        )

        # fmt:off
        workflow.connect([
            (inputnode, anatomical_wf, [('t1w', 'inputnode.t1w'),
                                        ('t1w_seg', 'inputnode.t1seg')]),
        ])
        # fmt:on

    # loop over each bold run to be postprocessed
    # NOTE: Look at https://miykael.github.io/nipype_tutorial/notebooks/basic_iteration.html
    # for hints on iteration
    for i_run, bold_file in enumerate(preproc_files):
        custom_confounds_file = get_customfile(
            custom_confounds=custom_confounds,
            bold_file=bold_file,
        )

        bold_postproc_wf = postproc_wf_function(
            bold_file=bold_file,
            lower_bpf=lower_bpf,
            upper_bpf=upper_bpf,
            bpf_order=bpf_order,
            motion_filter_type=motion_filter_type,
            motion_filter_order=motion_filter_order,
            band_stop_min=band_stop_min,
            band_stop_max=band_stop_max,
            bandpass_filter=bandpass_filter,
            smoothing=smoothing,
            params=params,
            head_radius=head_radius,
            omp_nthreads=omp_nthreads,
            n_runs=len(preproc_files),
            custom_confounds=custom_confounds_file,
            layout=layout,
            despike=despike,
            dummytime=dummytime,
            fd_thresh=fd_thresh,
            dcan_qc=dcan_qc,
            output_dir=output_dir,
            name=f"{'cifti' if cifti else 'nifti'}_postprocess_{i_run}_wf",
        )

        # fmt:off
        workflow.connect([
            (inputnode, bold_postproc_wf, [('t1w', 'inputnode.t1w'),
                                           ('t1w_seg', 'inputnode.t1seg'),
                                           ('mni_to_t1w_xform', 'inputnode.mni_to_t1w')]),
        ])
        if not cifti:
            workflow.connect([
                (inputnode, bold_postproc_wf, [('t1w_mask', 'inputnode.t1w_mask')]),
            ])

        # fmt:on

    # fmt:off
    workflow.connect([(summary, ds_report_summary, [('out_report', 'in_file')]),
                      (about, ds_report_about, [('out_report', 'in_file')])])
    # fmt:on

    for node in workflow.list_node_names():
        if node.split(".")[-1].startswith("ds_"):
            workflow.get_node(node).interface.out_path_base = "xcp_d"

    return workflow<|MERGE_RESOLUTION|>--- conflicted
+++ resolved
@@ -61,14 +61,9 @@
     dummytime,
     fd_thresh,
     process_surfaces=False,
-<<<<<<< HEAD
     dcan_qc=False,
-    input_type='fmriprep',
-    name='xcpd_wf',
-=======
     input_type="fmriprep",
     name="xcpd_wf",
->>>>>>> d0bb5533
 ):
     """Build and organize execution of xcp_d pipeline.
 
