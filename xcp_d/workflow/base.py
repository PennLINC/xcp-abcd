--- conflicted
+++ resolved
@@ -14,15 +14,11 @@
 import numpy as np
 import scipy
 import templateflow
-<<<<<<< HEAD
 from nipype import Function, logging
-=======
-from nipype import Function
 from nipype import __version__ as nipype_ver
 from nipype.interfaces import utility as niu
 from nipype.pipeline import engine as pe
 from niworkflows.engine.workflows import LiterateWorkflow as Workflow
->>>>>>> 46c71f71
 
 from xcp_d.__about__ import __version__
 from xcp_d.interfaces.bids import DerivativesDataSink
@@ -309,8 +305,6 @@
     ----------
     .. footbibliography::
     """
-<<<<<<< HEAD
-=======
     layout, subj_data = collect_data(
         bids_dir=fmri_dir,
         participant_label=subject_id,
@@ -331,7 +325,6 @@
     inputnode.inputs.custom_confounds = custom_confounds
     inputnode.inputs.subj_data = subj_data
 
->>>>>>> 46c71f71
     workflow = Workflow(name=name)
 
     info_dict = get_preproc_pipeline_info(input_type=input_type, fmri_dir=fmri_dir)
@@ -522,12 +515,6 @@
         run_without_submitting=True,
     )
 
-<<<<<<< HEAD
-    workflow.connect([
-        (summary, ds_report_summary, [('out_report', 'in_file')]),
-        (about, ds_report_about, [('out_report', 'in_file')]),
-    ])
-=======
     t1w_file_grabber = pe.Node(
         Function(
             input_names=["subj_data"],
@@ -643,7 +630,6 @@
                 " participants."
             print(exc)
             sys.exit()
->>>>>>> 46c71f71
 
     for node in workflow.list_node_names():
         if node.split('.')[-1].startswith('ds_'):
