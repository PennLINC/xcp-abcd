--- conflicted
+++ resolved
@@ -1,1388 +1,1208 @@
-# emacs: -*- mode: python; py-indent-offset: 4; indent-tabs-mode: nil -*-
-# vi: set ft=python sts=4 ts=4 sw=4 et:
-"""Anatomical post-processing workflows."""
-from nipype import Function, logging
-from nipype.interfaces import utility as niu
-from nipype.interfaces.ants import CompositeTransformUtil  # MB
-from nipype.interfaces.ants.resampling import ApplyTransforms  # TM
-from nipype.interfaces.freesurfer import MRIsConvert
-from nipype.pipeline import engine as pe
-from niworkflows.engine.workflows import LiterateWorkflow as Workflow
-from pkg_resources import resource_filename as pkgrf
-from templateflow.api import get as get_template
-
-from xcp_d.interfaces.ants import CompositeInvTransformUtil, ConvertTransformFile
-from xcp_d.interfaces.bids import DerivativesDataSink
-from xcp_d.interfaces.c3 import C3d  # TM
-from xcp_d.interfaces.connectivity import ApplyTransformsx
-from xcp_d.interfaces.nilearn import BinaryMath, Merge
-from xcp_d.interfaces.workbench import (  # MB,TM
-    ApplyAffine,
-    ApplyWarpfield,
-    ChangeXfmType,
-    CiftiSurfaceResample,
-    ConvertAffine,
-    SurfaceAverage,
-    SurfaceGenerateInflated,
-    SurfaceSphereProjectUnproject,
-)
-from xcp_d.utils.bids import get_freesurfer_dir, get_freesurfer_spheres
-from xcp_d.utils.doc import fill_doc
-
-LOGGER = logging.getLogger("nipype.workflow")
-
-
-@fill_doc
-def init_t1w_wf(
-    output_dir,
-    input_type,
-    omp_nthreads,
-    mem_gb,
-    name="t1w_wf",
-):
-    """Copy T1w and segmentation to the derivative directory.
-
-    If necessary, this workflow will also warp the images to standard space.
-
-    Workflow Graph
-        .. workflow::
-            :graph2use: orig
-            :simple_form: yes
-
-            from xcp_d.workflow.anatomical import init_t1w_wf
-            wf = init_t1w_wf(
-                output_dir=".",
-                input_type="fmriprep",
-                omp_nthreads=1,
-                mem_gb=0.1,
-                name="t1w_wf",
-            )
-
-    Parameters
-    ----------
-    %(output_dir)s
-    %(input_type)s
-    %(omp_nthreads)s
-    %(mem_gb)s
-    %(name)s
-        Default is "t1w_wf".
-
-    Inputs
-    ------
-    t1w : str
-        Path to the T1w file.
-    t1seg : str
-        Path to the T1w segmentation file.
-    %(t1w_to_template)s
-        We need to use MNI152NLin6Asym for the template.
-    """
-    workflow = Workflow(name=name)
-
-    inputnode = pe.Node(
-        niu.IdentityInterface(fields=["t1w", "t1seg", "t1w_to_template"]),
-        name="inputnode",
-    )
-
-    # MNI92FSL = pkgrf("xcp_d", "data/transform/FSL2MNI9Composite.h5")
-    mnitemplate = str(
-        get_template(template="MNI152NLin6Asym", resolution=2, desc=None, suffix="T1w")
-    )
-    # mnitemplatemask = str(
-    #     get_template(
-    #         template="MNI152NLin6Asym", resolution=2, desc="brain", suffix="mask"
-    #     )
-    # )
-
-    if input_type in ("dcan", "hcp"):
-        ds_t1wmni = pe.Node(
-            DerivativesDataSink(
-                base_directory=output_dir,
-                extension=".nii.gz",
-            ),
-            name="ds_t1wmni",
-            run_without_submitting=False,
-        )
-
-        ds_t1wseg = pe.Node(
-            DerivativesDataSink(
-                base_directory=output_dir,
-                extension=".nii.gz",
-            ),
-            name="ds_t1wseg",
-            run_without_submitting=False,
-        )
-
-        # fmt:off
-        workflow.connect(
-            [
-                (inputnode, ds_t1wmni, [("t1w", "in_file")]),
-                (inputnode, ds_t1wseg, [("t1seg", "in_file")]),
-            ]
-        )
-        # fmt:on
-    else:
-        # #TM: need to replace MNI92FSL xfm with the correct
-        # xfm from the MNI output space of fMRIPrep/NiBabies
-        # (MNI2009, MNIInfant, or for cifti output MNI152NLin6Asym)
-        # to MNI152NLin6Asym.
-        t1w_transform = pe.Node(
-            ApplyTransformsx(
-                num_threads=2,
-                reference_image=mnitemplate,
-                interpolation="LanczosWindowedSinc",
-                input_image_type=3,
-                dimension=3,
-            ),
-            name="t1w_transform",
-            mem_gb=mem_gb,
-            n_procs=omp_nthreads,
-        )
-
-        seg_transform = pe.Node(
-            ApplyTransformsx(
-                num_threads=2,
-                reference_image=mnitemplate,
-                interpolation="MultiLabel",
-                input_image_type=3,
-                dimension=3,
-            ),
-            name="seg_transform",
-            mem_gb=mem_gb,
-            n_procs=omp_nthreads,
-        )
-
-        ds_t1wmni = pe.Node(
-            DerivativesDataSink(
-                base_directory=output_dir,
-                space="MNI152NLin6Asym",
-                extension=".nii.gz",
-            ),
-            name="ds_t1wmni",
-            run_without_submitting=False,
-        )
-
-        ds_t1wseg = pe.Node(
-            DerivativesDataSink(
-                base_directory=output_dir,
-                space="MNI152NLin6Asym",
-                extension=".nii.gz",
-            ),
-            name="ds_t1wseg",
-            run_without_submitting=False,
-        )
-
-        # fmt:off
-        workflow.connect(
-            [
-                (inputnode, t1w_transform, [("t1w", "input_image"),
-                                            ("t1w_to_template", "transforms")]),
-                (inputnode, seg_transform, [("t1seg", "input_image"),
-                                            ("t1w_to_template", "transforms")]),
-                (t1w_transform, ds_t1wmni, [("output_image", "in_file")]),
-                (seg_transform, ds_t1wseg, [("output_image", "in_file")]),
-            ]
-        )
-        # fmt:on
-
-    # fmt:off
-    workflow.connect(
-        [
-            (inputnode, ds_t1wmni, [("t1w", "source_file")]),
-            (inputnode, ds_t1wseg, [("t1seg", "source_file")]),
-        ]
-    )
-    # fmt:on
-
-    return workflow
-
-
-@fill_doc
-def init_anatomical_wf(
-    fmri_dir,
-    subject_id,
-    output_dir,
-    warp_to_standard,
-    omp_nthreads,
-    mem_gb,
-    name="anatomical_wf",
-):
-    """Transform surfaces from native to standard fsLR-32k space.
-
-    For the ``hcp`` and ``dcan`` preprocessing workflows,
-    the fsLR-32k space surfaces already exist, and will simply be copied to the output directory.
-
-    For other preprocessing workflows, the native space surfaces are present in the Freesurfer
-    directory (if Freesurfer was run), and must be transformed to standard space.
-    If Freesurfer derivatives are not available, then a warning will be raised and
-    no output files will be generated.
-
-    Workflow Graph
-        .. workflow::
-            :graph2use: orig
-            :simple_form: yes
-
-            from xcp_d.workflow.anatomical import init_anatomical_wf
-            wf = init_anatomical_wf(
-                fmri_dir=".",
-                subject_id="01",
-                output_dir=".",
-                warp_to_standard=True,
-                omp_nthreads=1,
-                mem_gb=0.1,
-                name="anatomical_wf",
-            )
-
-    Parameters
-    ----------
-    %(fmri_dir)s
-    %(subject_id)s
-    %(output_dir)s
-    warp_to_standard : :obj:`bool`
-        Whether to warp native-space surface files to standard space or not.
-        If False, the files are assumed to be in standard space already.
-    %(omp_nthreads)s
-    %(mem_gb)s
-    %(name)s
-        Default is "anatomical_wf".
-
-    Inputs
-    ------
-    t1w : str
-        Path to the T1w file.
-
-    Notes
-    -----
-    If "hcp" or "dcan" input type, pre-generated surface files will be collected from the
-    converted preprocessed derivatives.
-    However, these derivatives do not include HCP-style surfaces.
-
-    If "fmriprep" or "nibabies", surface files in fsnative space will be extracted from the
-    associated Freesurfer directory (if available), and warped to fsLR space.
-    """
-    workflow = Workflow(name=name)
-
-<<<<<<< HEAD
-    inputnode = pe.Node(
-        niu.IdentityInterface(
-            fields=[
-                "t1w",
-                "t1w_to_template_xform",
-                "template_to_t1w_xform",
-                "lh_inflated_surf",
-                "rh_inflated_surf",
-                "lh_midthickness_surf",
-                "rh_midthickness_surf",
-                "lh_pial_surf",
-                "rh_pial_surf",
-                "lh_smoothwm_surf",
-                "rh_smoothwm_surf",
-            ],
-        ),
-        name="inputnode",
-    )
-=======
-    inputnode = pe.Node(niu.IdentityInterface(fields=["t1w", "t1seg"]), name="inputnode")
-
-    mnitemplate = get_template(template="MNI152NLin6Asym", resolution=2, desc=None, suffix="T1w")
-
-    if input_type in ("dcan", "hcp"):
-        # TODO: Replace with layout.get call(s). No reason to search through a list of strings.
-        all_files = list(layout.get_files())
-        L_inflated_surf = fnmatch.filter(
-            all_files, "*sub-*" + subject_id + "*hemi-L_inflated.surf.gii"
-        )[0]
-        R_inflated_surf = fnmatch.filter(
-            all_files, "*sub-*" + subject_id + "*hemi-R_inflated.surf.gii"
-        )[0]
-        L_midthick_surf = fnmatch.filter(
-            all_files, "*sub-*" + subject_id + "*hemi-L_midthickness.surf.gii"
-        )[0]
-        R_midthick_surf = fnmatch.filter(
-            all_files, "*sub-*" + subject_id + "*hemi-R_midthickness.surf.gii"
-        )[0]
-        L_pial_surf = fnmatch.filter(all_files, "*sub-*" + subject_id + "*hemi-L_pial.surf.gii")[0]
-        R_pial_surf = fnmatch.filter(all_files, "*sub-*" + subject_id + "*hemi-R_pial.surf.gii")[0]
-        L_wm_surf = fnmatch.filter(all_files, "*sub-*" + subject_id + "*hemi-L_smoothwm.surf.gii")[
-            0
-        ]
-        R_wm_surf = fnmatch.filter(all_files, "*sub-*" + subject_id + "*hemi-R_smoothwm.surf.gii")[
-            0
-        ]
-
-        # All of the converted dcan and hcp files should have a session entity/folder
-        ses_id = _getsesid(R_wm_surf)
-        anatdir = os.path.join(output_dir, "xcp_d", f"sub-{subject_id}", f"ses-{ses_id}", "anat")
-        os.makedirs(anatdir, exist_ok=True)
-
-        surf = [
-            L_inflated_surf,
-            R_inflated_surf,
-            L_midthick_surf,
-            R_midthick_surf,
-            L_pial_surf,
-            R_pial_surf,
-            L_wm_surf,
-            R_wm_surf,
-        ]
-
-        for ss in surf:
-            shutil.copy(ss, anatdir)
-
-        nothingnode = pe.Node(
-            niu.IdentityInterface(fields=["t1w", "t1seg"]),
-            name="nothingnode",
-        )
-        # fmt:off
-        workflow.connect([
-            (inputnode, nothingnode, [
-                ("t1w", "t1w"),
-                ("t1seg", "t1seg"),
-            ]),
-        ])
-
-        # fmt:on
-
-    else:
-        all_files = list(layout.get_files())
-
-        # verify freesurfer directory
-        p = Path(fmri_dir)
-
-        freesurfer_paths = glob.glob(str(p.parent) + "/*freesurfer*")  # for fmriprep and nibabies
-        if len(freesurfer_paths) == 0:
-            freesurfer_paths = glob.glob(str(p) + "/sourcedata/*freesurfer*")  # nibabies
-
-        if len(freesurfer_paths) > 0 and "freesurfer" in os.path.basename(freesurfer_paths[0]):
-            freesurfer_path = freesurfer_paths[0]
-        else:
-            freesurfer_path = None
-
-        if freesurfer_path is not None and os.path.isdir(freesurfer_path):
-
-            L_inflated_surf = fnmatch.filter(
-                all_files, "*sub-*" + subject_id + "*hemi-L_inflated.surf.gii"
-            )[0]
-            R_inflated_surf = fnmatch.filter(
-                all_files, "*sub-*" + subject_id + "*hemi-R_inflated.surf.gii"
-            )[0]
-            L_midthick_surf = fnmatch.filter(
-                all_files, "*sub-*" + subject_id + "*hemi-L_midthickness.surf.gii"
-            )[0]
-            R_midthick_surf = fnmatch.filter(
-                all_files, "*sub-*" + subject_id + "*hemi-R_midthickness.surf.gii"
-            )[0]
-            L_pial_surf = fnmatch.filter(
-                all_files, "*sub-*" + subject_id + "*hemi-L_pial.surf.gii"
-            )[0]
-            R_pial_surf = fnmatch.filter(
-                all_files, "*sub-*" + subject_id + "*hemi-R_pial.surf.gii"
-            )[0]
-            L_wm_surf = fnmatch.filter(
-                all_files, "*sub-*" + subject_id + "*hemi-L_smoothwm.surf.gii"
-            )[0]
-            R_wm_surf = fnmatch.filter(
-                all_files, "*sub-*" + subject_id + "*hemi-R_smoothwm.surf.gii"
-            )[0]
-
-            # get sphere surfaces to be converted
-            if "sub-" not in subject_id:
-                subid = "sub-" + subject_id
-            else:
-                subid = subject_id
-
-            lh_sphere_fsLR = str(
-                get_template(template="fsLR", hemi="L", density="32k", suffix="sphere")[0]
-            )
-            rh_sphere_fsLR = str(
-                get_template(template="fsLR", hemi="R", density="32k", suffix="sphere")[0]
-            )
-
-            lh_sphere_raw = str(freesurfer_path) + "/" + subid + "/surf/lh.sphere.reg"  # MB, TM
-            rh_sphere_raw = str(freesurfer_path) + "/" + subid + "/surf/rh.sphere.reg"  # MB, TM
-
-            # use ANTs CompositeTransformUtil to separate the .h5 into affine and warpfield xfms
-            h5_file = fnmatch.filter(
-                all_files,
-                "*sub-*" + subject_id + "*from-T1w_to-MNI152NLin6Asym_mode-image_xfm.h5",
-            )[
-                0
-            ]  # MB
-
-            h5_inv_file = fnmatch.filter(
-                all_files,
-                "*sub-*" + subject_id + "*from-MNI152NLin6Asym_to-T1w_mode-image_xfm.h5",
-            )[
-                0
-            ]  # MB
-            disassemble_h5 = pe.Node(
-                CompositeTransformUtil(
-                    process="disassemble",
-                    in_file=h5_file,
-                    output_prefix="T1w_to_MNI152NLin6Asym",
-                ),
-                name="disassemble_h5",
-                mem_gb=mem_gb,
-                n_procs=omp_nthreads,
-            )  # MB
-
-            # Nipype's CompositeTransformUtil assumes a certain file naming and
-            # concatenation order of xfms which does not work for the inverse .h5,
-            # so we use our modified class, "CompositeInvTransformUtil"
-            disassemble_h5_inv = pe.Node(
-                CompositeInvTransformUtil(
-                    process="disassemble",
-                    in_file=h5_inv_file,
-                    output_prefix="MNI152NLin6Asym_to_T1w",
-                ),
-                name="disassemble_h5_inv",
-                mem_gb=mem_gb,
-                n_procs=omp_nthreads,
-            )  # TM
-
-            # convert affine from ITK binary to txt
-            convert_ants_transform = pe.Node(
-                ConvertTransformFile(dimension=3), name="convert_ants_transform"
-            )  # MB
-
-            # change xfm type from "AffineTransform" to "MatrixOffsetTransformBase"
-            # since wb_command doesn't recognize "AffineTransform"
-            # (AffineTransform is a subclass of MatrixOffsetTransformBase
-            # which makes this okay to do AFAIK)
-            change_xfm_type = pe.Node(ChangeXfmType(), name="change_xfm_type")  # MB
-
-            # convert affine xfm to "world" so it works with -surface-apply-affine
-            convert_xfm2world = pe.Node(
-                ConvertAffine(fromwhat="itk", towhat="world"), name="convert_xfm2world"
-            )  # MB
-
-            # merge new components
-            merge_xfms_list = pe.Node(
-                niu.Merge(2),
-                name="merge_xfms_list",
-                mem_gb=mem_gb,
-                n_procs=omp_nthreads,
-            )
-            merge_inv_xfms_list = pe.Node(
-                niu.Merge(2),
-                name="merge_inv_xfms_list",
-                mem_gb=mem_gb,
-                n_procs=omp_nthreads,
-            )
-
-            # combine the affine and warpfield xfms from the
-            # disassembled h5 into a single warpfield xfm
-            #
->>>>>>> 1d84a731
-
-    outputnode = pe.Node(
-        niu.IdentityInterface(
-            fields=[
-                "lh_inflated_surf",
-                "rh_inflated_surf",
-                "lh_midthickness_surf",
-                "rh_midthickness_surf",
-                "lh_pial_surf",
-                "rh_pial_surf",
-                "lh_smoothwm_surf",
-                "rh_smoothwm_surf",
-            ],
-        ),
-        name="outputnode",
-    )
-
-    if not warp_to_standard:
-        merge_files_to_list = pe.Node(
-            niu.Merge(8),
-            name="merge_files_to_list",
-        )
-
-        # fmt:off
-        workflow.connect([
-            (inputnode, merge_files_to_list, [
-                ("lh_inflated_surf", "in1"),
-                ("rh_inflated_surf", "in2"),
-                ("lh_midthickness_surf", "in3"),
-                ("rh_midthickness_surf", "in4"),
-                ("lh_pial_surf", "in5"),
-                ("rh_pial_surf", "in6"),
-                ("lh_smoothwm_surf", "in7"),
-                ("rh_smoothwm_surf", "in8"),
-            ]),
-            (inputnode, outputnode, [
-                ("lh_inflated_surf", "lh_inflated_surf"),
-                ("lh_midthickness_surf", "lh_midthickness_surf"),
-                ("lh_pial_surf", "lh_pial_surf"),
-                ("lh_smoothwm_surf", "lh_smoothwm_surf"),
-                ("rh_inflated_surf", "rh_inflated_surf"),
-                ("rh_midthickness_surf", "rh_midthickness_surf"),
-                ("rh_pial_surf", "rh_pial_surf"),
-                ("rh_smoothwm_surf", "rh_smoothwm_surf"),
-            ]),
-        ])
-        # fmt:on
-
-        # Write out standard-space surfaces to output directory
-        ds_standard_space_surfaces = pe.MapNode(
-            DerivativesDataSink(
-                base_directory=output_dir,
-            ),
-            name="ds_standard_space_surfaces",
-            run_without_submitting=True,
-            mem_gb=1,
-            iterfield=["in_file", "source_file"],
-        )
-
-        # fmt:off
-        workflow.connect([
-            (merge_files_to_list, ds_standard_space_surfaces, [
-                ("out", "in_file"),
-                ("out", "source_file"),
-            ])
-        ])
-        # fmt:on
-
-    else:
-        # Warp the surfaces to space-fsLR, den-32k
-        get_freesurfer_dir_node = pe.Node(
-            Function(
-                function=get_freesurfer_dir,
-                input_names=["fmri_dir"],
-                output_names=["freesurfer_path"],
-            ),
-            name="get_freesurfer_dir_node",
-        )
-        get_freesurfer_dir_node.inputs.fmri_dir = fmri_dir
-
-        update_xform_wf = init_update_xform_wf(
-            mem_gb=mem_gb,
-            omp_nthreads=omp_nthreads,
-            name="update_xform_wf",
-        )
-
-        # fmt:off
-        workflow.connect([
-            (inputnode, update_xform_wf, [
-                ("t1w_to_template_xform", "inputnode.t1w_to_template_xform"),
-                ("template_to_t1w_xform", "inputnode.template_to_t1w_xform"),
-            ]),
-        ])
-        # fmt:on
-
-        for hemi in ["L", "R"]:
-            hemi_label = f"{hemi.lower()}h"
-
-            # Create native-space HCP-style midthickness surface file
-            native_hcpmidthick = pe.Node(
-                SurfaceAverage(),
-                name=f"native_hcpmidthick_{hemi}",
-                mem_gb=mem_gb,
-                n_procs=omp_nthreads,
-            )
-
-            # fmt:off
-            workflow.connect([
-                (inputnode, native_hcpmidthick, [
-                    (f"{hemi_label}_pial_surf", "surface_in1"),
-                    (f"{hemi_label}_smoothwm_surf", "surface_in2"),
-                ])
-            ])
-            # fmt:on
-
-            # Place the surfaces in a single node.
-            collect_surfaces = pe.Node(
-                niu.Merge(5),
-                name=f"collect_surfaces_{hemi}",
-            )
-
-            # fmt:off
-            workflow.connect([
-                (inputnode, collect_surfaces, [
-                    (f"{hemi_label}_inflated_surf", "in1"),
-                    (f"{hemi_label}_midthickness_surf", "in2"),
-                    (f"{hemi_label}_pial_surf", "in3"),
-                    (f"{hemi_label}_smoothwm_surf", "in4"),
-                ]),
-                (native_hcpmidthick, collect_surfaces, [
-                    ("out_file", "in5"),
-                ]),
-            ])
-            # fmt:on
-
-            apply_transforms_wf = init_warp_one_hemisphere_wf(
-                hemisphere=hemi,
-                mem_gb=mem_gb,
-                omp_nthreads=omp_nthreads,
-                name=f"{hemi}_apply_transforms_wf",
-            )
-            apply_transforms_wf.inputs.inputnode.participant_id = subject_id
-
-            # fmt:off
-            workflow.connect([
-                (get_freesurfer_dir_node, apply_transforms_wf, [
-                    ("freesurfer_path", "inputnode.freesurfer_path"),
-                ]),
-                (update_xform_wf, apply_transforms_wf, [
-                    ("outputnode.merged_warpfield", "inputnode.merged_warpfield"),
-                    ("outputnode.merged_inv_warpfield", "inputnode.merged_inv_warpfield"),
-                    ("outputnode.world_xform", "inputnode.world_xform"),
-                ]),
-                (collect_surfaces, apply_transforms_wf, [
-                    ("out", "inputnode.hemi_files"),
-                ]),
-            ])
-            # fmt:on
-
-            # Split up the warped files
-            split_out_hcp_surface = pe.Node(
-                niu.Split(
-                    splits=[
-                        4,  # number of ingested and warped surfaces
-                        1,  # the HCP midthickness surface
-                    ],
-                ),
-                name=f"split_out_hcp_surface_{hemi}",
-            )
-
-            # fmt:off
-            workflow.connect([
-                (apply_transforms_wf, split_out_hcp_surface, [
-                    ("outputnode.warped_hemi_files", "inlist"),
-                ]),
-            ])
-            # fmt:on
-
-            ds_standard_space_surfaces = pe.MapNode(
-                DerivativesDataSink(
-                    base_directory=output_dir,
-                    space="fsLR",
-                    den="32k",
-                ),
-                name=f"ds_standard_space_surfaces_{hemi}",
-                run_without_submitting=True,
-                mem_gb=1,
-                iterfield=["in_file", "source_file"],
-            )
-
-            # fmt:off
-            workflow.connect([
-                (collect_surfaces, ds_standard_space_surfaces, [
-                    ("out", "source_file"),
-                ]),
-                (split_out_hcp_surface, ds_standard_space_surfaces, [
-                    ("out1", "in_file"),
-                ]),
-            ])
-            # fmt:on
-
-            # Split up the normal surfaces as well
-            split_up_surfaces_fsLR_32k = pe.Node(
-                niu.Split(
-                    splits=[
-                        1,  # inflated
-                        1,  # midthickness
-                        1,  # pial
-                        1,  # smoothwm
-                    ],
-                ),
-                name=f"split_up_surfaces_fsLR_32k_{hemi}",
-            )
-
-            # fmt:off
-            workflow.connect([
-                (split_out_hcp_surface, split_up_surfaces_fsLR_32k, [
-                    ("out1", "inlist"),
-                ]),
-                (split_up_surfaces_fsLR_32k, outputnode, [
-                    ("out1", f"{hemi_label}_inflated_surf"),
-                    ("out2", f"{hemi_label}_midthickness_surf"),
-                    ("out3", f"{hemi_label}_pial_surf"),
-                    ("out4", f"{hemi_label}_smoothwm_surf"),
-                ]),
-            ])
-            # fmt:on
-
-            # Generate HCP-style very-inflated surface from standard-space midthickness surface.
-            hcpinflated_surf_32k = pe.Node(
-                SurfaceGenerateInflated(iterations_scale_value=0.75),
-                name=f"hcpinflated_surf_32k_{hemi}",
-            )
-
-            # fmt:off
-            workflow.connect([
-                (split_out_hcp_surface, hcpinflated_surf_32k, [
-                    ("out2", "anatomical_surface_in"),
-                ]),
-            ])
-            # fmt:on
-
-            ds_hcp_midthickness = pe.Node(
-                DerivativesDataSink(
-                    base_directory=output_dir,
-                    check_hdr=False,
-                    space="fsLR",
-                    den="32k",
-                    hemi="L",
-                    desc="hcp",
-                    suffix="midthickness",
-                    extension=".surf.gii",
-                ),
-                name=f"ds_hcp_midthickness_{hemi}",
-                run_without_submitting=False,
-                mem_gb=2,
-            )
-
-            # fmt:off
-            workflow.connect([
-                (inputnode, ds_hcp_midthickness, [
-                    (f"{hemi}_midthickness_surf", "source_file"),
-                ]),
-                (split_out_hcp_surface, ds_hcp_midthickness, [
-                    ("out2", "in_file"),
-                ]),
-            ])
-            # fmt:on
-
-            ds_hcp_inflated = pe.Node(
-                DerivativesDataSink(
-                    base_directory=output_dir,
-                    check_hdr=False,
-                    space="fsLR",
-                    den="32k",
-                    hemi="L",
-                    desc="hcp",
-                    suffix="inflated",
-                    extension=".surf.gii",
-                ),
-                name=f"ds_hcp_inflated_{hemi}",
-                run_without_submitting=False,
-                mem_gb=2,
-            )
-
-            # fmt:off
-            workflow.connect([
-                (inputnode, ds_hcp_inflated, [
-                    (f"{hemi}_inflated_surf", "source_file"),
-                ]),
-                (hcpinflated_surf_32k, ds_hcp_inflated, [
-                    ("inflated_out_file", "in_file"),
-                ]),
-            ])
-            # fmt:on
-
-            ds_hcp_vinflated = pe.Node(
-                DerivativesDataSink(
-                    base_directory=output_dir,
-                    check_hdr=False,
-                    space="fsLR",
-                    den="32k",
-                    hemi="L",
-                    desc="hcp",
-                    suffix="vinflated",
-                    extension=".surf.gii",
-                ),
-                name=f"ds_hcp_vinflated_{hemi}",
-                run_without_submitting=False,
-                mem_gb=2,
-            )
-
-            # fmt:off
-            workflow.connect([
-                (inputnode, ds_hcp_vinflated, [
-                    (f"{hemi}_inflated_surf", "source_file"),
-                ]),
-                (hcpinflated_surf_32k, ds_hcp_vinflated, [
-                    ("very_inflated_out_file", "in_file"),
-                ]),
-            ])
-            # fmt:on
-
-    return workflow
-
-
-@fill_doc
-def init_update_xform_wf(mem_gb, omp_nthreads, name="update_xform_wf"):
-    """Modify fMRIPrep transforms to work with FSL FNIRT.
-
-    Workflow Graph
-        .. workflow::
-            :graph2use: orig
-            :simple_form: yes
-
-            from xcp_d.workflow.anatomical import init_update_xform_wf
-            wf = init_update_xform_wf(
-                mem_gb=0.1,
-                omp_nthreads=1,
-                name="update_xform_wf",
-            )
-
-    Parameters
-    ----------
-    %(mem_gb)s
-    %(omp_nthreads)s
-    %(name)s
-        Default is "update_xform_wf".
-
-    Inputs
-    ------
-    t1w_to_template_xform
-        fMRIPrep-style H5 transform from T1w image to template.
-    template_to_t1w_xform
-        fMRIPrep-style H5 transform from template to T1w image.
-
-    Outputs
-    -------
-    world_xform
-    merged_warpfield
-    merged_inv_warpfield
-    """
-    workflow = Workflow(name=name)
-
-    inputnode = pe.Node(
-        niu.IdentityInterface(fields=["t1w_to_template_xform", "template_to_t1w_xform"]),
-        name="inputnode",
-    )
-
-    outputnode = pe.Node(
-        niu.IdentityInterface(fields=["world_xform", "merged_warpfield", "merged_inv_warpfield"]),
-        name="outputnode",
-    )
-
-    mnitemplate = get_template(
-        template="MNI152NLin6Asym",
-        resolution=2,
-        desc=None,
-        suffix="T1w",
-    )
-
-    # Now we can start the actual workflow.
-    # use ANTs CompositeTransformUtil to separate the .h5 into affine and warpfield xfms
-    disassemble_h5 = pe.Node(
-        CompositeTransformUtil(
-            process="disassemble",
-            output_prefix="T1w_to_MNI152NLin6Asym",
-        ),
-        name="disassemble_h5",
-        mem_gb=mem_gb,
-        n_procs=omp_nthreads,
-    )  # MB
-
-    # fmt:off
-    workflow.connect([
-        (inputnode, disassemble_h5, [("t1w_to_template_xform", "in_file")]),
-    ])
-    # fmt:on
-
-    # Nipype's CompositeTransformUtil assumes a certain file naming and
-    # concatenation order of xfms which does not work for the inverse .h5,
-    # so we use our modified class, "CompositeInvTransformUtil"
-    disassemble_h5_inv = pe.Node(
-        CompositeInvTransformUtil(
-            process="disassemble",
-            output_prefix="MNI152NLin6Asym_to_T1w",
-        ),
-        name="disassemble_h5_inv",
-        mem_gb=mem_gb,
-        n_procs=omp_nthreads,
-    )
-
-    # fmt:off
-    workflow.connect([
-        (inputnode, disassemble_h5_inv, [("template_to_t1w_xform", "in_file")]),
-    ])
-    # fmt:on
-
-    # convert affine from ITK binary to txt
-    convert_ants_transform = pe.Node(
-        ConvertTransformFile(dimension=3),
-        name="convert_ants_transform",
-    )
-
-    # fmt:off
-    workflow.connect([
-        (disassemble_h5, convert_ants_transform, [("affine_transform", "in_transform")]),
-    ])
-    # fmt:on
-
-    # change xfm type from "AffineTransform" to "MatrixOffsetTransformBase"
-    # since wb_command doesn't recognize "AffineTransform"
-    # (AffineTransform is a subclass of MatrixOffsetTransformBase
-    # which makes this okay to do AFAIK)
-    change_xfm_type = pe.Node(ChangeXfmType(), name="change_xfm_type")
-
-    # fmt:off
-    workflow.connect([
-        (convert_ants_transform, change_xfm_type, [("out_transform", "in_transform")]),
-    ])
-    # fmt:on
-
-    # fmt:off
-    workflow.connect([
-    ])
-    # fmt:on
-
-    # convert affine xfm to "world" so it works with -surface-apply-affine
-    convert_xfm2world = pe.Node(
-        ConvertAffine(fromwhat="itk", towhat="world"),
-        name="convert_xfm2world",
-    )
-
-    # fmt:off
-    workflow.connect([
-        (change_xfm_type, convert_xfm2world, [("out_transform", "in_file")]),
-    ])
-    # fmt:on
-
-    # merge new components
-    merge_xfms_list = pe.Node(
-        niu.Merge(2),
-        name="merge_xfms_list",
-        mem_gb=mem_gb,
-        n_procs=omp_nthreads,
-    )
-    merge_inv_xfms_list = pe.Node(
-        niu.Merge(2),
-        name="merge_inv_xfms_list",
-        mem_gb=mem_gb,
-        n_procs=omp_nthreads,
-    )
-
-    # fmt:off
-    workflow.connect([
-        (disassemble_h5, merge_xfms_list, [("displacement_field", "in1")]),
-        (disassemble_h5, merge_xfms_list, [("affine_transform", "in2")]),
-        (disassemble_h5_inv, merge_inv_xfms_list, [("displacement_field", "in2")]),
-        (disassemble_h5_inv, merge_inv_xfms_list, [("affine_transform", "in1")]),
-    ])
-    # fmt:on
-
-    # combine the affine and warpfield xfms from the
-    # disassembled h5 into a single warpfield xfm
-    combine_xfms = pe.Node(
-        ApplyTransforms(
-            reference_image=mnitemplate,
-            interpolation="LanczosWindowedSinc",
-            print_out_composite_warp_file=True,
-            output_image="ants_composite_xfm.nii.gz",
-        ),
-        name="combine_xfms",
-        mem_gb=mem_gb,
-        n_procs=omp_nthreads,
-    )
-    combine_inv_xfms = pe.Node(
-        ApplyTransforms(
-            reference_image=mnitemplate,
-            interpolation="LanczosWindowedSinc",
-            print_out_composite_warp_file=True,
-            output_image="ants_composite_inv_xfm.nii.gz",
-        ),
-        name="combine_inv_xfms",
-        mem_gb=mem_gb,
-        n_procs=omp_nthreads,
-    )
-
-    # fmt:off
-    workflow.connect([
-        (inputnode, combine_xfms, [("t1w", "input_image")]),
-        (merge_xfms_list, combine_xfms, [("out", "transforms")]),
-        (inputnode, combine_inv_xfms, [("t1w", "input_image")]),
-        (merge_inv_xfms_list, combine_inv_xfms, [("out", "transforms")]),
-    ])
-    # fmt:on
-
-    # use C3d to separate the combined warpfield xfm into x, y, and z components
-    get_xyz_components = pe.Node(
-        C3d(
-            is_4d=True,
-            multicomp_split=True,
-            out_files=["e1.nii.gz", "e2.nii.gz", "e3.nii.gz"],
-        ),
-        name="get_xyz_components",
-        mem_gb=mem_gb,
-        n_procs=omp_nthreads,
-    )
-    get_inv_xyz_components = pe.Node(
-        C3d(
-            is_4d=True,
-            multicomp_split=True,
-            out_files=["e1inv.nii.gz", "e2inv.nii.gz", "e3inv.nii.gz"],
-        ),
-        name="get_inv_xyz_components",
-        mem_gb=mem_gb,
-        n_procs=omp_nthreads,
-    )
-
-    # fmt:off
-    workflow.connect([
-        (disassemble_h5, get_xyz_components, [("displacement_field", "in_file")]),
-        (disassemble_h5_inv, get_inv_xyz_components, [("displacement_field", "in_file")]),
-    ])
-    # fmt:on
-
-    # select x-component after separating warpfield above
-    select_x_component = pe.Node(
-        niu.Select(index=[0]),
-        name="select_x_component",
-        mem_gb=mem_gb,
-        n_procs=omp_nthreads,
-    )
-    select_inv_x_component = pe.Node(
-        niu.Select(index=[0]),
-        name="select_inv_x_component",
-        mem_gb=mem_gb,
-        n_procs=omp_nthreads,
-    )
-
-    # select y-component
-    select_y_component = pe.Node(
-        niu.Select(index=[1]),
-        name="select_y_component",
-        mem_gb=mem_gb,
-        n_procs=omp_nthreads,
-    )
-    select_inv_y_component = pe.Node(
-        niu.Select(index=[1]),
-        name="select_inv_y_component",
-        mem_gb=mem_gb,
-        n_procs=omp_nthreads,
-    )
-
-    # select z-component
-    select_z_component = pe.Node(
-        niu.Select(index=[2]),
-        name="select_z_component",
-        mem_gb=mem_gb,
-        n_procs=omp_nthreads,
-    )
-    select_inv_z_component = pe.Node(
-        niu.Select(index=[2]),
-        name="select_inv_z_component",
-        mem_gb=mem_gb,
-        n_procs=omp_nthreads,
-    )
-
-    # fmt:off
-    workflow.connect([
-        (get_xyz_components, select_x_component, [("out_files", "inlist")]),
-        (get_xyz_components, select_y_component, [("out_files", "inlist")]),
-        (get_xyz_components, select_z_component, [("out_files", "inlist")]),
-        (get_inv_xyz_components, select_inv_x_component, [("out_files", "inlist")]),
-        (get_inv_xyz_components, select_inv_y_component, [("out_files", "inlist")]),
-        (get_inv_xyz_components, select_inv_z_component, [("out_files", "inlist")]),
-    ])
-    # fmt:on
-
-    # reverse y-component of the warpfield
-    # (need to do this when converting a warpfield from ANTs to FNIRT format
-    # for use with wb_command -surface-apply-warpfield)
-    reverse_y_component = pe.Node(
-        BinaryMath(expression="img * -1"),
-        name="reverse_y_component",
-        mem_gb=mem_gb,
-        n_procs=omp_nthreads,
-    )
-    reverse_inv_y_component = pe.Node(
-        BinaryMath(expression="img * -1"),
-        name="reverse_inv_y_component",
-        mem_gb=mem_gb,
-        n_procs=omp_nthreads,
-    )
-
-    # fmt:off
-    workflow.connect([
-        (select_y_component, reverse_y_component, [("out", "in_file")]),
-        (select_inv_y_component, reverse_inv_y_component, [("out", "in_file")]),
-    ])
-    # fmt:on
-
-    # merge new components
-    merge_new_components = pe.Node(
-        niu.Merge(3),
-        name="merge_new_components",
-        mem_gb=mem_gb,
-        n_procs=omp_nthreads,
-    )
-    merge_new_inv_components = pe.Node(
-        niu.Merge(3),
-        name="merge_new_inv_components",
-        mem_gb=mem_gb,
-        n_procs=omp_nthreads,
-    )
-
-    # fmt:off
-    workflow.connect([
-        (select_x_component, merge_new_components, [("out", "in1")]),
-        (reverse_y_component, merge_new_components, [("out_file", "in2")]),
-        (select_z_component, merge_new_components, [("out", "in3")]),
-        (select_inv_x_component, merge_new_inv_components, [("out", "in1")]),
-        (reverse_inv_y_component, merge_new_inv_components, [("out_file", "in2")]),
-        (select_inv_z_component, merge_new_inv_components, [("out", "in3")]),
-    ])
-    # fmt:on
-
-    # re-merge warpfield in FSL FNIRT format, with the reversed y-component from above
-    remerge_warpfield = pe.Node(
-        Merge(),
-        name="remerge_warpfield",
-        mem_gb=mem_gb,
-        n_procs=omp_nthreads,
-    )
-    remerge_inv_warpfield = pe.Node(
-        Merge(),
-        name="remerge_inv_warpfield",
-        mem_gb=mem_gb,
-        n_procs=omp_nthreads,
-    )
-
-    # fmt:off
-    workflow.connect([
-        (merge_new_components, remerge_warpfield, [("out", "in_files")]),
-        (merge_new_inv_components, remerge_inv_warpfield, [("out", "in_files")]),
-        (convert_xfm2world, outputnode, [("out_file", "world_xform")]),
-        (remerge_warpfield, outputnode, [("out_file", "merged_warpfield")]),
-        (remerge_inv_warpfield, outputnode, [("out_file", "merged_inv_warpfield")]),
-    ])
-    # fmt:on
-
-    return workflow
-
-
-@fill_doc
-def init_warp_one_hemisphere_wf(hemisphere, mem_gb, omp_nthreads, name="warp_one_hemisphere_wf"):
-    """Apply transforms to warp one hemisphere's surface files into standard space.
-
-    Workflow Graph
-        .. workflow::
-            :graph2use: orig
-            :simple_form: yes
-
-            from xcp_d.workflow.anatomical import init_warp_one_hemisphere_wf
-            wf = init_warp_one_hemisphere_wf(
-                hemisphere="L",
-                mem_gb=0.1,
-                omp_nthreads=1,
-                name="warp_one_hemisphere_wf",
-            )
-
-    Parameters
-    ----------
-    hemisphere : {"L", "R"}
-    %(mem_gb)s
-    %(omp_nthreads)s
-    %(name)s
-        Default is "warp_one_hemisphere_wf".
-
-    Inputs
-    ------
-    hemi_files
-    world_xform
-    merged_warpfield
-    merged_inv_warpfield
-    freesurfer_path
-    participant_id
-
-    Outputs
-    -------
-    warped_hemi_files
-    """
-    workflow = Workflow(name=name)
-
-    inputnode = pe.Node(
-        niu.IdentityInterface(
-            fields=[
-                "hemi_files",
-                "world_xform",
-                "merged_warpfield",
-                "merged_inv_warpfield",
-                "freesurfer_path",
-                "participant_id",
-            ],
-        ),
-        name="inputnode",
-    )
-
-    fsaverage_mesh = str(
-        get_template(
-            template="fsaverage",
-            space=None,
-            hemi=hemisphere,
-            density="164k",
-            desc=None,
-            suffix="sphere",
-        )
-    )
-    fs_hemisphere_to_fsLR = pkgrf(
-        "xcp_d",
-        (
-            f"data/standard_mesh_atlases/fs_{hemisphere}/"
-            f"fs_{hemisphere}-to-fs_LR_fsaverage.{hemisphere}_LR.spherical_std."
-            f"164k_fs_{hemisphere}.surf.gii"
-        ),
-    )
-    get_freesurfer_sphere_node = pe.Node(
-        Function(
-            function=get_freesurfer_spheres,
-            input_names=["freesurfer_path", "subject_id", "hemisphere"],
-            output_names=["sphere_raw"],
-        ),
-        name="get_freesurfer_sphere_node",
-    )
-    get_freesurfer_sphere_node.inputs.hemisphere = hemisphere
-
-    # fmt:off
-    workflow.connect([
-        (inputnode, get_freesurfer_sphere_node, [
-            ("freesurfer_path", "freesurfer_path"),
-            ("participant_id", "subject_id"),
-        ])
-    ])
-    # fmt:on
-
-    # convert sphere from FreeSurfer surf dir to gifti
-    sphere_raw_mris = pe.Node(
-        MRIsConvert(out_datatype="gii"),
-        name="sphere_raw_mris",
-        mem_gb=mem_gb,
-        n_procs=omp_nthreads,
-    )
-
-    # fmt:off
-    workflow.connect([
-        (get_freesurfer_sphere_node, sphere_raw_mris, [("sphere_raw", "in_file")]),
-    ])
-    # fmt:on
-
-    surface_sphere_project_unproject = pe.Node(
-        SurfaceSphereProjectUnproject(
-            sphere_project_to=fsaverage_mesh,
-            sphere_unproject_from=fs_hemisphere_to_fsLR,
-        ),
-        name="surface_sphere_project_unproject",
-    )
-
-    # fmt:off
-    workflow.connect([
-        (sphere_raw_mris, surface_sphere_project_unproject, [("converted", "in_file")]),
-    ])
-    # fmt:on
-
-    fsLR_sphere = str(
-        get_template(
-            template="fsLR",
-            space=None,
-            hemi=hemisphere,
-            density="32k",
-            desc=None,
-            suffix="sphere",
-        )
-    )
-
-    native_apply_affine = pe.MapNode(
-        ApplyAffine(),
-        name="native_apply_affine",
-        mem_gb=mem_gb,
-        n_procs=omp_nthreads,
-        iterfield=["in_file"],
-    )  # TM
-
-    # fmt:off
-    workflow.connect([
-        (inputnode, native_apply_affine, [
-            ("hemi_files", "in_file"),
-            ("world_xform", "affine"),
-        ]),
-    ])
-    # fmt:on
-
-    # NOTE: No outward-bound connections here.
-    native_apply_warpfield = pe.MapNode(
-        ApplyWarpfield(),
-        name="native_apply_warpfield",
-        mem_gb=mem_gb,
-        n_procs=omp_nthreads,
-        iterfield=["in_file"],
-    )
-
-    # fmt:off
-    workflow.connect([
-        (native_apply_affine, native_apply_warpfield, [
-            ("out_file", "in_file"),
-        ]),
-        (inputnode, native_apply_warpfield, [
-            ("merged_warpfield", "forward_warp"),
-            ("merged_inv_warpfield", "warpfield"),
-        ]),
-    ])
-    # fmt:on
-
-    # resample the surfaces to fsLR32k
-    resample_to_fsLR32k = pe.MapNode(
-        CiftiSurfaceResample(
-            new_sphere=fsLR_sphere,
-            metric=" BARYCENTRIC ",
-        ),
-        name="resample_to_fsLR32k",
-        mem_gb=mem_gb,
-        n_procs=omp_nthreads,
-        iterfield=["in_file"],
-    )
-
-    # fmt:off
-    workflow.connect([
-        (inputnode, resample_to_fsLR32k, [
-            ("hemi_files", "in_file"),
-        ]),
-        (surface_sphere_project_unproject, resample_to_fsLR32k, [
-            ("out_file", "current_sphere"),
-        ]),
-    ])
-    # fmt:on
-
-    # apply affine to 32k surfs
-    apply_affine_to_fsLR32k = pe.MapNode(
-        ApplyAffine(),
-        name="apply_affine_to_fsLR32k",
-        mem_gb=mem_gb,
-        n_procs=omp_nthreads,
-        iterfield=["in_file"],
-    )
-
-    # fmt:off
-    workflow.connect([
-        (resample_to_fsLR32k, apply_affine_to_fsLR32k, [("out_file", "in_file")]),
-        (inputnode, apply_affine_to_fsLR32k, [("world_xform", "affine")]),
-    ])
-    # fmt:on
-
-    # apply FNIRT-format warpfield
-    apply_warpfield_to_fsLR32k = pe.MapNode(
-        ApplyWarpfield(),
-        name="apply_warpfield_to_fsLR32k",
-        mem_gb=mem_gb,
-        n_procs=omp_nthreads,
-        iterfield=["in_file"],
-    )
-
-    # fmt:off
-    workflow.connect([
-        (inputnode, apply_warpfield_to_fsLR32k, [
-            ("merged_warpfield", "forward_warp"),
-            ("merged_inv_warpfield", "warpfield"),
-        ]),
-        (apply_affine_to_fsLR32k, apply_warpfield_to_fsLR32k, [("out_file", "in_file")]),
-    ])
-    # fmt:on
-
-    outputnode = pe.Node(
-        niu.IdentityInterface(fields=["warped_hemi_files"]),
-        name="outputnode",
-    )
-
-    # fmt:off
-    workflow.connect([
-        (apply_warpfield_to_fsLR32k, outputnode, [
-            ("out_file", "warped_hemi_files"),
-        ]),
-    ])
-    # fmt:on
-
-    return workflow
+# emacs: -*- mode: python; py-indent-offset: 4; indent-tabs-mode: nil -*-
+# vi: set ft=python sts=4 ts=4 sw=4 et:
+"""Anatomical post-processing workflows."""
+from nipype import Function, logging
+from nipype.interfaces import utility as niu
+from nipype.interfaces.ants import CompositeTransformUtil  # MB
+from nipype.interfaces.ants.resampling import ApplyTransforms  # TM
+from nipype.interfaces.freesurfer import MRIsConvert
+from nipype.pipeline import engine as pe
+from niworkflows.engine.workflows import LiterateWorkflow as Workflow
+from pkg_resources import resource_filename as pkgrf
+from templateflow.api import get as get_template
+
+from xcp_d.interfaces.ants import CompositeInvTransformUtil, ConvertTransformFile
+from xcp_d.interfaces.bids import DerivativesDataSink
+from xcp_d.interfaces.c3 import C3d  # TM
+from xcp_d.interfaces.connectivity import ApplyTransformsx
+from xcp_d.interfaces.nilearn import BinaryMath, Merge
+from xcp_d.interfaces.workbench import (  # MB,TM
+    ApplyAffine,
+    ApplyWarpfield,
+    ChangeXfmType,
+    CiftiSurfaceResample,
+    ConvertAffine,
+    SurfaceAverage,
+    SurfaceGenerateInflated,
+    SurfaceSphereProjectUnproject,
+)
+from xcp_d.utils.bids import get_freesurfer_dir, get_freesurfer_spheres
+from xcp_d.utils.doc import fill_doc
+
+LOGGER = logging.getLogger("nipype.workflow")
+
+
+@fill_doc
+def init_t1w_wf(
+    output_dir,
+    input_type,
+    omp_nthreads,
+    mem_gb,
+    name="t1w_wf",
+):
+    """Copy T1w and segmentation to the derivative directory.
+
+    If necessary, this workflow will also warp the images to standard space.
+
+    Workflow Graph
+        .. workflow::
+            :graph2use: orig
+            :simple_form: yes
+
+            from xcp_d.workflow.anatomical import init_t1w_wf
+            wf = init_t1w_wf(
+                output_dir=".",
+                input_type="fmriprep",
+                omp_nthreads=1,
+                mem_gb=0.1,
+                name="t1w_wf",
+            )
+
+    Parameters
+    ----------
+    %(output_dir)s
+    %(input_type)s
+    %(omp_nthreads)s
+    %(mem_gb)s
+    %(name)s
+        Default is "t1w_wf".
+
+    Inputs
+    ------
+    t1w : str
+        Path to the T1w file.
+    t1seg : str
+        Path to the T1w segmentation file.
+    %(t1w_to_template)s
+        We need to use MNI152NLin6Asym for the template.
+    """
+    workflow = Workflow(name=name)
+
+    inputnode = pe.Node(
+        niu.IdentityInterface(fields=["t1w", "t1seg", "t1w_to_template"]),
+        name="inputnode",
+    )
+
+    # MNI92FSL = pkgrf("xcp_d", "data/transform/FSL2MNI9Composite.h5")
+    mnitemplate = str(
+        get_template(template="MNI152NLin6Asym", resolution=2, desc=None, suffix="T1w")
+    )
+    # mnitemplatemask = str(
+    #     get_template(
+    #         template="MNI152NLin6Asym", resolution=2, desc="brain", suffix="mask"
+    #     )
+    # )
+
+    if input_type in ("dcan", "hcp"):
+        ds_t1wmni = pe.Node(
+            DerivativesDataSink(
+                base_directory=output_dir,
+                extension=".nii.gz",
+            ),
+            name="ds_t1wmni",
+            run_without_submitting=False,
+        )
+
+        ds_t1wseg = pe.Node(
+            DerivativesDataSink(
+                base_directory=output_dir,
+                extension=".nii.gz",
+            ),
+            name="ds_t1wseg",
+            run_without_submitting=False,
+        )
+
+        # fmt:off
+        workflow.connect(
+            [
+                (inputnode, ds_t1wmni, [("t1w", "in_file")]),
+                (inputnode, ds_t1wseg, [("t1seg", "in_file")]),
+            ]
+        )
+        # fmt:on
+    else:
+        # #TM: need to replace MNI92FSL xfm with the correct
+        # xfm from the MNI output space of fMRIPrep/NiBabies
+        # (MNI2009, MNIInfant, or for cifti output MNI152NLin6Asym)
+        # to MNI152NLin6Asym.
+        t1w_transform = pe.Node(
+            ApplyTransformsx(
+                num_threads=2,
+                reference_image=mnitemplate,
+                interpolation="LanczosWindowedSinc",
+                input_image_type=3,
+                dimension=3,
+            ),
+            name="t1w_transform",
+            mem_gb=mem_gb,
+            n_procs=omp_nthreads,
+        )
+
+        seg_transform = pe.Node(
+            ApplyTransformsx(
+                num_threads=2,
+                reference_image=mnitemplate,
+                interpolation="MultiLabel",
+                input_image_type=3,
+                dimension=3,
+            ),
+            name="seg_transform",
+            mem_gb=mem_gb,
+            n_procs=omp_nthreads,
+        )
+
+        ds_t1wmni = pe.Node(
+            DerivativesDataSink(
+                base_directory=output_dir,
+                space="MNI152NLin6Asym",
+                extension=".nii.gz",
+            ),
+            name="ds_t1wmni",
+            run_without_submitting=False,
+        )
+
+        ds_t1wseg = pe.Node(
+            DerivativesDataSink(
+                base_directory=output_dir,
+                space="MNI152NLin6Asym",
+                extension=".nii.gz",
+            ),
+            name="ds_t1wseg",
+            run_without_submitting=False,
+        )
+
+        # fmt:off
+        workflow.connect(
+            [
+                (inputnode, t1w_transform, [("t1w", "input_image"),
+                                            ("t1w_to_template", "transforms")]),
+                (inputnode, seg_transform, [("t1seg", "input_image"),
+                                            ("t1w_to_template", "transforms")]),
+                (t1w_transform, ds_t1wmni, [("output_image", "in_file")]),
+                (seg_transform, ds_t1wseg, [("output_image", "in_file")]),
+            ]
+        )
+        # fmt:on
+
+    # fmt:off
+    workflow.connect(
+        [
+            (inputnode, ds_t1wmni, [("t1w", "source_file")]),
+            (inputnode, ds_t1wseg, [("t1seg", "source_file")]),
+        ]
+    )
+    # fmt:on
+
+    return workflow
+
+
+@fill_doc
+def init_anatomical_wf(
+    fmri_dir,
+    subject_id,
+    output_dir,
+    warp_to_standard,
+    omp_nthreads,
+    mem_gb,
+    name="anatomical_wf",
+):
+    """Transform surfaces from native to standard fsLR-32k space.
+
+    For the ``hcp`` and ``dcan`` preprocessing workflows,
+    the fsLR-32k space surfaces already exist, and will simply be copied to the output directory.
+
+    For other preprocessing workflows, the native space surfaces are present in the Freesurfer
+    directory (if Freesurfer was run), and must be transformed to standard space.
+    If Freesurfer derivatives are not available, then a warning will be raised and
+    no output files will be generated.
+
+    Workflow Graph
+        .. workflow::
+            :graph2use: orig
+            :simple_form: yes
+
+            from xcp_d.workflow.anatomical import init_anatomical_wf
+            wf = init_anatomical_wf(
+                fmri_dir=".",
+                subject_id="01",
+                output_dir=".",
+                warp_to_standard=True,
+                omp_nthreads=1,
+                mem_gb=0.1,
+                name="anatomical_wf",
+            )
+
+    Parameters
+    ----------
+    %(fmri_dir)s
+    %(subject_id)s
+    %(output_dir)s
+    warp_to_standard : :obj:`bool`
+        Whether to warp native-space surface files to standard space or not.
+        If False, the files are assumed to be in standard space already.
+    %(omp_nthreads)s
+    %(mem_gb)s
+    %(name)s
+        Default is "anatomical_wf".
+
+    Inputs
+    ------
+    t1w : str
+        Path to the T1w file.
+
+    Notes
+    -----
+    If "hcp" or "dcan" input type, pre-generated surface files will be collected from the
+    converted preprocessed derivatives.
+    However, these derivatives do not include HCP-style surfaces.
+
+    If "fmriprep" or "nibabies", surface files in fsnative space will be extracted from the
+    associated Freesurfer directory (if available), and warped to fsLR space.
+    """
+    workflow = Workflow(name=name)
+
+    inputnode = pe.Node(
+        niu.IdentityInterface(
+            fields=[
+                "t1w",
+                "t1w_to_template_xform",
+                "template_to_t1w_xform",
+                "lh_inflated_surf",
+                "rh_inflated_surf",
+                "lh_midthickness_surf",
+                "rh_midthickness_surf",
+                "lh_pial_surf",
+                "rh_pial_surf",
+                "lh_smoothwm_surf",
+                "rh_smoothwm_surf",
+            ],
+        ),
+        name="inputnode",
+    )
+
+    outputnode = pe.Node(
+        niu.IdentityInterface(
+            fields=[
+                "lh_inflated_surf",
+                "rh_inflated_surf",
+                "lh_midthickness_surf",
+                "rh_midthickness_surf",
+                "lh_pial_surf",
+                "rh_pial_surf",
+                "lh_smoothwm_surf",
+                "rh_smoothwm_surf",
+            ],
+        ),
+        name="outputnode",
+    )
+
+    if not warp_to_standard:
+        merge_files_to_list = pe.Node(
+            niu.Merge(8),
+            name="merge_files_to_list",
+        )
+
+        # fmt:off
+        workflow.connect([
+            (inputnode, merge_files_to_list, [
+                ("lh_inflated_surf", "in1"),
+                ("rh_inflated_surf", "in2"),
+                ("lh_midthickness_surf", "in3"),
+                ("rh_midthickness_surf", "in4"),
+                ("lh_pial_surf", "in5"),
+                ("rh_pial_surf", "in6"),
+                ("lh_smoothwm_surf", "in7"),
+                ("rh_smoothwm_surf", "in8"),
+            ]),
+            (inputnode, outputnode, [
+                ("lh_inflated_surf", "lh_inflated_surf"),
+                ("lh_midthickness_surf", "lh_midthickness_surf"),
+                ("lh_pial_surf", "lh_pial_surf"),
+                ("lh_smoothwm_surf", "lh_smoothwm_surf"),
+                ("rh_inflated_surf", "rh_inflated_surf"),
+                ("rh_midthickness_surf", "rh_midthickness_surf"),
+                ("rh_pial_surf", "rh_pial_surf"),
+                ("rh_smoothwm_surf", "rh_smoothwm_surf"),
+            ]),
+        ])
+        # fmt:on
+
+        # Write out standard-space surfaces to output directory
+        ds_standard_space_surfaces = pe.MapNode(
+            DerivativesDataSink(
+                base_directory=output_dir,
+            ),
+            name="ds_standard_space_surfaces",
+            run_without_submitting=True,
+            mem_gb=1,
+            iterfield=["in_file", "source_file"],
+        )
+
+        # fmt:off
+        workflow.connect([
+            (merge_files_to_list, ds_standard_space_surfaces, [
+                ("out", "in_file"),
+                ("out", "source_file"),
+            ])
+        ])
+        # fmt:on
+
+        nothingnode = pe.Node(
+            niu.IdentityInterface(fields=["t1w", "t1seg"]),
+            name="nothingnode",
+        )
+        # fmt:off
+        workflow.connect([
+            (inputnode, nothingnode, [
+                ("t1w", "t1w"),
+                ("t1seg", "t1seg"),
+            ]),
+        ])
+
+        # fmt:on
+
+    else:
+        # Warp the surfaces to space-fsLR, den-32k
+        get_freesurfer_dir_node = pe.Node(
+            Function(
+                function=get_freesurfer_dir,
+                input_names=["fmri_dir"],
+                output_names=["freesurfer_path"],
+            ),
+            name="get_freesurfer_dir_node",
+        )
+        get_freesurfer_dir_node.inputs.fmri_dir = fmri_dir
+
+        update_xform_wf = init_update_xform_wf(
+            mem_gb=mem_gb,
+            omp_nthreads=omp_nthreads,
+            name="update_xform_wf",
+        )
+
+        # fmt:off
+        workflow.connect([
+            (inputnode, update_xform_wf, [
+                ("t1w_to_template_xform", "inputnode.t1w_to_template_xform"),
+                ("template_to_t1w_xform", "inputnode.template_to_t1w_xform"),
+            ]),
+        ])
+        # fmt:on
+
+        for hemi in ["L", "R"]:
+            hemi_label = f"{hemi.lower()}h"
+
+            # Create native-space HCP-style midthickness surface file
+            native_hcpmidthick = pe.Node(
+                SurfaceAverage(),
+                name=f"native_hcpmidthick_{hemi}",
+                mem_gb=mem_gb,
+                n_procs=omp_nthreads,
+            )
+
+            # fmt:off
+            workflow.connect([
+                (inputnode, native_hcpmidthick, [
+                    (f"{hemi_label}_pial_surf", "surface_in1"),
+                    (f"{hemi_label}_smoothwm_surf", "surface_in2"),
+                ])
+            ])
+            # fmt:on
+
+            # Place the surfaces in a single node.
+            collect_surfaces = pe.Node(
+                niu.Merge(5),
+                name=f"collect_surfaces_{hemi}",
+            )
+
+            # fmt:off
+            workflow.connect([
+                (inputnode, collect_surfaces, [
+                    (f"{hemi_label}_inflated_surf", "in1"),
+                    (f"{hemi_label}_midthickness_surf", "in2"),
+                    (f"{hemi_label}_pial_surf", "in3"),
+                    (f"{hemi_label}_smoothwm_surf", "in4"),
+                ]),
+                (native_hcpmidthick, collect_surfaces, [
+                    ("out_file", "in5"),
+                ]),
+            ])
+            # fmt:on
+
+            apply_transforms_wf = init_warp_one_hemisphere_wf(
+                hemisphere=hemi,
+                mem_gb=mem_gb,
+                omp_nthreads=omp_nthreads,
+                name=f"{hemi}_apply_transforms_wf",
+            )
+            apply_transforms_wf.inputs.inputnode.participant_id = subject_id
+
+            # fmt:off
+            workflow.connect([
+                (get_freesurfer_dir_node, apply_transforms_wf, [
+                    ("freesurfer_path", "inputnode.freesurfer_path"),
+                ]),
+                (update_xform_wf, apply_transforms_wf, [
+                    ("outputnode.merged_warpfield", "inputnode.merged_warpfield"),
+                    ("outputnode.merged_inv_warpfield", "inputnode.merged_inv_warpfield"),
+                    ("outputnode.world_xform", "inputnode.world_xform"),
+                ]),
+                (collect_surfaces, apply_transforms_wf, [
+                    ("out", "inputnode.hemi_files"),
+                ]),
+            ])
+            # fmt:on
+
+            # Split up the warped files
+            split_out_hcp_surface = pe.Node(
+                niu.Split(
+                    splits=[
+                        4,  # number of ingested and warped surfaces
+                        1,  # the HCP midthickness surface
+                    ],
+                ),
+                name=f"split_out_hcp_surface_{hemi}",
+            )
+
+            # fmt:off
+            workflow.connect([
+                (apply_transforms_wf, split_out_hcp_surface, [
+                    ("outputnode.warped_hemi_files", "inlist"),
+                ]),
+            ])
+            # fmt:on
+
+            ds_standard_space_surfaces = pe.MapNode(
+                DerivativesDataSink(
+                    base_directory=output_dir,
+                    space="fsLR",
+                    den="32k",
+                ),
+                name=f"ds_standard_space_surfaces_{hemi}",
+                run_without_submitting=True,
+                mem_gb=1,
+                iterfield=["in_file", "source_file"],
+            )
+
+            # fmt:off
+            workflow.connect([
+                (collect_surfaces, ds_standard_space_surfaces, [
+                    ("out", "source_file"),
+                ]),
+                (split_out_hcp_surface, ds_standard_space_surfaces, [
+                    ("out1", "in_file"),
+                ]),
+            ])
+            # fmt:on
+
+            # Split up the normal surfaces as well
+            split_up_surfaces_fsLR_32k = pe.Node(
+                niu.Split(
+                    splits=[
+                        1,  # inflated
+                        1,  # midthickness
+                        1,  # pial
+                        1,  # smoothwm
+                    ],
+                ),
+                name=f"split_up_surfaces_fsLR_32k_{hemi}",
+            )
+
+            # fmt:off
+            workflow.connect([
+                (split_out_hcp_surface, split_up_surfaces_fsLR_32k, [
+                    ("out1", "inlist"),
+                ]),
+                (split_up_surfaces_fsLR_32k, outputnode, [
+                    ("out1", f"{hemi_label}_inflated_surf"),
+                    ("out2", f"{hemi_label}_midthickness_surf"),
+                    ("out3", f"{hemi_label}_pial_surf"),
+                    ("out4", f"{hemi_label}_smoothwm_surf"),
+                ]),
+            ])
+            # fmt:on
+
+            # Generate HCP-style very-inflated surface from standard-space midthickness surface.
+            hcpinflated_surf_32k = pe.Node(
+                SurfaceGenerateInflated(iterations_scale_value=0.75),
+                name=f"hcpinflated_surf_32k_{hemi}",
+            )
+
+            # fmt:off
+            workflow.connect([
+                (split_out_hcp_surface, hcpinflated_surf_32k, [
+                    ("out2", "anatomical_surface_in"),
+                ]),
+            ])
+            # fmt:on
+
+            ds_hcp_midthickness = pe.Node(
+                DerivativesDataSink(
+                    base_directory=output_dir,
+                    check_hdr=False,
+                    space="fsLR",
+                    den="32k",
+                    hemi="L",
+                    desc="hcp",
+                    suffix="midthickness",
+                    extension=".surf.gii",
+                ),
+                name=f"ds_hcp_midthickness_{hemi}",
+                run_without_submitting=False,
+                mem_gb=2,
+            )
+
+            # fmt:off
+            workflow.connect([
+                (inputnode, ds_hcp_midthickness, [
+                    (f"{hemi}_midthickness_surf", "source_file"),
+                ]),
+                (split_out_hcp_surface, ds_hcp_midthickness, [
+                    ("out2", "in_file"),
+                ]),
+            ])
+            # fmt:on
+
+            ds_hcp_inflated = pe.Node(
+                DerivativesDataSink(
+                    base_directory=output_dir,
+                    check_hdr=False,
+                    space="fsLR",
+                    den="32k",
+                    hemi="L",
+                    desc="hcp",
+                    suffix="inflated",
+                    extension=".surf.gii",
+                ),
+                name=f"ds_hcp_inflated_{hemi}",
+                run_without_submitting=False,
+                mem_gb=2,
+            )
+
+            # fmt:off
+            workflow.connect([
+                (inputnode, ds_hcp_inflated, [
+                    (f"{hemi}_inflated_surf", "source_file"),
+                ]),
+                (hcpinflated_surf_32k, ds_hcp_inflated, [
+                    ("inflated_out_file", "in_file"),
+                ]),
+            ])
+            # fmt:on
+
+            ds_hcp_vinflated = pe.Node(
+                DerivativesDataSink(
+                    base_directory=output_dir,
+                    check_hdr=False,
+                    space="fsLR",
+                    den="32k",
+                    hemi="L",
+                    desc="hcp",
+                    suffix="vinflated",
+                    extension=".surf.gii",
+                ),
+                name=f"ds_hcp_vinflated_{hemi}",
+                run_without_submitting=False,
+                mem_gb=2,
+            )
+
+            # fmt:off
+            workflow.connect([
+                (inputnode, ds_hcp_vinflated, [
+                    (f"{hemi}_inflated_surf", "source_file"),
+                ]),
+                (hcpinflated_surf_32k, ds_hcp_vinflated, [
+                    ("very_inflated_out_file", "in_file"),
+                ]),
+            ])
+            # fmt:on
+
+    return workflow
+
+
+@fill_doc
+def init_update_xform_wf(mem_gb, omp_nthreads, name="update_xform_wf"):
+    """Modify fMRIPrep transforms to work with FSL FNIRT.
+
+    Workflow Graph
+        .. workflow::
+            :graph2use: orig
+            :simple_form: yes
+
+            from xcp_d.workflow.anatomical import init_update_xform_wf
+            wf = init_update_xform_wf(
+                mem_gb=0.1,
+                omp_nthreads=1,
+                name="update_xform_wf",
+            )
+
+    Parameters
+    ----------
+    %(mem_gb)s
+    %(omp_nthreads)s
+    %(name)s
+        Default is "update_xform_wf".
+
+    Inputs
+    ------
+    t1w_to_template_xform
+        fMRIPrep-style H5 transform from T1w image to template.
+    template_to_t1w_xform
+        fMRIPrep-style H5 transform from template to T1w image.
+
+    Outputs
+    -------
+    world_xform
+    merged_warpfield
+    merged_inv_warpfield
+    """
+    workflow = Workflow(name=name)
+
+    inputnode = pe.Node(
+        niu.IdentityInterface(fields=["t1w_to_template_xform", "template_to_t1w_xform"]),
+        name="inputnode",
+    )
+
+    outputnode = pe.Node(
+        niu.IdentityInterface(fields=["world_xform", "merged_warpfield", "merged_inv_warpfield"]),
+        name="outputnode",
+    )
+
+    mnitemplate = get_template(
+        template="MNI152NLin6Asym",
+        resolution=2,
+        desc=None,
+        suffix="T1w",
+    )
+
+    # Now we can start the actual workflow.
+    # use ANTs CompositeTransformUtil to separate the .h5 into affine and warpfield xfms
+    disassemble_h5 = pe.Node(
+        CompositeTransformUtil(
+            process="disassemble",
+            output_prefix="T1w_to_MNI152NLin6Asym",
+        ),
+        name="disassemble_h5",
+        mem_gb=mem_gb,
+        n_procs=omp_nthreads,
+    )  # MB
+
+    # fmt:off
+    workflow.connect([
+        (inputnode, disassemble_h5, [("t1w_to_template_xform", "in_file")]),
+    ])
+    # fmt:on
+
+    # Nipype's CompositeTransformUtil assumes a certain file naming and
+    # concatenation order of xfms which does not work for the inverse .h5,
+    # so we use our modified class, "CompositeInvTransformUtil"
+    disassemble_h5_inv = pe.Node(
+        CompositeInvTransformUtil(
+            process="disassemble",
+            output_prefix="MNI152NLin6Asym_to_T1w",
+        ),
+        name="disassemble_h5_inv",
+        mem_gb=mem_gb,
+        n_procs=omp_nthreads,
+    )
+
+    # fmt:off
+    workflow.connect([
+        (inputnode, disassemble_h5_inv, [("template_to_t1w_xform", "in_file")]),
+    ])
+    # fmt:on
+
+    # convert affine from ITK binary to txt
+    convert_ants_transform = pe.Node(
+        ConvertTransformFile(dimension=3),
+        name="convert_ants_transform",
+    )
+
+    # fmt:off
+    workflow.connect([
+        (disassemble_h5, convert_ants_transform, [("affine_transform", "in_transform")]),
+    ])
+    # fmt:on
+
+    # change xfm type from "AffineTransform" to "MatrixOffsetTransformBase"
+    # since wb_command doesn't recognize "AffineTransform"
+    # (AffineTransform is a subclass of MatrixOffsetTransformBase
+    # which makes this okay to do AFAIK)
+    change_xfm_type = pe.Node(ChangeXfmType(), name="change_xfm_type")
+
+    # fmt:off
+    workflow.connect([
+        (convert_ants_transform, change_xfm_type, [("out_transform", "in_transform")]),
+    ])
+    # fmt:on
+
+    # fmt:off
+    workflow.connect([
+    ])
+    # fmt:on
+
+    # convert affine xfm to "world" so it works with -surface-apply-affine
+    convert_xfm2world = pe.Node(
+        ConvertAffine(fromwhat="itk", towhat="world"),
+        name="convert_xfm2world",
+    )
+
+    # fmt:off
+    workflow.connect([
+        (change_xfm_type, convert_xfm2world, [("out_transform", "in_file")]),
+    ])
+    # fmt:on
+
+    # merge new components
+    merge_xfms_list = pe.Node(
+        niu.Merge(2),
+        name="merge_xfms_list",
+        mem_gb=mem_gb,
+        n_procs=omp_nthreads,
+    )
+    merge_inv_xfms_list = pe.Node(
+        niu.Merge(2),
+        name="merge_inv_xfms_list",
+        mem_gb=mem_gb,
+        n_procs=omp_nthreads,
+    )
+
+    # fmt:off
+    workflow.connect([
+        (disassemble_h5, merge_xfms_list, [("displacement_field", "in1")]),
+        (disassemble_h5, merge_xfms_list, [("affine_transform", "in2")]),
+        (disassemble_h5_inv, merge_inv_xfms_list, [("displacement_field", "in2")]),
+        (disassemble_h5_inv, merge_inv_xfms_list, [("affine_transform", "in1")]),
+    ])
+    # fmt:on
+
+    # combine the affine and warpfield xfms from the
+    # disassembled h5 into a single warpfield xfm
+    combine_xfms = pe.Node(
+        ApplyTransforms(
+            reference_image=mnitemplate,
+            interpolation="LanczosWindowedSinc",
+            print_out_composite_warp_file=True,
+            output_image="ants_composite_xfm.nii.gz",
+        ),
+        name="combine_xfms",
+        mem_gb=mem_gb,
+        n_procs=omp_nthreads,
+    )
+    combine_inv_xfms = pe.Node(
+        ApplyTransforms(
+            reference_image=mnitemplate,
+            interpolation="LanczosWindowedSinc",
+            print_out_composite_warp_file=True,
+            output_image="ants_composite_inv_xfm.nii.gz",
+        ),
+        name="combine_inv_xfms",
+        mem_gb=mem_gb,
+        n_procs=omp_nthreads,
+    )
+
+    # fmt:off
+    workflow.connect([
+        (inputnode, combine_xfms, [("t1w", "input_image")]),
+        (merge_xfms_list, combine_xfms, [("out", "transforms")]),
+        (inputnode, combine_inv_xfms, [("t1w", "input_image")]),
+        (merge_inv_xfms_list, combine_inv_xfms, [("out", "transforms")]),
+    ])
+    # fmt:on
+
+    # use C3d to separate the combined warpfield xfm into x, y, and z components
+    get_xyz_components = pe.Node(
+        C3d(
+            is_4d=True,
+            multicomp_split=True,
+            out_files=["e1.nii.gz", "e2.nii.gz", "e3.nii.gz"],
+        ),
+        name="get_xyz_components",
+        mem_gb=mem_gb,
+        n_procs=omp_nthreads,
+    )
+    get_inv_xyz_components = pe.Node(
+        C3d(
+            is_4d=True,
+            multicomp_split=True,
+            out_files=["e1inv.nii.gz", "e2inv.nii.gz", "e3inv.nii.gz"],
+        ),
+        name="get_inv_xyz_components",
+        mem_gb=mem_gb,
+        n_procs=omp_nthreads,
+    )
+
+    # fmt:off
+    workflow.connect([
+        (disassemble_h5, get_xyz_components, [("displacement_field", "in_file")]),
+        (disassemble_h5_inv, get_inv_xyz_components, [("displacement_field", "in_file")]),
+    ])
+    # fmt:on
+
+    # select x-component after separating warpfield above
+    select_x_component = pe.Node(
+        niu.Select(index=[0]),
+        name="select_x_component",
+        mem_gb=mem_gb,
+        n_procs=omp_nthreads,
+    )
+    select_inv_x_component = pe.Node(
+        niu.Select(index=[0]),
+        name="select_inv_x_component",
+        mem_gb=mem_gb,
+        n_procs=omp_nthreads,
+    )
+
+    # select y-component
+    select_y_component = pe.Node(
+        niu.Select(index=[1]),
+        name="select_y_component",
+        mem_gb=mem_gb,
+        n_procs=omp_nthreads,
+    )
+    select_inv_y_component = pe.Node(
+        niu.Select(index=[1]),
+        name="select_inv_y_component",
+        mem_gb=mem_gb,
+        n_procs=omp_nthreads,
+    )
+
+    # select z-component
+    select_z_component = pe.Node(
+        niu.Select(index=[2]),
+        name="select_z_component",
+        mem_gb=mem_gb,
+        n_procs=omp_nthreads,
+    )
+    select_inv_z_component = pe.Node(
+        niu.Select(index=[2]),
+        name="select_inv_z_component",
+        mem_gb=mem_gb,
+        n_procs=omp_nthreads,
+    )
+
+    # fmt:off
+    workflow.connect([
+        (get_xyz_components, select_x_component, [("out_files", "inlist")]),
+        (get_xyz_components, select_y_component, [("out_files", "inlist")]),
+        (get_xyz_components, select_z_component, [("out_files", "inlist")]),
+        (get_inv_xyz_components, select_inv_x_component, [("out_files", "inlist")]),
+        (get_inv_xyz_components, select_inv_y_component, [("out_files", "inlist")]),
+        (get_inv_xyz_components, select_inv_z_component, [("out_files", "inlist")]),
+    ])
+    # fmt:on
+
+    # reverse y-component of the warpfield
+    # (need to do this when converting a warpfield from ANTs to FNIRT format
+    # for use with wb_command -surface-apply-warpfield)
+    reverse_y_component = pe.Node(
+        BinaryMath(expression="img * -1"),
+        name="reverse_y_component",
+        mem_gb=mem_gb,
+        n_procs=omp_nthreads,
+    )
+    reverse_inv_y_component = pe.Node(
+        BinaryMath(expression="img * -1"),
+        name="reverse_inv_y_component",
+        mem_gb=mem_gb,
+        n_procs=omp_nthreads,
+    )
+
+    # fmt:off
+    workflow.connect([
+        (select_y_component, reverse_y_component, [("out", "in_file")]),
+        (select_inv_y_component, reverse_inv_y_component, [("out", "in_file")]),
+    ])
+    # fmt:on
+
+    # merge new components
+    merge_new_components = pe.Node(
+        niu.Merge(3),
+        name="merge_new_components",
+        mem_gb=mem_gb,
+        n_procs=omp_nthreads,
+    )
+    merge_new_inv_components = pe.Node(
+        niu.Merge(3),
+        name="merge_new_inv_components",
+        mem_gb=mem_gb,
+        n_procs=omp_nthreads,
+    )
+
+    # fmt:off
+    workflow.connect([
+        (select_x_component, merge_new_components, [("out", "in1")]),
+        (reverse_y_component, merge_new_components, [("out_file", "in2")]),
+        (select_z_component, merge_new_components, [("out", "in3")]),
+        (select_inv_x_component, merge_new_inv_components, [("out", "in1")]),
+        (reverse_inv_y_component, merge_new_inv_components, [("out_file", "in2")]),
+        (select_inv_z_component, merge_new_inv_components, [("out", "in3")]),
+    ])
+    # fmt:on
+
+    # re-merge warpfield in FSL FNIRT format, with the reversed y-component from above
+    remerge_warpfield = pe.Node(
+        Merge(),
+        name="remerge_warpfield",
+        mem_gb=mem_gb,
+        n_procs=omp_nthreads,
+    )
+    remerge_inv_warpfield = pe.Node(
+        Merge(),
+        name="remerge_inv_warpfield",
+        mem_gb=mem_gb,
+        n_procs=omp_nthreads,
+    )
+
+    # fmt:off
+    workflow.connect([
+        (merge_new_components, remerge_warpfield, [("out", "in_files")]),
+        (merge_new_inv_components, remerge_inv_warpfield, [("out", "in_files")]),
+        (convert_xfm2world, outputnode, [("out_file", "world_xform")]),
+        (remerge_warpfield, outputnode, [("out_file", "merged_warpfield")]),
+        (remerge_inv_warpfield, outputnode, [("out_file", "merged_inv_warpfield")]),
+    ])
+    # fmt:on
+
+    return workflow
+
+
+@fill_doc
+def init_warp_one_hemisphere_wf(hemisphere, mem_gb, omp_nthreads, name="warp_one_hemisphere_wf"):
+    """Apply transforms to warp one hemisphere's surface files into standard space.
+
+    Workflow Graph
+        .. workflow::
+            :graph2use: orig
+            :simple_form: yes
+
+            from xcp_d.workflow.anatomical import init_warp_one_hemisphere_wf
+            wf = init_warp_one_hemisphere_wf(
+                hemisphere="L",
+                mem_gb=0.1,
+                omp_nthreads=1,
+                name="warp_one_hemisphere_wf",
+            )
+
+    Parameters
+    ----------
+    hemisphere : {"L", "R"}
+    %(mem_gb)s
+    %(omp_nthreads)s
+    %(name)s
+        Default is "warp_one_hemisphere_wf".
+
+    Inputs
+    ------
+    hemi_files
+    world_xform
+    merged_warpfield
+    merged_inv_warpfield
+    freesurfer_path
+    participant_id
+
+    Outputs
+    -------
+    warped_hemi_files
+    """
+    workflow = Workflow(name=name)
+
+    inputnode = pe.Node(
+        niu.IdentityInterface(
+            fields=[
+                "hemi_files",
+                "world_xform",
+                "merged_warpfield",
+                "merged_inv_warpfield",
+                "freesurfer_path",
+                "participant_id",
+            ],
+        ),
+        name="inputnode",
+    )
+
+    fsaverage_mesh = str(
+        get_template(
+            template="fsaverage",
+            space=None,
+            hemi=hemisphere,
+            density="164k",
+            desc=None,
+            suffix="sphere",
+        )
+    )
+    fs_hemisphere_to_fsLR = pkgrf(
+        "xcp_d",
+        (
+            f"data/standard_mesh_atlases/fs_{hemisphere}/"
+            f"fs_{hemisphere}-to-fs_LR_fsaverage.{hemisphere}_LR.spherical_std."
+            f"164k_fs_{hemisphere}.surf.gii"
+        ),
+    )
+    get_freesurfer_sphere_node = pe.Node(
+        Function(
+            function=get_freesurfer_spheres,
+            input_names=["freesurfer_path", "subject_id", "hemisphere"],
+            output_names=["sphere_raw"],
+        ),
+        name="get_freesurfer_sphere_node",
+    )
+    get_freesurfer_sphere_node.inputs.hemisphere = hemisphere
+
+    # fmt:off
+    workflow.connect([
+        (inputnode, get_freesurfer_sphere_node, [
+            ("freesurfer_path", "freesurfer_path"),
+            ("participant_id", "subject_id"),
+        ])
+    ])
+    # fmt:on
+
+    # convert sphere from FreeSurfer surf dir to gifti
+    sphere_raw_mris = pe.Node(
+        MRIsConvert(out_datatype="gii"),
+        name="sphere_raw_mris",
+        mem_gb=mem_gb,
+        n_procs=omp_nthreads,
+    )
+
+    # fmt:off
+    workflow.connect([
+        (get_freesurfer_sphere_node, sphere_raw_mris, [("sphere_raw", "in_file")]),
+    ])
+    # fmt:on
+
+    surface_sphere_project_unproject = pe.Node(
+        SurfaceSphereProjectUnproject(
+            sphere_project_to=fsaverage_mesh,
+            sphere_unproject_from=fs_hemisphere_to_fsLR,
+        ),
+        name="surface_sphere_project_unproject",
+    )
+
+    # fmt:off
+    workflow.connect([
+        (sphere_raw_mris, surface_sphere_project_unproject, [("converted", "in_file")]),
+    ])
+    # fmt:on
+
+    fsLR_sphere = str(
+        get_template(
+            template="fsLR",
+            space=None,
+            hemi=hemisphere,
+            density="32k",
+            desc=None,
+            suffix="sphere",
+        )
+    )
+
+    native_apply_affine = pe.MapNode(
+        ApplyAffine(),
+        name="native_apply_affine",
+        mem_gb=mem_gb,
+        n_procs=omp_nthreads,
+        iterfield=["in_file"],
+    )  # TM
+
+    # fmt:off
+    workflow.connect([
+        (inputnode, native_apply_affine, [
+            ("hemi_files", "in_file"),
+            ("world_xform", "affine"),
+        ]),
+    ])
+    # fmt:on
+
+    # NOTE: No outward-bound connections here.
+    native_apply_warpfield = pe.MapNode(
+        ApplyWarpfield(),
+        name="native_apply_warpfield",
+        mem_gb=mem_gb,
+        n_procs=omp_nthreads,
+        iterfield=["in_file"],
+    )
+
+    # fmt:off
+    workflow.connect([
+        (native_apply_affine, native_apply_warpfield, [
+            ("out_file", "in_file"),
+        ]),
+        (inputnode, native_apply_warpfield, [
+            ("merged_warpfield", "forward_warp"),
+            ("merged_inv_warpfield", "warpfield"),
+        ]),
+    ])
+    # fmt:on
+
+    # resample the surfaces to fsLR32k
+    resample_to_fsLR32k = pe.MapNode(
+        CiftiSurfaceResample(
+            new_sphere=fsLR_sphere,
+            metric=" BARYCENTRIC ",
+        ),
+        name="resample_to_fsLR32k",
+        mem_gb=mem_gb,
+        n_procs=omp_nthreads,
+        iterfield=["in_file"],
+    )
+
+    # fmt:off
+    workflow.connect([
+        (inputnode, resample_to_fsLR32k, [
+            ("hemi_files", "in_file"),
+        ]),
+        (surface_sphere_project_unproject, resample_to_fsLR32k, [
+            ("out_file", "current_sphere"),
+        ]),
+    ])
+    # fmt:on
+
+    # apply affine to 32k surfs
+    apply_affine_to_fsLR32k = pe.MapNode(
+        ApplyAffine(),
+        name="apply_affine_to_fsLR32k",
+        mem_gb=mem_gb,
+        n_procs=omp_nthreads,
+        iterfield=["in_file"],
+    )
+
+    # fmt:off
+    workflow.connect([
+        (resample_to_fsLR32k, apply_affine_to_fsLR32k, [("out_file", "in_file")]),
+        (inputnode, apply_affine_to_fsLR32k, [("world_xform", "affine")]),
+    ])
+    # fmt:on
+
+    # apply FNIRT-format warpfield
+    apply_warpfield_to_fsLR32k = pe.MapNode(
+        ApplyWarpfield(),
+        name="apply_warpfield_to_fsLR32k",
+        mem_gb=mem_gb,
+        n_procs=omp_nthreads,
+        iterfield=["in_file"],
+    )
+
+    # fmt:off
+    workflow.connect([
+        (inputnode, apply_warpfield_to_fsLR32k, [
+            ("merged_warpfield", "forward_warp"),
+            ("merged_inv_warpfield", "warpfield"),
+        ]),
+        (apply_affine_to_fsLR32k, apply_warpfield_to_fsLR32k, [("out_file", "in_file")]),
+    ])
+    # fmt:on
+
+    outputnode = pe.Node(
+        niu.IdentityInterface(fields=["warped_hemi_files"]),
+        name="outputnode",
+    )
+
+    # fmt:off
+    workflow.connect([
+        (apply_warpfield_to_fsLR32k, outputnode, [
+            ("out_file", "warped_hemi_files"),
+        ]),
+    ])
+    # fmt:on
+
+    return workflow