--- conflicted
+++ resolved
@@ -17,12 +17,6 @@
 from nipype.pipeline import engine as pe
 from niworkflows.engine.workflows import LiterateWorkflow as Workflow
 from niworkflows.interfaces.fixes import FixHeaderApplyTransforms as ApplyTransforms
-<<<<<<< HEAD
-from ..interfaces import (FilteringData, regress)
-from .postprocessing import init_pre_smoothing, init_resd_smoothing
-from .execsummary import init_execsummary_wf
-=======
->>>>>>> a8455a41
 from num2words import num2words
 from templateflow.api import get as get_template
 
@@ -42,7 +36,7 @@
 from xcp_d.workflow.connectivity import init_fcon_ts_wf
 from xcp_d.workflow.execsummary import init_execsummary_wf
 from xcp_d.workflow.outputs import init_writederivatives_wf
-from xcp_d.workflow.postprocessing import init_resd_smoothing
+from xcp_d.workflow.postprocessing import init_pre_smoothing, init_resd_smoothing
 from xcp_d.workflow.restingstate import init_3d_reho_wf, init_compute_alff_wf
 
 LOGGER = logging.getLogger('nipype.workflow')
@@ -446,12 +440,7 @@
             RemoveTR(initial_volumes_to_drop=initial_volumes_to_drop,
                      custom_confounds=custom_confounds),
             name="remove_dummy_time",
-<<<<<<< HEAD
-            mem_gb=0.1*mem_gbx['timeseries'])
-
-=======
             mem_gb=0.1 * mem_gbx['timeseries'])
->>>>>>> a8455a41
         workflow.connect([
             (inputnode, rm_dummytime, [('fmriprep_confounds_tsv', 'fmriprep_confounds_file')]),
             (bolddatanode, rm_dummytime, [('bold_file', 'bold_file')]),
