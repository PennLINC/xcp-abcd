# emacs: -*- mode: python; py-indent-offset: 4; indent-tabs-mode: nil -*-
# vi: set ft=python sts=4 ts=4 sw=4 et:
"""Workflows for post-processing the BOLD data."""
import os

import nibabel as nb
import numpy as np
import sklearn
from nipype import Function, logging
from nipype.interfaces import utility as niu
from nipype.pipeline import engine as pe
from niworkflows.engine.workflows import LiterateWorkflow as Workflow
from niworkflows.interfaces.fixes import FixHeaderApplyTransforms as ApplyTransforms
from num2words import num2words
from templateflow.api import get as get_template

from xcp_d.interfaces.bids import DerivativesDataSink
from xcp_d.interfaces.filtering import FilteringData
from xcp_d.interfaces.prepostcleaning import CensorScrub, Interpolate, RemoveTR
from xcp_d.interfaces.qc_plot import CensoringPlot, QCPlot
from xcp_d.interfaces.regression import Regress
from xcp_d.interfaces.report import FunctionalSummary
from xcp_d.interfaces.resting_state import DespikePatch
from xcp_d.utils.bids import collect_run_data
from xcp_d.utils.doc import fill_doc
from xcp_d.utils.filemanip import check_binary_mask
from xcp_d.utils.plot import plot_design_matrix
from xcp_d.utils.utils import (
    consolidate_confounds,
<<<<<<< HEAD
    get_customfile,
    get_transformfile,
    get_transformfilex,
=======
    get_bold2std_and_t1w_xforms,
    get_std2bold_xforms,
>>>>>>> 9931cfae
    stringforparams,
)
from xcp_d.workflow.connectivity import init_nifti_functional_connectivity_wf
from xcp_d.workflow.execsummary import init_execsummary_wf
from xcp_d.workflow.outputs import init_writederivatives_wf
from xcp_d.workflow.postprocessing import init_resd_smoothing
from xcp_d.workflow.restingstate import init_compute_alff_wf, init_nifti_reho_wf

LOGGER = logging.getLogger('nipype.workflow')


@fill_doc
def init_boldpostprocess_wf(
    lower_bpf,
    upper_bpf,
    bpf_order,
    motion_filter_type,
    motion_filter_order,
    bandpass_filter,
    band_stop_min,
    band_stop_max,
    smoothing,
    bold_file,
    head_radius,
    params,
    custom_confounds_folder,
    omp_nthreads,
    dummytime,
    output_dir,
    fd_thresh,
    n_runs,
    despike,
    layout=None,
    name='bold_postprocess_wf',
):
    """Organize the bold processing workflow.

    Workflow Graph
        .. workflow::
            :graph2use: orig
            :simple_form: yes

            from xcp_d.workflow.bold import init_boldpostprocess_wf
            wf = init_boldpostprocess_wf(
                lower_bpf=0.009,
                upper_bpf=0.08,
                bpf_order=2,
                motion_filter_type=None,
                motion_filter_order=4,
                bandpass_filter=True,
                band_stop_min=0.,
                band_stop_max=0.,
                smoothing=6,
                bold_file="/path/to/file.nii.gz",
                head_radius=50.,
                params="36P",
                custom_confounds_folder=None,
                omp_nthreads=1,
                dummytime=0,
                output_dir=".",
                fd_thresh=0.2,
                n_runs=1,
                despike=False,
                layout=None,
                name='bold_postprocess_wf',
            )

    Parameters
    ----------
    %(bandpass_filter)s
    %(lower_bpf)s
    %(upper_bpf)s
    %(bpf_order)s
    %(motion_filter_type)s
    %(motion_filter_order)s
    %(band_stop_min)s
    %(band_stop_max)s
    %(smoothing)s
    bold_file: str
        bold file for post processing
    %(head_radius)s
    %(params)s
    custom_confounds: str
        path to cusrtom nuissance regressors
    %(omp_nthreads)s
    dummytime: float
        the time in seconds to be removed before postprocessing
    output_dir : str
        Directory in which to save xcp_d output
    %(fd_thresh)s
    n_runs
    despike: bool
        If True, run 3dDespike from AFNI
    layout : BIDSLayout object
        BIDS dataset layout
    %(name)s

    Inputs
    ------
    bold_file
        BOLD series NIfTI file
    ref_file
        Bold reference file from fmriprep
        Loaded in this workflow.
    bold_mask
        bold_mask from fmriprep
        Loaded in this workflow.
    custom_confounds_folder
        custom regressors
    %(mni_to_t1w)s
        MNI to T1W ants Transformation file/h5
        Fed from the subject workflow.
    t1w
        Fed from the subject workflow.
    t1seg
        Fed from the subject workflow.
    t1w_mask
        Fed from the subject workflow.
    fmriprep_confounds_tsv
        Loaded in this workflow.

    Outputs
    -------
    processed_bold
        clean bold after regression and filtering
    smoothed_bold
        smoothed clean bold
    alff_out
        ALFF file. Only generated if bandpass filtering is performed.
    smoothed_alff
        Smoothed ALFF file. Only generated if bandpass filtering is performed.
    reho_out
        reho output computed by afni.3dreho
    %(atlas_names)s
    %(timeseries)s
    %(correlations)s
    qc_file
        quality control files
    filtered_motion

    References
    ----------
    .. footbibliography::
    """
    run_data = collect_run_data(layout, bold_file)

    TR = run_data["bold_metadata"]["RepetitionTime"]

    # TODO: This is a workaround for a bug in nibabies.
    # Once https://github.com/nipreps/nibabies/issues/245 is resolved
    # and a new release is made, remove this.
    mask_file = check_binary_mask(run_data["boldmask"])

    workflow = Workflow(name=name)

    filter_str, filter_post_str = "", ""
    if motion_filter_type:
        if motion_filter_type == "notch":
            filter_sub_str = (
                f"band-stop filtered to remove signals between {band_stop_min} and "
                f"{band_stop_max} breaths-per-minute using a notch filter, based on "
                "@fair2020correction"
            )
        else:  # lp
            filter_sub_str = (
                f"low-pass filtered below {band_stop_min} breaths-per-minute, "
                "based on @fair2020correction and @gratton2020removal"
            )

        filter_str = (
            f"the six translation and rotation head motion traces were {filter_sub_str}. "
            "Next, "
        )
        filter_post_str = (
            "The filtered versions of the motion traces and framewise displacement were not used "
            "for denoising."
        )

    fd_str = (
        f"{filter_str}framewise displacement was calculated using the formula from "
        f"@power_fd_dvars, with a head radius of {head_radius} mm"
    )

    dummytime_str = ""
    initial_volumes_to_drop = 0
    if dummytime > 0:
        initial_volumes_to_drop = int(np.ceil(dummytime / TR))
        dummytime_str = (
            f"the first {num2words(initial_volumes_to_drop)} of both the BOLD data and nuisance "
            "regressors were discarded, then "
        )

    if despike:
        despike_str = "despiked, mean-centered, and linearly detrended"
    else:
        despike_str = "mean-centered and linearly detrended"

    workflow.__desc__ = f"""\
For each of the {num2words(n_runs)} BOLD series found per subject (across all tasks and sessions),
the following post-processing was performed.
First, {dummytime_str}outlier detection was performed.
In order to identify high-motion outlier volumes, {fd_str}.
Volumes with {'filtered ' if motion_filter_type else ''}framewise displacement greater than
{fd_thresh} mm were flagged as outliers and excluded from nuisance regression [@power_fd_dvars].
{filter_post_str}
Before nuisance regression, but after censoring, the BOLD data were {despike_str}.
{stringforparams(params=params)} [@benchmarkp;@satterthwaite_2013].
These nuisance regressors were regressed from the BOLD data using linear regression -
as implemented in Scikit-Learn {sklearn.__version__} [@scikit-learn].
Any volumes censored earlier in the workflow were then interpolated in the residual time series
produced by the regression.
The interpolated timeseries were then band-pass filtered to retain signals within the
{lower_bpf}-{upper_bpf} Hz frequency band.
"""

    inputnode = pe.Node(
        niu.IdentityInterface(
            fields=[
                'bold_file',
                'ref_file',
                'bold_mask',
                'custom_confounds_folder',
                'mni_to_t1w',
                't1w',
                't1seg',
                't1w_mask',
                'fmriprep_confounds_tsv',
                't1w_to_native',
            ],
        ),
        name='inputnode',
    )

    inputnode.inputs.bold_file = bold_file
    inputnode.inputs.ref_file = run_data["boldref"]
    inputnode.inputs.bold_mask = mask_file
    inputnode.inputs.custom_confounds_folder = custom_confounds_folder
    inputnode.inputs.fmriprep_confounds_tsv = run_data["confounds"]
    inputnode.inputs.t1w_to_native = run_data["t1w_to_native_xform"]

    outputnode = pe.Node(
        niu.IdentityInterface(
            fields=[
                'processed_bold',
                'smoothed_bold',
                'alff_out',
                'smoothed_alff',
                'reho_out',
                'atlas_names',
                'timeseries',
                'correlations',
                'qc_file',
                'filtered_motion',
                'tmask',
            ],
        ),
        name='outputnode',
    )

    mem_gbx = _create_mem_gb(bold_file)

    get_custom_confounds_file = pe.Node(
        Function(
            input_names=["custom_confounds_folder", "fmriprep_confounds_file"],
            output_names=["custom_confounds_file"],
            function=get_customfile,
        ),
        name="get_custom_confounds_file",
    )

    fcon_ts_wf = init_nifti_functional_connectivity_wf(
        mem_gb=mem_gbx['timeseries'],
        name="fcons_ts_wf",
        omp_nthreads=omp_nthreads,
    )

    if bandpass_filter:
        alff_compute_wf = init_compute_alff_wf(
            mem_gb=mem_gbx['timeseries'],
            TR=TR,
            bold_file=bold_file,
            lowpass=upper_bpf,
            highpass=lower_bpf,
            smoothing=smoothing,
            cifti=False,
            name="compute_alff_wf",
            omp_nthreads=omp_nthreads,
        )

    reho_compute_wf = init_nifti_reho_wf(
        mem_gb=mem_gbx['timeseries'],
        bold_file=bold_file,
        name="nifti_reho_wf",
        omp_nthreads=omp_nthreads,
    )

    write_derivative_wf = init_writederivatives_wf(
        smoothing=smoothing,
        bold_file=bold_file,
        bandpass_filter=bandpass_filter,
        params=params,
        cifti=None,
        output_dir=output_dir,
        dummytime=dummytime,
        lowpass=upper_bpf,
        highpass=lower_bpf,
        motion_filter_type=motion_filter_type,
        TR=TR,
        name="write_derivative_wf",
    )

    censor_scrub = pe.Node(CensorScrub(
        TR=TR,
        band_stop_min=band_stop_min,
        band_stop_max=band_stop_max,
        motion_filter_type=motion_filter_type,
        motion_filter_order=motion_filter_order,
        head_radius=head_radius,
        fd_thresh=fd_thresh),
        name='censoring',
        mem_gb=mem_gbx['timeseries'],
        omp_nthreads=omp_nthreads)

    bold_holder_node = pe.Node(
        niu.IdentityInterface(
            fields=["bold_file", "fmriprep_confounds_tsv", "custom_confounds"],
        ),
        name="bold_holder_node",
    )

    resdsmoothing_wf = init_resd_smoothing(
        mem_gb=mem_gbx['timeseries'],
        smoothing=smoothing,
        cifti=False,
        name="resd_smoothing_wf",
        omp_nthreads=omp_nthreads)

    filtering_wf = pe.Node(
        FilteringData(
            TR=TR,
            lowpass=upper_bpf,
            highpass=lower_bpf,
            filter_order=bpf_order,
            bandpass_filter=bandpass_filter),
        name="filtering_wf",
        mem_gb=mem_gbx['timeseries'],
        n_procs=omp_nthreads)

    consolidate_confounds_node = pe.Node(
        Function(
            input_names=[
                "fmriprep_confounds_file",
                "custom_confounds_file",
                "namesource",
                "params",
            ],
            output_names=["out_file"],
            function=consolidate_confounds,
        ),
        name="consolidate_confounds_node",
    )
    consolidate_confounds_node.inputs.params = params

    plot_design_matrix_node = pe.Node(
        Function(
            input_names=["design_matrix"],
            output_names=["design_matrix_figure"],
            function=plot_design_matrix,
        ),
        name="plot_design_matrix_node",
    )

    regression_wf = pe.Node(
        Regress(TR=TR, original_file=bold_file, params=params),
        name="regression_wf",
        mem_gb=mem_gbx['timeseries'],
        n_procs=omp_nthreads)

    interpolate_wf = pe.Node(
        Interpolate(TR=TR),
        name="interpolation_wf",
        mem_gb=mem_gbx['timeseries'],
        n_procs=omp_nthreads)

    executivesummary_wf = init_execsummary_wf(
        TR=TR,
        bold_file=bold_file,
        layout=layout,
        mem_gb=mem_gbx['timeseries'],
        output_dir=output_dir,
        dummyvols=initial_volumes_to_drop,
        omp_nthreads=omp_nthreads)

    # get transform file for resampling and fcon
    get_std2native_transform = pe.Node(
        Function(
            input_names=["bold_file", "mni_to_t1w", "t1w_to_native"],
            output_names=["transform_list"],
            function=get_std2bold_xforms,
        ),
        name="get_std2native_transform",
    )
    get_native2space_transforms = pe.Node(
        Function(
            input_names=["bold_file", "mni_to_t1w", "t1w_to_native"],
            output_names=[
                "bold_to_std_xforms",
                "bold_to_std_xforms_invert",
                "bold_to_t1w_xforms",
                "bold_to_t1w_xforms_invert",
            ],
            function=get_bold2std_and_t1w_xforms,
        ),
        name="get_native2space_transforms",
    )

    workflow.connect([
        (inputnode, get_std2native_transform, [("bold_file", "bold_file"),
                                               ("mni_to_t1w", "mni_to_t1w"),
                                               ("t1w_to_native", "t1w_to_native")]),
        (inputnode, get_native2space_transforms, [("bold_file", "bold_file"),
                                                  ("mni_to_t1w", "mni_to_t1w"),
                                                  ("t1w_to_native", "t1w_to_native")]),
        (inputnode, get_custom_confounds_file, [
            ("custom_confounds_folder", "custom_confounds_folder"),
            ("fmriprep_confounds_tsv", "fmriprep_confounds_file"),
        ]),
    ])

    resample_parc = pe.Node(ApplyTransforms(
        dimension=3,
        input_image=str(
            get_template('MNI152NLin2009cAsym',
                         resolution=1,
                         desc='carpet',
                         suffix='dseg',
                         extension=['.nii', '.nii.gz'])),
        interpolation='MultiLabel'),
        name='resample_parc',
        n_procs=omp_nthreads,
        mem_gb=mem_gbx['timeseries'])

    warp_boldmask_to_t1w = pe.Node(
        ApplyTransforms(
            dimension=3,
            input_image=mask_file,
            interpolation='NearestNeighbor',
        ),
        name='warp_boldmask_to_t1w',
        n_procs=omp_nthreads,
        mem_gb=mem_gbx['timeseries'],
    )

    workflow.connect([
        (inputnode, warp_boldmask_to_t1w, [('t1w_mask', 'reference_image')]),
        (get_native2space_transforms, warp_boldmask_to_t1w, [
            ('bold_to_t1w_xforms', 'transforms'),
            ("bold_to_t1w_xforms_invert", "invert_transform_flags"),
        ]),
    ])

    warp_boldmask_to_mni = pe.Node(
        ApplyTransforms(
            dimension=3,
            input_image=mask_file,
            reference_image=str(
                get_template(
                    'MNI152NLin2009cAsym',
                    resolution=2,
                    desc='brain',
                    suffix='mask',
                    extension=['.nii', '.nii.gz'],
                ),
            ),
            interpolation='NearestNeighbor',
        ),
        name='warp_boldmask_to_mni',
        n_procs=omp_nthreads,
        mem_gb=mem_gbx['timeseries'],
    )

    workflow.connect([
        (get_native2space_transforms, warp_boldmask_to_mni, [
            ('bold_to_std_xforms', 'transforms'),
            ("bold_to_std_xforms_invert", "invert_transform_flags"),
        ]),
    ])

    censor_report = pe.Node(
        CensoringPlot(
            TR=TR,
            dummytime=dummytime,
            head_radius=head_radius,
            motion_filter_type=motion_filter_type,
            band_stop_max=band_stop_max,
            band_stop_min=band_stop_min,
            motion_filter_order=motion_filter_order,
            fd_thresh=fd_thresh,
        ),
        name="censor_report",
        mem_gb=mem_gbx["timeseries"],
        n_procs=omp_nthreads,
    )

    qcreport = pe.Node(
        QCPlot(
            TR=TR,
            dummytime=dummytime,
            template_mask=str(
                get_template(
                    'MNI152NLin2009cAsym',
                    resolution=2,
                    desc='brain',
                    suffix='mask',
                    extension=['.nii', '.nii.gz']
                )
            ),
            head_radius=head_radius,
        ),
        name="qc_report",
        mem_gb=mem_gbx['timeseries'],
        n_procs=omp_nthreads,
    )

    workflow.connect([
        (inputnode, qcreport, [("bold_file", "bold_file")]),
        (inputnode, qcreport, [("t1w_mask", "t1w_mask")]),
    ])

    workflow.connect([
        (inputnode, censor_report, [("bold_file", "bold_file")]),
    ])

    # Remove TR first:
    if dummytime > 0:
        rm_dummytime = pe.Node(
            RemoveTR(initial_volumes_to_drop=initial_volumes_to_drop),
            name="remove_dummy_time",
            mem_gb=0.1 * mem_gbx['timeseries'],
        )

        workflow.connect([
            (inputnode, rm_dummytime, [('fmriprep_confounds_tsv', 'fmriprep_confounds_file')]),
            (inputnode, rm_dummytime, [('bold_file', 'bold_file')]),
            (get_custom_confounds_file, rm_dummytime, [
                ('custom_confounds_file', 'custom_confounds'),
            ]),
            (rm_dummytime, censor_scrub, [
                ('bold_file_dropped_TR', 'in_file'),
                ('fmriprep_confounds_file_dropped_TR', 'fmriprep_confounds_file'),
                ('custom_confounds_dropped', 'custom_confounds')
            ]),
        ])

    else:  # No need to remove TR
        # Censor Scrub:
        workflow.connect([
            (inputnode, censor_scrub, [
                ('fmriprep_confounds_tsv', 'fmriprep_confounds_file'),
                ('bold_file', 'in_file'),
            ]),
            (get_custom_confounds_file, censor_scrub, [
                ("custom_confounds_file", "custom_confounds"),
            ]),
        ])

    workflow.connect([
        (inputnode, bold_holder_node, [("bold_file", "bold_file")]),
        (censor_scrub, bold_holder_node, [
            ("fmriprep_confounds_censored", "fmriprep_confounds_tsv"),
            ("custom_confounds_censored", "custom_confounds")]),
    ])

    workflow.connect([
        (inputnode, consolidate_confounds_node, [('bold_file', 'namesource')]),
        (bold_holder_node, consolidate_confounds_node, [
            ('fmriprep_confounds_tsv', 'fmriprep_confounds_file'),
            ('custom_confounds', 'custom_confounds_file'),
        ]),
        (consolidate_confounds_node, plot_design_matrix_node, [
            ("out_file", "design_matrix"),
        ])
    ])

    if despike:  # If we despike
        # Despiking truncates large spikes in the BOLD times series
        # Despiking reduces/limits the amplitude or magnitude of
        # large spikes but preserves those data points with an imputed
        # reduced amplitude. Despiking is done before regression and filtering
        # to minimize the impact of spike. Despiking is applied to whole volumes
        # and data, and different from temporal censoring. It can be added to the
        # command line arguments with --despike.

        despike3d = pe.Node(DespikePatch(
            outputtype='NIFTI_GZ',
            args='-NEW'),
            name="despike3d",
            mem_gb=mem_gbx['timeseries'],
            n_procs=omp_nthreads)

        workflow.connect([(censor_scrub, despike3d, [('bold_censored', 'in_file')])])
        # Censor Scrub:
        workflow.connect([
            (despike3d, regression_wf, [('out_file', 'in_file')]),
            (inputnode, regression_wf, [('bold_mask', 'mask')]),
            (censor_scrub, regression_wf, [
                ('fmriprep_confounds_censored', 'confounds'),
                ('custom_confounds_censored', 'custom_confounds'),
            ]),
        ])

    else:  # If we don't despike
        # regression workflow
        workflow.connect([(inputnode, regression_wf, [('bold_mask', 'mask')]),
                          (censor_scrub, regression_wf,
                         [('bold_censored', 'in_file'),
                          ('fmriprep_confounds_censored', 'confounds'),
                          ('custom_confounds_censored', 'custom_confounds')])])

    # interpolation workflow
    workflow.connect([
        (inputnode, interpolate_wf, [('bold_file', 'bold_file'),
                                     ('bold_mask', 'mask_file')]),
        (censor_scrub, interpolate_wf, [('tmask', 'tmask')]),
        (regression_wf, interpolate_wf, [('res_file', 'in_file')])
    ])

    # add filtering workflow
    workflow.connect([(inputnode, filtering_wf, [('bold_mask', 'mask')]),
                      (interpolate_wf, filtering_wf, [('bold_interpolated',
                                                       'in_file')])])

    # residual smoothing
    workflow.connect([(filtering_wf, resdsmoothing_wf,
                       [('filtered_file', 'inputnode.bold_file')])])

    # functional connect workflow
    workflow.connect([
        (inputnode, fcon_ts_wf, [('bold_file', 'inputnode.bold_file'),
                                 ('ref_file', 'inputnode.ref_file'),
                                 ('mni_to_t1w', 'inputnode.mni_to_t1w'),
                                 ('t1w_to_native', 'inputnode.t1w_to_native')]),
        (filtering_wf, fcon_ts_wf, [('filtered_file', 'inputnode.clean_bold')])
    ])

    # reho and alff
    workflow.connect([
        (inputnode, reho_compute_wf, [('bold_mask', 'inputnode.bold_mask')]),
        (filtering_wf, reho_compute_wf, [('filtered_file', 'inputnode.clean_bold')]),
    ])
    if bandpass_filter:
        workflow.connect([
            (inputnode, alff_compute_wf, [('bold_mask', 'inputnode.bold_mask')]),
            (filtering_wf, alff_compute_wf, [('filtered_file', 'inputnode.clean_bold')]),
        ])

    # qc report
    workflow.connect([
        (inputnode, qcreport, [('bold_mask', 'mask_file')]),
        (filtering_wf, qcreport, [('filtered_file', 'cleaned_file')]),
        (censor_scrub, qcreport, [('tmask', 'tmask')]),
        (censor_scrub, censor_report, [('tmask', 'tmask')]),
        (inputnode, resample_parc, [('ref_file', 'reference_image')]),
        (get_std2native_transform, resample_parc, [('transform_list', 'transforms')]),
        (resample_parc, qcreport, [('output_image', 'seg_file')]),
        (warp_boldmask_to_t1w, qcreport, [('output_image', 'bold2T1w_mask')]),
        (warp_boldmask_to_mni, qcreport, [('output_image', 'bold2temp_mask')]),
        (qcreport, outputnode, [('qc_file', 'qc_file')])
    ])

    # write  to the outputnode, may be use in future
    workflow.connect([
        (filtering_wf, outputnode, [('filtered_file', 'processed_bold')]),
        (censor_scrub, outputnode, [('filtered_motion', 'filtered_motion'),
                                    ('tmask', 'tmask')]),
        (resdsmoothing_wf, outputnode, [('outputnode.smoothed_bold',
                                         'smoothed_bold')]),
        (reho_compute_wf, outputnode, [('outputnode.reho_out', 'reho_out')]),
        (fcon_ts_wf, outputnode, [('outputnode.atlas_names', 'atlas_names'),
                                  ('outputnode.correlations', 'correlations'),
                                  ('outputnode.timeseries', 'timeseries')]),
    ])

    if bandpass_filter:
        workflow.connect([
            (alff_compute_wf, outputnode, [
                ('outputnode.alff_out', 'alff_out'),
                ('outputnode.smoothed_alff', 'smoothed_alff'),
            ]),
        ])

    # write derivatives
    workflow.connect([
        (consolidate_confounds_node, write_derivative_wf, [('out_file',
                                                            'inputnode.confounds_file')]),
        (filtering_wf, write_derivative_wf, [('filtered_file',
                                              'inputnode.processed_bold')]),
        (resdsmoothing_wf, write_derivative_wf, [('outputnode.smoothed_bold',
                                                  'inputnode.smoothed_bold')]),
        (censor_scrub, write_derivative_wf, [('filtered_motion', 'inputnode.filtered_motion'),
                                             ('tmask', 'inputnode.tmask')]),
        (reho_compute_wf, write_derivative_wf, [('outputnode.reho_out',
                                                 'inputnode.reho_out')]),
        (fcon_ts_wf, write_derivative_wf, [('outputnode.atlas_names', 'inputnode.atlas_names'),
                                           ('outputnode.correlations', 'inputnode.correlations'),
                                           ('outputnode.timeseries', 'inputnode.timeseries')]),
        (qcreport, write_derivative_wf, [('qc_file', 'inputnode.qc_file')]),
    ])

    if bandpass_filter:
        workflow.connect([
            (alff_compute_wf, write_derivative_wf, [
                ('outputnode.alff_out', 'inputnode.alff_out'),
                ('outputnode.smoothed_alff', 'inputnode.smoothed_alff'),
            ]),
        ])

    functional_qc = pe.Node(FunctionalSummary(bold_file=bold_file, TR=TR),
                            name='qcsummary',
                            run_without_submitting=False,
                            mem_gb=mem_gbx['timeseries'])

    ds_report_qualitycontrol = pe.Node(DerivativesDataSink(
        base_directory=output_dir,
        desc='qualitycontrol',
        source_file=bold_file,
        datatype="figures"),
        name='ds_report_qualitycontrol',
        run_without_submitting=False)

    ds_report_preprocessing = pe.Node(DerivativesDataSink(
        base_directory=output_dir,
        desc='preprocessing',
        source_file=bold_file,
        datatype="figures"),
        name='ds_report_preprocessing',
        run_without_submitting=False)

    ds_design_matrix_plot = pe.Node(
        DerivativesDataSink(
            base_directory=output_dir,
            source_file=bold_file,
            dismiss_entities=["space", "res", "den", "desc"],
            datatype="figures",
            suffix="design",
            extension=".svg",
        ),
        name='ds_design_matrix_plot',
        run_without_submitting=False,
    )

    ds_report_censoring = pe.Node(
        DerivativesDataSink(
            base_directory=output_dir,
            source_file=bold_file,
            datatype="figures",
            desc="censoring",
            suffix="motion",
            extension=".svg",
        ),
        name='ds_report_censoring',
        run_without_submitting=False,
    )

    ds_report_postprocessing = pe.Node(DerivativesDataSink(
        base_directory=output_dir,
        source_file=bold_file,
        desc='postprocessing',
        datatype="figures"),
        name='ds_report_postprocessing',
        run_without_submitting=False)

    ds_report_connectivity = pe.Node(DerivativesDataSink(
        base_directory=output_dir,
        source_file=bold_file,
        desc='connectivityplot',
        datatype="figures"),
        name='ds_report_connectivity',
        run_without_submitting=False)

    ds_report_rehoplot = pe.Node(DerivativesDataSink(base_directory=output_dir,
                                                     source_file=bold_file,
                                                     desc='rehoVolumetricPlot',
                                                     datatype="figures"),
                                 name='ds_report_rehoplot',
                                 run_without_submitting=False)

    workflow.connect([
        (qcreport, ds_report_preprocessing, [('raw_qcplot', 'in_file')]),
        (qcreport, ds_report_postprocessing, [('clean_qcplot', 'in_file')]),
        (qcreport, functional_qc, [('qc_file', 'qc_file')]),
        (plot_design_matrix_node, ds_design_matrix_plot, [("design_matrix_figure", "in_file")]),
        (censor_report, ds_report_censoring, [("out_file", "in_file")]),
        (functional_qc, ds_report_qualitycontrol, [('out_report', 'in_file')]),
        (fcon_ts_wf, ds_report_connectivity, [('outputnode.connectplot', 'in_file')]),
        (reho_compute_wf, ds_report_rehoplot, [('outputnode.rehoplot', 'in_file')]),
    ])

    if bandpass_filter:
        ds_report_alffplot = pe.Node(
            DerivativesDataSink(
                base_directory=output_dir,
                source_file=bold_file,
                desc='alffVolumetricPlot',
                datatype="figures",
            ),
            name='ds_report_alffplot',
            run_without_submitting=False,
        )

        workflow.connect([
            (alff_compute_wf, ds_report_alffplot, [('outputnode.alffplot', 'in_file')]),
        ])

    # executive summary workflow
    workflow.connect([
        (inputnode, executivesummary_wf, [('t1w', 'inputnode.t1w'),
                                          ('t1seg', 'inputnode.t1seg'),
                                          ('bold_file', 'inputnode.bold_file'),
                                          ('bold_mask', 'inputnode.mask'),
                                          ('mni_to_t1w', 'inputnode.mni_to_t1w')]),
        (regression_wf, executivesummary_wf, [('res_file', 'inputnode.regressed_data')]),
        (filtering_wf, executivesummary_wf, [('filtered_file', 'inputnode.residual_data')]),
        (censor_scrub, executivesummary_wf, [('filtered_motion', 'inputnode.filtered_motion'),
                                             ('tmask',
                                              'inputnode.tmask')]),
    ])

    return workflow


def _create_mem_gb(bold_fname):
    bold_size_gb = os.path.getsize(bold_fname) / (1024**3)
    bold_tlen = nb.load(bold_fname).shape[-1]
    mem_gbz = {
        'derivative': bold_size_gb,
        'resampled': bold_size_gb * 4,
        'timeseries': bold_size_gb * (max(bold_tlen / 100, 1.0) + 4),
    }

    if mem_gbz['timeseries'] < 4.0:
        mem_gbz['timeseries'] = 6.0
        mem_gbz['resampled'] = 2
    elif mem_gbz['timeseries'] > 8.0:
        mem_gbz['timeseries'] = 8.0
        mem_gbz['resampled'] = 3

    return mem_gbz<|MERGE_RESOLUTION|>--- conflicted
+++ resolved
@@ -27,14 +27,9 @@
 from xcp_d.utils.plot import plot_design_matrix
 from xcp_d.utils.utils import (
     consolidate_confounds,
-<<<<<<< HEAD
+    get_bold2std_and_t1w_xforms,
     get_customfile,
-    get_transformfile,
-    get_transformfilex,
-=======
-    get_bold2std_and_t1w_xforms,
     get_std2bold_xforms,
->>>>>>> 9931cfae
     stringforparams,
 )
 from xcp_d.workflow.connectivity import init_nifti_functional_connectivity_wf
