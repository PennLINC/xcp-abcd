# emacs: -*- mode: python; py-indent-offset: 4; indent-tabs-mode: nil -*-
# vi: set ft=python sts=4 ts=4 sw=4 et:
"""Workflows for post-processing the BOLD data."""
import os

import nibabel as nb
import numpy as np
import sklearn
from nipype import Function, logging
from nipype.interfaces import utility as niu
from nipype.pipeline import engine as pe
from niworkflows.engine.workflows import LiterateWorkflow as Workflow
from niworkflows.interfaces.fixes import FixHeaderApplyTransforms as ApplyTransforms
from num2words import num2words
from templateflow.api import get as get_template

from xcp_d.interfaces.bids import DerivativesDataSink
from xcp_d.interfaces.prepostcleaning import CensorScrub
from xcp_d.interfaces.qc_plot import CensoringPlot, QCPlot
from xcp_d.interfaces.report import FunctionalSummary
from xcp_d.interfaces.resting_state import DespikePatch
from xcp_d.utils.bids import collect_run_data
from xcp_d.utils.doc import fill_doc
from xcp_d.utils.filemanip import check_binary_mask
from xcp_d.utils.plot import plot_design_matrix
from xcp_d.utils.utils import (
<<<<<<< HEAD
    _t12native,
    consolidate_confounds,
    denoise_nifti_with_nilearn,
    get_maskfiles,
    get_transformfile,
    get_transformfilex,
=======
    consolidate_confounds,
    get_bold2std_and_t1w_xforms,
    get_customfile,
    get_std2bold_xforms,
>>>>>>> e1cbc41b
    stringforparams,
)
from xcp_d.workflow.connectivity import init_nifti_functional_connectivity_wf
from xcp_d.workflow.execsummary import init_execsummary_wf
from xcp_d.workflow.outputs import init_writederivatives_wf
from xcp_d.workflow.postprocessing import init_resd_smoothing
from xcp_d.workflow.restingstate import init_compute_alff_wf, init_nifti_reho_wf

LOGGER = logging.getLogger("nipype.workflow")


@fill_doc
def init_boldpostprocess_wf(
    lower_bpf,
    upper_bpf,
    bpf_order,
    motion_filter_type,
    motion_filter_order,
    band_stop_min,
    band_stop_max,
    smoothing,
    bold_file,
    head_radius,
    params,
    custom_confounds_folder,
    omp_nthreads,
    dummytime,
    output_dir,
    fd_thresh,
    n_runs,
    despike,
    dcan_qc,
    layout=None,
    name="bold_postprocess_wf",
):
    """Organize the bold processing workflow.

    Workflow Graph
        .. workflow::
            :graph2use: orig
            :simple_form: yes

            from xcp_d.workflow.bold import init_boldpostprocess_wf
            wf = init_boldpostprocess_wf(
                lower_bpf=0.009,
                upper_bpf=0.08,
                bpf_order=2,
                motion_filter_type=None,
                motion_filter_order=4,
                band_stop_min=0.,
                band_stop_max=0.,
                smoothing=6,
                bold_file="/path/to/file.nii.gz",
                head_radius=50.,
                params="36P",
                custom_confounds_folder=None,
                omp_nthreads=1,
                dummytime=0,
                output_dir=".",
                fd_thresh=0.2,
                n_runs=1,
                despike=False,
                dcan_qc=False,
                layout=None,
                name='bold_postprocess_wf',
            )

    Parameters
    ----------
    %(lower_bpf)s
    %(upper_bpf)s
    %(bpf_order)s
    %(motion_filter_type)s
    %(motion_filter_order)s
    %(band_stop_min)s
    %(band_stop_max)s
    %(smoothing)s
    bold_file: str
        bold file for post processing
    %(head_radius)s
    %(params)s
    custom_confounds: str
        path to cusrtom nuissance regressors
    %(omp_nthreads)s
    dummytime: float
        the time in seconds to be removed before postprocessing
    output_dir : str
        Directory in which to save xcp_d output
    %(fd_thresh)s
    n_runs
    despike: bool
        If True, run 3dDespike from AFNI
    dcan_qc : bool
        Whether to run DCAN QC or not.
    layout : BIDSLayout object
        BIDS dataset layout
    %(name)s

    Inputs
    ------
    bold_file
        BOLD series NIfTI file
    ref_file
        Bold reference file from fmriprep
        Loaded in this workflow.
    bold_mask
        bold_mask from fmriprep
        Loaded in this workflow.
    custom_confounds_folder
        custom regressors
    %(mni_to_t1w)s
        MNI to T1W ants Transformation file/h5
        Fed from the subject workflow.
    t1w
        Fed from the subject workflow.
    t1seg
        Fed from the subject workflow.
    t1w_mask
        Fed from the subject workflow.
    fmriprep_confounds_tsv
        Loaded in this workflow.

    Outputs
    -------
    processed_bold
        clean bold after regression and filtering
    smoothed_bold
        smoothed clean bold
    alff_out
        ALFF file. Only generated if bandpass filtering is performed.
    smoothed_alff
        Smoothed ALFF file. Only generated if bandpass filtering is performed.
    reho_out
        reho output computed by afni.3dreho
    %(atlas_names)s
    %(timeseries)s
    %(correlations)s
    qc_file
        quality control files
    filtered_motion

    References
    ----------
    .. footbibliography::
    """
    run_data = collect_run_data(layout, bold_file)

    TR = run_data["bold_metadata"]["RepetitionTime"]

    # TODO: This is a workaround for a bug in nibabies.
    # Once https://github.com/nipreps/nibabies/issues/245 is resolved
    # and a new release is made, remove this.
    mask_file = check_binary_mask(run_data["boldmask"])

    workflow = Workflow(name=name)

    filter_str, filter_post_str = "", ""
    if motion_filter_type:
        if motion_filter_type == "notch":
            filter_sub_str = (
                f"band-stop filtered to remove signals between {band_stop_min} and "
                f"{band_stop_max} breaths-per-minute using a notch filter, based on "
                "@fair2020correction"
            )
        else:  # lp
            filter_sub_str = (
                f"low-pass filtered below {band_stop_min} breaths-per-minute, "
                "based on @fair2020correction and @gratton2020removal"
            )

        filter_str = (
            f"the six translation and rotation head motion traces were {filter_sub_str}. " "Next, "
        )
        filter_post_str = (
            "The filtered versions of the motion traces and framewise displacement were not used "
            "for denoising."
        )

    fd_str = (
        f"{filter_str}framewise displacement was calculated using the formula from "
        f"@power_fd_dvars, with a head radius of {head_radius} mm"
    )

    dummytime_str = ""
    initial_volumes_to_drop = 0
    if dummytime > 0:
        initial_volumes_to_drop = int(np.ceil(dummytime / TR))
        dummytime_str = (
            f"the first {num2words(initial_volumes_to_drop)} of both the BOLD data and nuisance "
            "regressors were discarded, then "
        )

    if despike:
        despike_str = "despiked, mean-centered, and linearly detrended"
    else:
        despike_str = "mean-centered and linearly detrended"

    workflow.__desc__ = f"""\
For each of the {num2words(n_runs)} BOLD series found per subject (across all tasks and sessions),
the following post-processing was performed.
First, {dummytime_str}outlier detection was performed.
In order to identify high-motion outlier volumes, {fd_str}.
Volumes with {'filtered ' if motion_filter_type else ''}framewise displacement greater than
{fd_thresh} mm were flagged as outliers and excluded from nuisance regression [@power_fd_dvars].
{filter_post_str}
Before nuisance regression, but after censoring, the BOLD data were {despike_str}.
{stringforparams(params=params)} [@benchmarkp;@satterthwaite_2013].
These nuisance regressors were regressed from the BOLD data using linear regression -
as implemented in Scikit-Learn {sklearn.__version__} [@scikit-learn].
Any volumes censored earlier in the workflow were then interpolated in the residual time series
produced by the regression.
The interpolated timeseries were then band-pass filtered to retain signals within the
{lower_bpf}-{upper_bpf} Hz frequency band.
"""

    inputnode = pe.Node(
        niu.IdentityInterface(
            fields=[
                "bold_file",
                "ref_file",
                "bold_mask",
                "custom_confounds_folder",
                "mni_to_t1w",
                "t1w",
                "t1seg",
                "t1w_mask",
                "fmriprep_confounds_tsv",
                "t1w_to_native",
            ],
        ),
        name="inputnode",
    )

    inputnode.inputs.bold_file = bold_file
    inputnode.inputs.ref_file = run_data["boldref"]
    inputnode.inputs.bold_mask = mask_file
    inputnode.inputs.custom_confounds_folder = custom_confounds_folder
    inputnode.inputs.fmriprep_confounds_tsv = run_data["confounds"]
    inputnode.inputs.t1w_to_native = run_data["t1w_to_native_xform"]

    outputnode = pe.Node(
        niu.IdentityInterface(
            fields=[
                "processed_bold",
                "smoothed_bold",
                "alff_out",
                "smoothed_alff",
                "reho_out",
                "atlas_names",
                "timeseries",
                "correlations",
                "qc_file",
                "filtered_motion",
                "tmask",
            ],
        ),
        name="outputnode",
    )

    mem_gbx = _create_mem_gb(bold_file)

    get_custom_confounds_file = pe.Node(
        Function(
            input_names=["custom_confounds_folder", "fmriprep_confounds_file"],
            output_names=["custom_confounds_file"],
            function=get_customfile,
        ),
        name="get_custom_confounds_file",
    )

    fcon_ts_wf = init_nifti_functional_connectivity_wf(
        mem_gb=mem_gbx["timeseries"],
        name="fcons_ts_wf",
        omp_nthreads=omp_nthreads,
    )

    if bandpass_filter:
        alff_compute_wf = init_compute_alff_wf(
            mem_gb=mem_gbx["timeseries"],
            TR=TR,
            bold_file=bold_file,
            lowpass=upper_bpf,
            highpass=lower_bpf,
            smoothing=smoothing,
            cifti=False,
            name="compute_alff_wf",
            omp_nthreads=omp_nthreads,
        )

    reho_compute_wf = init_nifti_reho_wf(
        mem_gb=mem_gbx["timeseries"],
        bold_file=bold_file,
        name="nifti_reho_wf",
        omp_nthreads=omp_nthreads,
    )

    write_derivative_wf = init_writederivatives_wf(
        smoothing=smoothing,
        bold_file=bold_file,
        bandpass_filter=bandpass_filter,
        params=params,
        cifti=None,
        output_dir=output_dir,
        dummytime=dummytime,
        lowpass=upper_bpf,
        highpass=lower_bpf,
        motion_filter_type=motion_filter_type,
        TR=TR,
        name="write_derivative_wf",
    )

    censor_scrub = pe.Node(
        CensorScrub(
            TR=TR,
            band_stop_min=band_stop_min,
            band_stop_max=band_stop_max,
            motion_filter_type=motion_filter_type,
            motion_filter_order=motion_filter_order,
            head_radius=head_radius,
            fd_thresh=fd_thresh,
<<<<<<< HEAD
            initial_volumes_to_drop=initial_volumes_to_drop,
        ),
        name='censoring',
        mem_gb=mem_gbx['timeseries'],
        omp_nthreads=omp_nthreads,
    )
=======
        ),
        name="censoring",
        mem_gb=mem_gbx["timeseries"],
        omp_nthreads=omp_nthreads,
    )

    bold_holder_node = pe.Node(
        niu.IdentityInterface(
            fields=["bold_file", "fmriprep_confounds_tsv", "custom_confounds"],
        ),
        name="bold_holder_node",
    )
>>>>>>> e1cbc41b

    resdsmoothing_wf = init_resd_smoothing(
        mem_gb=mem_gbx["timeseries"],
        smoothing=smoothing,
        cifti=False,
        name="resd_smoothing_wf",
        omp_nthreads=omp_nthreads,
    )

<<<<<<< HEAD
    denoise_bold = pe.Node(
        Function(
            input_names=[
                "bold_file",
                "mask_file",
                "confounds_file",
                "censoring_file",
                "low_pass",
                "high_pass",
                "TR",
            ],
            output_names=["out_file"],
            function=denoise_nifti_with_nilearn,
        ),
        name="denoise_bold",
        mem_gb=mem_gbx['timeseries'],
        n_procs=omp_nthreads,
    )
    denoise_bold.inputs.high_pass = lower_bpf
    denoise_bold.inputs.low_pass = upper_bpf
    denoise_bold.inputs.TR = TR

    executivesummary_wf = init_execsummary_wf(
        TR=TR,
        bold_file=bold_file,
        layout=layout,
        mem_gb=mem_gbx['timeseries'],
        output_dir=output_dir,
        dummyvols=initial_volumes_to_drop,
        omp_nthreads=omp_nthreads)
=======
    filtering_wf = pe.Node(
        FilteringData(
            TR=TR,
            lowpass=upper_bpf,
            highpass=lower_bpf,
            filter_order=bpf_order,
            bandpass_filter=bandpass_filter,
        ),
        name="filtering_wf",
        mem_gb=mem_gbx["timeseries"],
        n_procs=omp_nthreads,
    )

    consolidate_confounds_node = pe.Node(
        Function(
            input_names=[
                "fmriprep_confounds_file",
                "custom_confounds_file",
                "namesource",
                "params",
            ],
            output_names=["out_file"],
            function=consolidate_confounds,
        ),
        name="consolidate_confounds_node",
    )
    consolidate_confounds_node.inputs.params = params

    plot_design_matrix_node = pe.Node(
        Function(
            input_names=["design_matrix"],
            output_names=["design_matrix_figure"],
            function=plot_design_matrix,
        ),
        name="plot_design_matrix_node",
    )

    regression_wf = pe.Node(
        Regress(TR=TR, original_file=bold_file, params=params),
        name="regression_wf",
        mem_gb=mem_gbx["timeseries"],
        n_procs=omp_nthreads,
    )

    interpolate_wf = pe.Node(
        Interpolate(TR=TR),
        name="interpolation_wf",
        mem_gb=mem_gbx["timeseries"],
        n_procs=omp_nthreads,
    )
>>>>>>> e1cbc41b

    # get transform file for resampling and fcon
    get_std2native_transform = pe.Node(
        Function(
            input_names=["bold_file", "mni_to_t1w", "t1w_to_native"],
            output_names=["transform_list"],
            function=get_std2bold_xforms,
        ),
        name="get_std2native_transform",
    )
    get_native2space_transforms = pe.Node(
        Function(
            input_names=["bold_file", "mni_to_t1w", "t1w_to_native"],
            output_names=[
                "bold_to_std_xforms",
                "bold_to_std_xforms_invert",
                "bold_to_t1w_xforms",
                "bold_to_t1w_xforms_invert",
            ],
            function=get_bold2std_and_t1w_xforms,
        ),
        name="get_native2space_transforms",
    )

    # fmt:off
    workflow.connect([
        (inputnode, get_std2native_transform, [("bold_file", "bold_file"),
                                               ("mni_to_t1w", "mni_to_t1w"),
                                               ("t1w_to_native", "t1w_to_native")]),
        (inputnode, get_native2space_transforms, [("bold_file", "bold_file"),
                                                  ("mni_to_t1w", "mni_to_t1w"),
                                                  ("t1w_to_native", "t1w_to_native")]),
        (inputnode, get_custom_confounds_file, [
            ("custom_confounds_folder", "custom_confounds_folder"),
            ("fmriprep_confounds_tsv", "fmriprep_confounds_file"),
        ]),
    ])
    # fmt:on

    resample_parc = pe.Node(
        ApplyTransforms(
            dimension=3,
            input_image=str(
                get_template(
                    "MNI152NLin2009cAsym",
                    resolution=1,
                    desc="carpet",
                    suffix="dseg",
                    extension=[".nii", ".nii.gz"],
                )
            ),
            interpolation="MultiLabel",
        ),
        name="resample_parc",
        n_procs=omp_nthreads,
        mem_gb=mem_gbx["timeseries"],
    )

    warp_boldmask_to_t1w = pe.Node(
        ApplyTransforms(
            dimension=3,
            input_image=mask_file,
            interpolation="NearestNeighbor",
        ),
        name="warp_boldmask_to_t1w",
        n_procs=omp_nthreads,
        mem_gb=mem_gbx["timeseries"],
    )

    # fmt:off
    workflow.connect([
        (inputnode, warp_boldmask_to_t1w, [('t1w_mask', 'reference_image')]),
        (get_native2space_transforms, warp_boldmask_to_t1w, [
            ('bold_to_t1w_xforms', 'transforms'),
            ("bold_to_t1w_xforms_invert", "invert_transform_flags"),
        ]),
    ])
    # fmt:on

    warp_boldmask_to_mni = pe.Node(
        ApplyTransforms(
            dimension=3,
            input_image=mask_file,
            reference_image=str(
                get_template(
                    "MNI152NLin2009cAsym",
                    resolution=2,
                    desc="brain",
                    suffix="mask",
                    extension=[".nii", ".nii.gz"],
                ),
            ),
            interpolation="NearestNeighbor",
        ),
        name="warp_boldmask_to_mni",
        n_procs=omp_nthreads,
        mem_gb=mem_gbx["timeseries"],
    )

    # fmt:off
    workflow.connect([
        (get_native2space_transforms, warp_boldmask_to_mni, [
            ('bold_to_std_xforms', 'transforms'),
            ("bold_to_std_xforms_invert", "invert_transform_flags"),
        ]),
    ])
    # fmt:on

    censor_report = pe.Node(
        CensoringPlot(
            TR=TR,
            dummytime=dummytime,
            head_radius=head_radius,
            motion_filter_type=motion_filter_type,
            band_stop_max=band_stop_max,
            band_stop_min=band_stop_min,
            motion_filter_order=motion_filter_order,
            fd_thresh=fd_thresh,
        ),
        name="censor_report",
        mem_gb=mem_gbx["timeseries"],
        n_procs=omp_nthreads,
    )

    qcreport = pe.Node(
        QCPlot(
            TR=TR,
            dummytime=dummytime,
            template_mask=str(
                get_template(
                    "MNI152NLin2009cAsym",
                    resolution=2,
                    desc="brain",
                    suffix="mask",
                    extension=[".nii", ".nii.gz"],
                )
            ),
            head_radius=head_radius,
        ),
        name="qc_report",
        mem_gb=mem_gbx["timeseries"],
        n_procs=omp_nthreads,
    )

    # fmt:off
    workflow.connect([
        (inputnode, qcreport, [("bold_file", "bold_file")]),
        (inputnode, qcreport, [("t1w_mask", "t1w_mask")]),
    ])

    # A node to hold outputs from either rm_dummytime or inputnode
    bold_holder_node = pe.Node(
        niu.IdentityInterface(
            fields=["bold_file", "fmriprep_confounds_tsv", "custom_confounds"],
        ),
        name="bold_holder_node",
    )

    # Combine confounds into a single file
    consolidate_confounds_node = pe.Node(
        Function(
            input_names=[
                "fmriprep_confounds_file",
                "custom_confounds_file",
                "namesource",
                "params",
            ],
            output_names=["out_file"],
            function=consolidate_confounds,
        ),
        name="consolidate_confounds_node",
    )
    consolidate_confounds_node.inputs.params = params

    workflow.connect([
        (inputnode, censor_report, [("bold_file", "bold_file")]),
    ])
    # fmt:on

<<<<<<< HEAD
    # Censor Scrub:
    workflow.connect([
        (inputnode, censor_scrub, [('fmriprep_confounds_tsv', 'fmriprep_confounds_file')]),
        (inputnode, bold_holder_node, [
            ("bold_file", "bold_file"),
            ("fmriprep_confounds_tsv", "fmriprep_confounds_tsv"),
            ("custom_confounds", "custom_confounds"),
        ]),
    ])

    # The BOLD file is just used for filenames
    workflow.connect([(inputnode, censor_scrub, [('bold_file', 'in_file')])])
=======
    # Remove TR first:
    if dummytime > 0:
        rm_dummytime = pe.Node(
            RemoveTR(initial_volumes_to_drop=initial_volumes_to_drop),
            name="remove_dummy_time",
            mem_gb=0.1 * mem_gbx["timeseries"],
        )

        workflow.connect(
            [
                (inputnode, rm_dummytime, [("fmriprep_confounds_tsv", "fmriprep_confounds_file")]),
                (inputnode, rm_dummytime, [("bold_file", "bold_file")]),
                (
                    get_custom_confounds_file,
                    rm_dummytime,
                    [
                        ("custom_confounds_file", "custom_confounds"),
                    ],
                ),
                (
                    rm_dummytime,
                    censor_scrub,
                    [
                        ("bold_file_dropped_TR", "in_file"),
                        ("fmriprep_confounds_file_dropped_TR", "fmriprep_confounds_file"),
                        ("custom_confounds_dropped", "custom_confounds"),
                    ],
                ),
            ]
        )

    else:  # No need to remove TR
        # Censor Scrub:
        # fmt:off
        workflow.connect([
            (inputnode, censor_scrub, [
                ('fmriprep_confounds_tsv', 'fmriprep_confounds_file'),
                ('bold_file', 'in_file'),
            ]),
            (get_custom_confounds_file, censor_scrub, [
                ("custom_confounds_file", "custom_confounds"),
            ]),
        ])
        # fmt:on

    # fmt:off
    workflow.connect([
        (inputnode, bold_holder_node, [("bold_file", "bold_file")]),
        (censor_scrub, bold_holder_node, [
            ("fmriprep_confounds_censored", "fmriprep_confounds_tsv"),
            ("custom_confounds_censored", "custom_confounds")]),
    ])

    workflow.connect([
        (inputnode, consolidate_confounds_node, [('bold_file', 'namesource')]),
        (bold_holder_node, consolidate_confounds_node, [
            ('fmriprep_confounds_tsv', 'fmriprep_confounds_file'),
            ('custom_confounds', 'custom_confounds_file'),
        ]),
        (consolidate_confounds_node, plot_design_matrix_node, [
            ("out_file", "design_matrix"),
        ])
    ])
    # fmt:on
>>>>>>> e1cbc41b

    if despike:  # If we despike
        # Despiking truncates large spikes in the BOLD times series
        # Despiking reduces/limits the amplitude or magnitude of
        # large spikes but preserves those data points with an imputed
        # reduced amplitude. Despiking is done before regression and filtering
        # to minimize the impact of spike. Despiking is applied to whole volumes
        # and data, and different from temporal censoring. It can be added to the
        # command line arguments with --despike.

        despike3d = pe.Node(
            DespikePatch(outputtype="NIFTI_GZ", args="-NEW"),
            name="despike3d",
            mem_gb=mem_gbx["timeseries"],
            n_procs=omp_nthreads,
        )

<<<<<<< HEAD
        workflow.connect([(bold_holder_node, despike3d, [('bold_file', 'in_file')]),
                          (despike3d, denoise_bold, [('out_file', 'bold_file')])])

    else:  # If we don't despike
        # regression workflow
        workflow.connect([(bold_holder_node, denoise_bold, [('bold_file', 'bold_file')])])

=======
        # fmt:off
        workflow.connect([(censor_scrub, despike3d, [('bold_censored', 'in_file')])])
        # Censor Scrub:
        workflow.connect([
            (despike3d, regression_wf, [('out_file', 'in_file')]),
            (inputnode, regression_wf, [('bold_mask', 'mask')]),
            (censor_scrub, regression_wf, [
                ('fmriprep_confounds_censored', 'confounds'),
                ('custom_confounds_censored', 'custom_confounds'),
            ]),
        ])
        # fmt:on

    else:  # If we don't despike
        # regression workflow
        # fmt:off
        workflow.connect([(inputnode, regression_wf, [('bold_mask', 'mask')]),
                          (censor_scrub, regression_wf,
                         [('bold_censored', 'in_file'),
                          ('fmriprep_confounds_censored', 'confounds'),
                          ('custom_confounds_censored', 'custom_confounds')])])
        # fmt:on

    # interpolation workflow
    # fmt:off
>>>>>>> e1cbc41b
    workflow.connect([
        (inputnode, consolidate_confounds_node, [('bold_file', 'namesource')]),
        (inputnode, denoise_bold, [('bold_mask', 'mask_file')]),
        (bold_holder_node, consolidate_confounds_node, [
            ('fmriprep_confounds_tsv', 'fmriprep_confounds_file'),
            ('custom_confounds', 'custom_confounds_file'),
        ]),
        (consolidate_confounds_node, denoise_bold, [('out_file', 'confounds_file')]),
    ])

    workflow.connect([
        (censor_scrub, denoise_bold, [('tmask', 'censoring_file')]),
    ])

    # residual smoothing
    workflow.connect([
        (denoise_bold, resdsmoothing_wf, [('out_file', 'inputnode.bold_file')]),
    ])

    # functional connect workflow
    workflow.connect([
        (inputnode, fcon_ts_wf, [('bold_file', 'inputnode.bold_file'),
                                 ('ref_file', 'inputnode.ref_file'),
                                 ('mni_to_t1w', 'inputnode.mni_to_t1w'),
                                 ('t1w_to_native', 'inputnode.t1w_to_native')]),
        (denoise_bold, fcon_ts_wf, [('out_file', 'inputnode.clean_bold')])
    ])

    # reho and alff
    workflow.connect([
        (inputnode, reho_compute_wf, [('bold_mask', 'inputnode.bold_mask')]),
<<<<<<< HEAD
        (denoise_bold, alff_compute_wf, [('out_file', 'inputnode.clean_bold')]),
        (denoise_bold, reho_compute_wf, [('out_file', 'inputnode.clean_bold')]),
=======
        (filtering_wf, reho_compute_wf, [('filtered_file', 'inputnode.clean_bold')]),
>>>>>>> e1cbc41b
    ])
    if bandpass_filter:
        workflow.connect([
            (inputnode, alff_compute_wf, [('bold_mask', 'inputnode.bold_mask')]),
            (filtering_wf, alff_compute_wf, [('filtered_file', 'inputnode.clean_bold')]),
        ])

    # qc report
    workflow.connect([
        (inputnode, qcreport, [('bold_mask', 'mask_file')]),
        (denoise_bold, qcreport, [('out_file', 'cleaned_file')]),
        (censor_scrub, qcreport, [('tmask', 'tmask')]),
        (censor_scrub, censor_report, [('tmask', 'tmask')]),
        (inputnode, resample_parc, [('ref_file', 'reference_image')]),
        (get_std2native_transform, resample_parc, [('transform_list', 'transforms')]),
        (resample_parc, qcreport, [('output_image', 'seg_file')]),
        (warp_boldmask_to_t1w, qcreport, [('output_image', 'bold2T1w_mask')]),
        (warp_boldmask_to_mni, qcreport, [('output_image', 'bold2temp_mask')]),
        (qcreport, outputnode, [('qc_file', 'qc_file')])
    ])

    # write  to the outputnode, may be use in future
    workflow.connect([
        (denoise_bold, outputnode, [('out_file', 'processed_bold')]),
        (censor_scrub, outputnode, [('filtered_motion', 'filtered_motion'),
                                    ('tmask', 'tmask')]),
        (resdsmoothing_wf, outputnode, [('outputnode.smoothed_bold',
                                         'smoothed_bold')]),
        (reho_compute_wf, outputnode, [('outputnode.reho_out', 'reho_out')]),
        (fcon_ts_wf, outputnode, [('outputnode.atlas_names', 'atlas_names'),
                                  ('outputnode.correlations', 'correlations'),
                                  ('outputnode.timeseries', 'timeseries')]),
    ])
    # fmt:on

    if bandpass_filter:
        # fmt:off
        workflow.connect([
            (alff_compute_wf, outputnode, [
                ('outputnode.alff_out', 'alff_out'),
                ('outputnode.smoothed_alff', 'smoothed_alff'),
            ]),
        ])
        # fmt:on

    # write derivatives
    # fmt:off
    workflow.connect([
<<<<<<< HEAD
        (denoise_bold, write_derivative_wf, [('out_file', 'inputnode.processed_bold')]),
=======
        (consolidate_confounds_node, write_derivative_wf, [('out_file',
                                                            'inputnode.confounds_file')]),
        (filtering_wf, write_derivative_wf, [('filtered_file',
                                              'inputnode.processed_bold')]),
>>>>>>> e1cbc41b
        (resdsmoothing_wf, write_derivative_wf, [('outputnode.smoothed_bold',
                                                  'inputnode.smoothed_bold')]),
        (censor_scrub, write_derivative_wf, [('filtered_motion', 'inputnode.filtered_motion'),
                                             ('tmask', 'inputnode.tmask')]),
<<<<<<< HEAD
        (alff_compute_wf, write_derivative_wf,
            [('outputnode.alff_out', 'inputnode.alff_out'),
             ('outputnode.smoothed_alff', 'inputnode.smoothed_alff')]),
        (reho_compute_wf, write_derivative_wf, [('outputnode.reho_out', 'inputnode.reho_out')]),
=======
        (reho_compute_wf, write_derivative_wf, [('outputnode.reho_out',
                                                 'inputnode.reho_out')]),
>>>>>>> e1cbc41b
        (fcon_ts_wf, write_derivative_wf, [('outputnode.atlas_names', 'inputnode.atlas_names'),
                                           ('outputnode.correlations', 'inputnode.correlations'),
                                           ('outputnode.timeseries', 'inputnode.timeseries')]),
        (qcreport, write_derivative_wf, [('qc_file', 'inputnode.qc_file')]),
    ])
    # fmt:on

    if bandpass_filter:
        # fmt:off
        workflow.connect([
            (alff_compute_wf, write_derivative_wf, [
                ('outputnode.alff_out', 'inputnode.alff_out'),
                ('outputnode.smoothed_alff', 'inputnode.smoothed_alff'),
            ]),
        ])
        # fmt:on

    functional_qc = pe.Node(
        FunctionalSummary(bold_file=bold_file, TR=TR),
        name="qcsummary",
        run_without_submitting=False,
        mem_gb=mem_gbx["timeseries"],
    )

    ds_report_qualitycontrol = pe.Node(
        DerivativesDataSink(
            base_directory=output_dir,
            desc="qualitycontrol",
            source_file=bold_file,
            datatype="figures",
        ),
        name="ds_report_qualitycontrol",
        run_without_submitting=False,
    )

    ds_report_preprocessing = pe.Node(
        DerivativesDataSink(
            base_directory=output_dir,
            desc="preprocessing",
            source_file=bold_file,
            datatype="figures",
        ),
        name="ds_report_preprocessing",
        run_without_submitting=False,
    )

    ds_design_matrix_plot = pe.Node(
        DerivativesDataSink(
            base_directory=output_dir,
            source_file=bold_file,
            dismiss_entities=["space", "res", "den", "desc"],
            datatype="figures",
            suffix="design",
            extension=".svg",
        ),
        name="ds_design_matrix_plot",
        run_without_submitting=False,
    )

    ds_report_censoring = pe.Node(
        DerivativesDataSink(
            base_directory=output_dir,
            source_file=bold_file,
            datatype="figures",
            desc="censoring",
            suffix="motion",
            extension=".svg",
        ),
        name="ds_report_censoring",
        run_without_submitting=False,
    )

    ds_report_postprocessing = pe.Node(
        DerivativesDataSink(
            base_directory=output_dir,
            source_file=bold_file,
            desc="postprocessing",
            datatype="figures",
        ),
        name="ds_report_postprocessing",
        run_without_submitting=False,
    )

    ds_report_connectivity = pe.Node(
        DerivativesDataSink(
            base_directory=output_dir,
            source_file=bold_file,
            desc="connectivityplot",
            datatype="figures",
        ),
        name="ds_report_connectivity",
        run_without_submitting=False,
    )

    ds_report_rehoplot = pe.Node(
        DerivativesDataSink(
            base_directory=output_dir,
            source_file=bold_file,
            desc="rehoVolumetricPlot",
            datatype="figures",
        ),
        name="ds_report_rehoplot",
        run_without_submitting=False,
    )

    # fmt:off
    workflow.connect([
        (qcreport, ds_report_preprocessing, [('raw_qcplot', 'in_file')]),
        (qcreport, ds_report_postprocessing, [('clean_qcplot', 'in_file')]),
        (qcreport, functional_qc, [('qc_file', 'qc_file')]),
        (plot_design_matrix_node, ds_design_matrix_plot, [("design_matrix_figure", "in_file")]),
        (censor_report, ds_report_censoring, [("out_file", "in_file")]),
        (functional_qc, ds_report_qualitycontrol, [('out_report', 'in_file')]),
        (fcon_ts_wf, ds_report_connectivity, [('outputnode.connectplot', 'in_file')]),
        (reho_compute_wf, ds_report_rehoplot, [('outputnode.rehoplot', 'in_file')]),
    ])
    # fmt:on

    if bandpass_filter:
        ds_report_alffplot = pe.Node(
            DerivativesDataSink(
                base_directory=output_dir,
                source_file=bold_file,
                desc="alffVolumetricPlot",
                datatype="figures",
            ),
            name="ds_report_alffplot",
            run_without_submitting=False,
        )

        # fmt:off
        workflow.connect([
            (alff_compute_wf, ds_report_alffplot, [('outputnode.alffplot', 'in_file')]),
        ])
        # fmt:on

    # executive summary workflow
<<<<<<< HEAD
    workflow.connect([
        (inputnode, executivesummary_wf, [('t1w', 'inputnode.t1w'),
                                          ('t1seg', 'inputnode.t1seg'),
                                          ('bold_file', 'inputnode.bold_file'),
                                          ('bold_mask', 'inputnode.mask'),
                                          ('mni_to_t1w', 'inputnode.mni_to_t1w')]),
        (denoise_bold, executivesummary_wf, [('out_file', 'inputnode.residual_data')]),
        (denoise_bold, executivesummary_wf, [('out_file', 'inputnode.regressed_data')]),
        (censor_scrub, executivesummary_wf, [('filtered_motion', 'inputnode.filtered_motion'),
                                             ('tmask', 'inputnode.tmask')]),
    ])
=======
    if dcan_qc:
        executivesummary_wf = init_execsummary_wf(
            TR=TR,
            bold_file=bold_file,
            layout=layout,
            mem_gb=mem_gbx["timeseries"],
            output_dir=output_dir,
            dummyvols=initial_volumes_to_drop,
            omp_nthreads=omp_nthreads,
        )

        # fmt:off
        workflow.connect([
            (inputnode, executivesummary_wf, [
                ("t1w", "inputnode.t1w"),
                ("t1seg", "inputnode.t1seg"),
                ("bold_file", "inputnode.bold_file"),
                ("bold_mask", "inputnode.mask"),
                ("mni_to_t1w", "inputnode.mni_to_t1w"),
            ]),
            (regression_wf, executivesummary_wf, [
                ("res_file", "inputnode.regressed_data"),
            ]),
            (filtering_wf, executivesummary_wf, [
                ("filtered_file", "inputnode.residual_data"),
            ]),
            (censor_scrub, executivesummary_wf, [
                ("filtered_motion", "inputnode.filtered_motion"),
                ("tmask", "inputnode.tmask"),
            ]),
        ])
        # fmt:on
>>>>>>> e1cbc41b

    return workflow


def _create_mem_gb(bold_fname):
    bold_size_gb = os.path.getsize(bold_fname) / (1024**3)
    bold_tlen = nb.load(bold_fname).shape[-1]
    mem_gbz = {
        "derivative": bold_size_gb,
        "resampled": bold_size_gb * 4,
        "timeseries": bold_size_gb * (max(bold_tlen / 100, 1.0) + 4),
    }

    if mem_gbz["timeseries"] < 4.0:
        mem_gbz["timeseries"] = 6.0
        mem_gbz["resampled"] = 2
    elif mem_gbz["timeseries"] > 8.0:
        mem_gbz["timeseries"] = 8.0
        mem_gbz["resampled"] = 3

    return mem_gbz<|MERGE_RESOLUTION|>--- conflicted
+++ resolved
@@ -24,19 +24,12 @@
 from xcp_d.utils.filemanip import check_binary_mask
 from xcp_d.utils.plot import plot_design_matrix
 from xcp_d.utils.utils import (
-<<<<<<< HEAD
     _t12native,
     consolidate_confounds,
     denoise_nifti_with_nilearn,
+    get_bold2std_and_t1w_xforms,
     get_maskfiles,
-    get_transformfile,
-    get_transformfilex,
-=======
-    consolidate_confounds,
-    get_bold2std_and_t1w_xforms,
-    get_customfile,
     get_std2bold_xforms,
->>>>>>> e1cbc41b
     stringforparams,
 )
 from xcp_d.workflow.connectivity import init_nifti_functional_connectivity_wf
@@ -357,14 +350,6 @@
             motion_filter_order=motion_filter_order,
             head_radius=head_radius,
             fd_thresh=fd_thresh,
-<<<<<<< HEAD
-            initial_volumes_to_drop=initial_volumes_to_drop,
-        ),
-        name='censoring',
-        mem_gb=mem_gbx['timeseries'],
-        omp_nthreads=omp_nthreads,
-    )
-=======
         ),
         name="censoring",
         mem_gb=mem_gbx["timeseries"],
@@ -377,7 +362,6 @@
         ),
         name="bold_holder_node",
     )
->>>>>>> e1cbc41b
 
     resdsmoothing_wf = init_resd_smoothing(
         mem_gb=mem_gbx["timeseries"],
@@ -387,7 +371,6 @@
         omp_nthreads=omp_nthreads,
     )
 
-<<<<<<< HEAD
     denoise_bold = pe.Node(
         Function(
             input_names=[
@@ -418,58 +401,6 @@
         output_dir=output_dir,
         dummyvols=initial_volumes_to_drop,
         omp_nthreads=omp_nthreads)
-=======
-    filtering_wf = pe.Node(
-        FilteringData(
-            TR=TR,
-            lowpass=upper_bpf,
-            highpass=lower_bpf,
-            filter_order=bpf_order,
-            bandpass_filter=bandpass_filter,
-        ),
-        name="filtering_wf",
-        mem_gb=mem_gbx["timeseries"],
-        n_procs=omp_nthreads,
-    )
-
-    consolidate_confounds_node = pe.Node(
-        Function(
-            input_names=[
-                "fmriprep_confounds_file",
-                "custom_confounds_file",
-                "namesource",
-                "params",
-            ],
-            output_names=["out_file"],
-            function=consolidate_confounds,
-        ),
-        name="consolidate_confounds_node",
-    )
-    consolidate_confounds_node.inputs.params = params
-
-    plot_design_matrix_node = pe.Node(
-        Function(
-            input_names=["design_matrix"],
-            output_names=["design_matrix_figure"],
-            function=plot_design_matrix,
-        ),
-        name="plot_design_matrix_node",
-    )
-
-    regression_wf = pe.Node(
-        Regress(TR=TR, original_file=bold_file, params=params),
-        name="regression_wf",
-        mem_gb=mem_gbx["timeseries"],
-        n_procs=omp_nthreads,
-    )
-
-    interpolate_wf = pe.Node(
-        Interpolate(TR=TR),
-        name="interpolation_wf",
-        mem_gb=mem_gbx["timeseries"],
-        n_procs=omp_nthreads,
-    )
->>>>>>> e1cbc41b
 
     # get transform file for resampling and fcon
     get_std2native_transform = pe.Node(
@@ -649,7 +580,6 @@
     ])
     # fmt:on
 
-<<<<<<< HEAD
     # Censor Scrub:
     workflow.connect([
         (inputnode, censor_scrub, [('fmriprep_confounds_tsv', 'fmriprep_confounds_file')]),
@@ -662,72 +592,6 @@
 
     # The BOLD file is just used for filenames
     workflow.connect([(inputnode, censor_scrub, [('bold_file', 'in_file')])])
-=======
-    # Remove TR first:
-    if dummytime > 0:
-        rm_dummytime = pe.Node(
-            RemoveTR(initial_volumes_to_drop=initial_volumes_to_drop),
-            name="remove_dummy_time",
-            mem_gb=0.1 * mem_gbx["timeseries"],
-        )
-
-        workflow.connect(
-            [
-                (inputnode, rm_dummytime, [("fmriprep_confounds_tsv", "fmriprep_confounds_file")]),
-                (inputnode, rm_dummytime, [("bold_file", "bold_file")]),
-                (
-                    get_custom_confounds_file,
-                    rm_dummytime,
-                    [
-                        ("custom_confounds_file", "custom_confounds"),
-                    ],
-                ),
-                (
-                    rm_dummytime,
-                    censor_scrub,
-                    [
-                        ("bold_file_dropped_TR", "in_file"),
-                        ("fmriprep_confounds_file_dropped_TR", "fmriprep_confounds_file"),
-                        ("custom_confounds_dropped", "custom_confounds"),
-                    ],
-                ),
-            ]
-        )
-
-    else:  # No need to remove TR
-        # Censor Scrub:
-        # fmt:off
-        workflow.connect([
-            (inputnode, censor_scrub, [
-                ('fmriprep_confounds_tsv', 'fmriprep_confounds_file'),
-                ('bold_file', 'in_file'),
-            ]),
-            (get_custom_confounds_file, censor_scrub, [
-                ("custom_confounds_file", "custom_confounds"),
-            ]),
-        ])
-        # fmt:on
-
-    # fmt:off
-    workflow.connect([
-        (inputnode, bold_holder_node, [("bold_file", "bold_file")]),
-        (censor_scrub, bold_holder_node, [
-            ("fmriprep_confounds_censored", "fmriprep_confounds_tsv"),
-            ("custom_confounds_censored", "custom_confounds")]),
-    ])
-
-    workflow.connect([
-        (inputnode, consolidate_confounds_node, [('bold_file', 'namesource')]),
-        (bold_holder_node, consolidate_confounds_node, [
-            ('fmriprep_confounds_tsv', 'fmriprep_confounds_file'),
-            ('custom_confounds', 'custom_confounds_file'),
-        ]),
-        (consolidate_confounds_node, plot_design_matrix_node, [
-            ("out_file", "design_matrix"),
-        ])
-    ])
-    # fmt:on
->>>>>>> e1cbc41b
 
     if despike:  # If we despike
         # Despiking truncates large spikes in the BOLD times series
@@ -745,15 +609,6 @@
             n_procs=omp_nthreads,
         )
 
-<<<<<<< HEAD
-        workflow.connect([(bold_holder_node, despike3d, [('bold_file', 'in_file')]),
-                          (despike3d, denoise_bold, [('out_file', 'bold_file')])])
-
-    else:  # If we don't despike
-        # regression workflow
-        workflow.connect([(bold_holder_node, denoise_bold, [('bold_file', 'bold_file')])])
-
-=======
         # fmt:off
         workflow.connect([(censor_scrub, despike3d, [('bold_censored', 'in_file')])])
         # Censor Scrub:
@@ -779,7 +634,6 @@
 
     # interpolation workflow
     # fmt:off
->>>>>>> e1cbc41b
     workflow.connect([
         (inputnode, consolidate_confounds_node, [('bold_file', 'namesource')]),
         (inputnode, denoise_bold, [('bold_mask', 'mask_file')]),
@@ -811,12 +665,8 @@
     # reho and alff
     workflow.connect([
         (inputnode, reho_compute_wf, [('bold_mask', 'inputnode.bold_mask')]),
-<<<<<<< HEAD
         (denoise_bold, alff_compute_wf, [('out_file', 'inputnode.clean_bold')]),
         (denoise_bold, reho_compute_wf, [('out_file', 'inputnode.clean_bold')]),
-=======
-        (filtering_wf, reho_compute_wf, [('filtered_file', 'inputnode.clean_bold')]),
->>>>>>> e1cbc41b
     ])
     if bandpass_filter:
         workflow.connect([
@@ -865,27 +715,15 @@
     # write derivatives
     # fmt:off
     workflow.connect([
-<<<<<<< HEAD
         (denoise_bold, write_derivative_wf, [('out_file', 'inputnode.processed_bold')]),
-=======
-        (consolidate_confounds_node, write_derivative_wf, [('out_file',
-                                                            'inputnode.confounds_file')]),
-        (filtering_wf, write_derivative_wf, [('filtered_file',
-                                              'inputnode.processed_bold')]),
->>>>>>> e1cbc41b
         (resdsmoothing_wf, write_derivative_wf, [('outputnode.smoothed_bold',
                                                   'inputnode.smoothed_bold')]),
         (censor_scrub, write_derivative_wf, [('filtered_motion', 'inputnode.filtered_motion'),
                                              ('tmask', 'inputnode.tmask')]),
-<<<<<<< HEAD
         (alff_compute_wf, write_derivative_wf,
             [('outputnode.alff_out', 'inputnode.alff_out'),
              ('outputnode.smoothed_alff', 'inputnode.smoothed_alff')]),
         (reho_compute_wf, write_derivative_wf, [('outputnode.reho_out', 'inputnode.reho_out')]),
-=======
-        (reho_compute_wf, write_derivative_wf, [('outputnode.reho_out',
-                                                 'inputnode.reho_out')]),
->>>>>>> e1cbc41b
         (fcon_ts_wf, write_derivative_wf, [('outputnode.atlas_names', 'inputnode.atlas_names'),
                                            ('outputnode.correlations', 'inputnode.correlations'),
                                            ('outputnode.timeseries', 'inputnode.timeseries')]),
@@ -1023,19 +861,6 @@
         # fmt:on
 
     # executive summary workflow
-<<<<<<< HEAD
-    workflow.connect([
-        (inputnode, executivesummary_wf, [('t1w', 'inputnode.t1w'),
-                                          ('t1seg', 'inputnode.t1seg'),
-                                          ('bold_file', 'inputnode.bold_file'),
-                                          ('bold_mask', 'inputnode.mask'),
-                                          ('mni_to_t1w', 'inputnode.mni_to_t1w')]),
-        (denoise_bold, executivesummary_wf, [('out_file', 'inputnode.residual_data')]),
-        (denoise_bold, executivesummary_wf, [('out_file', 'inputnode.regressed_data')]),
-        (censor_scrub, executivesummary_wf, [('filtered_motion', 'inputnode.filtered_motion'),
-                                             ('tmask', 'inputnode.tmask')]),
-    ])
-=======
     if dcan_qc:
         executivesummary_wf = init_execsummary_wf(
             TR=TR,
@@ -1068,7 +893,6 @@
             ]),
         ])
         # fmt:on
->>>>>>> e1cbc41b
 
     return workflow
 
