# emacs: -*- mode: python; py-indent-offset: 4; indent-tabs-mode: nil -*-
# vi: set ft=python sts=4 ts=4 sw=4 et:
"""Workflows for post-processing the BOLD data."""
import os

import nibabel as nb
import numpy as np
import sklearn
from nipype import logging
from nipype.interfaces import utility as niu
from nipype.pipeline import engine as pe
from niworkflows.engine.workflows import LiterateWorkflow as Workflow
from niworkflows.interfaces.fixes import FixHeaderApplyTransforms as ApplyTransforms
from num2words import num2words
from templateflow.api import get as get_template

from xcp_d.interfaces.bids import DerivativesDataSink
from xcp_d.interfaces.filtering import FilteringData
from xcp_d.interfaces.prepostcleaning import CensorScrub, Interpolate, RemoveTR
from xcp_d.interfaces.qc_plot import QCPlot
from xcp_d.interfaces.regression import Regress
from xcp_d.interfaces.report import FunctionalSummary
from xcp_d.interfaces.resting_state import DespikePatch
from xcp_d.utils.concantenation import _t12native
from xcp_d.utils.utils import (
    get_maskfiles,
    get_transformfile,
    get_transformfilex,
    stringforparams,
)
from xcp_d.workflow.connectivity import init_fcon_ts_wf
from xcp_d.workflow.execsummary import init_execsummary_wf
from xcp_d.workflow.outputs import init_writederivatives_wf
from xcp_d.workflow.postprocessing import init_resd_smoothing
from xcp_d.workflow.restingstate import init_3d_reho_wf, init_compute_alff_wf

LOGGER = logging.getLogger('nipype.workflow')


def init_boldpostprocess_wf(
    lower_bpf,
    upper_bpf,
    bpf_order,
    motion_filter_type,
    motion_filter_order,
    bandpass_filter,
    band_stop_min,
    band_stop_max,
    smoothing,
    bold_file,
    head_radius,
    params,
    custom_confounds,
    omp_nthreads,
    dummytime,
    output_dir,
    fd_thresh,
    num_bold,
    mni_to_t1w,
    despike,
    layout=None,
    name='bold_postprocess_wf',
):
    """Organize the bold processing workflow.

    Workflow Graph
        .. workflow::
            :graph2use: orig
            :simple_form: yes

            from xcp_d.workflow.bold import init_boldpostprocess_wf
            wf = init_boldpostprocess_wf(
                lower_bpf=0.009,
                upper_bpf=0.08,
                bpf_order=2,
                motion_filter_type=None,
                motion_filter_order=4,
                bandpass_filter=True,
                band_stop_min=0.,
                band_stop_max=0.,
                smoothing=6,
                bold_file="/path/to/file.nii.gz",
                head_radius=50.,
                params="36P",
                custom_confounds=None,
                omp_nthreads=1,
                dummytime=0,
                output_dir=".",
                fd_thresh=0.2,
                num_bold=1,
                mni_to_t1w="identity",
                despike=False,
                layout=None,
                name='bold_postprocess_wf',
            )

    Parameters
    ----------
    lower_bpf : float
        Lower band pass filter
    upper_bpf : float
        Upper band pass filter
    bpf_order
    motion_filter_type: str
        respiratory motion filter type: lp or notch
    motion_filter_order: int
        order for motion filter
    bandpass_filter
    band_stop_min: float
        respiratory minimum frequency in breathe per minutes(bpm)
    band_stop_max,: float
        respiratory maximum frequency in breathe per minutes(bpm)
    smoothing: float
        smooth the derivatives output with kernel size (fwhm)
    bold_file: str
        bold file for post processing
    head_radius : float
        radius of the head for FD computation
    params: str
        nuissance regressors to be selected from fmriprep regressors
    custom_confounds: str
        path to cusrtom nuissance regressors
    omp_nthreads : int
        Maximum number of threads an individual process may use
    dummytime: float
        the time in seconds to be removed before postprocessing
    output_dir : str
        Directory in which to save xcp_d output
    fd_thresh
        Criterion for flagging framewise displacement outliers
    num_bold
    mni_to_t1w
    despike: bool
        If True, run 3dDespike from AFNI
    layout : BIDSLayout object
        BIDS dataset layout
    name : str

    Inputs
    ------
    bold_file
        BOLD series NIfTI file
    mni_to_t1w
        MNI to T1W ants Transformation file/h5
    ref_file
        Bold reference file from fmriprep
    bold_mask
        bold_mask from fmriprep
    cutstom_conf
        custom regressors

    Outputs
    -------
    processed_bold
        clean bold after regression and filtering
    smoothed_bold
        smoothed clean bold
    alff_out
        alff niifti
    smoothed_alff
        smoothed alff
    reho_out
        reho output computed by afni.3dreho
    sc217_ts
        schaefer 200 timeseries
    sc217_fc
        schaefer 200 func matrices
    sc417_ts
        schaefer 400 timeseries
    sc417_fc
        schaefer 400 func matrices
    gs360_ts
        glasser 360 timeseries
    gs360_fc
        glasser 360  func matrices
    gd333_ts
        gordon 333 timeseries
    gd333_fc
        gordon 333 func matrices
    qc_file
        quality control files
    """
    # Ensure that we know the TR
    metadata = layout.get_metadata(bold_file)
    TR = metadata['RepetitionTime']
    if TR is None:
        TR = layout.get_tr(bold_file)
    if not isinstance(TR, float):
        raise Exception(f"Unable to determine TR of {bold_file}")

    # Confounds file is necessary: ensure we can find it
    from xcp_d.utils.confounds import get_confounds_tsv
    try:
        confounds_tsv = get_confounds_tsv(bold_file)
    except Exception:
        raise Exception(f"Unable to find confounds file for {bold_file}.")

    workflow = Workflow(name=name)

    workflow.__desc__ = f"""
For each of the {num2words(num_bold)} BOLD series found per subject (across all
tasks and sessions), the following post-processing was performed:
"""
    initial_volumes_to_drop = 0
    if dummytime > 0:
        initial_volumes_to_drop = int(np.ceil(dummytime / TR))
        workflow.__desc__ = workflow.__desc__ + f""" \
before nuisance regression and filtering of the data, the first
{num2words(initial_volumes_to_drop)} were discarded, then both
the nuisance regressors and volumes were demeaned and detrended. Furthermore, volumes with
framewise-displacement greater than {fd_thresh} mm [@power_fd_dvars;@satterthwaite_2013] were
flagged as outliers and excluded from nuisance regression.
"""

    else:
        workflow.__desc__ = workflow.__desc__ + f""" \
before nuisance regression and filtering of the data, both the nuisance regressors and
volumes were demean and detrended. Volumes with framewise-displacement greater than
{fd_thresh} mm [@power_fd_dvars;@satterthwaite_2013] were flagged as outliers
and excluded from nuisance regression.
"""

    workflow.__desc__ = workflow.__desc__ + f""" \
{stringforparams(params=params)} [@benchmarkp;@satterthwaite_2013]. These nuisance regressors were
regressed from the BOLD data using linear regression - as implemented in Scikit-Learn
{sklearn.__version__} [@scikit-learn].
Residual timeseries from this regression were then band-pass filtered to retain signals within the
{lower_bpf}-{upper_bpf} Hz frequency band.
 """

    # get reference and mask
    mask_file, ref_file = _get_ref_mask(fname=bold_file)
    inputnode = pe.Node(niu.IdentityInterface(
        fields=['bold_file', 'ref_file', 'bold_mask', 'cutstom_conf', 'mni_to_t1w',
                't1w', 't1seg', 'fmriprep_confounds_tsv']),
        name='inputnode')

    inputnode.inputs.bold_file = str(bold_file)
    inputnode.inputs.ref_file = str(ref_file)
    inputnode.inputs.bold_mask = str(mask_file)
    inputnode.inputs.custom_confounds = str(custom_confounds)
    inputnode.inputs.fmriprep_confounds_tsv = str(confounds_tsv)

    outputnode = pe.Node(niu.IdentityInterface(fields=[
        'processed_bold', 'smoothed_bold', 'alff_out', 'smoothed_alff',
        'reho_out', 'sc117_ts', 'sc117_fc', 'sc217_ts', 'sc217_fc', 'sc317_ts',
        'sc317_fc', 'sc417_ts', 'sc417_fc', 'sc517_ts', 'sc517_fc', 'sc617_ts',
        'sc617_fc', 'sc717_ts', 'sc717_fc', 'sc817_ts', 'sc817_fc', 'sc917_ts',
        'sc917_fc', 'sc1017_ts', 'sc1017_fc', 'ts50_ts', 'ts50_fc', 'gs360_ts',
        'gs360_fc', 'gd333_ts', 'gd333_fc', 'qc_file', 'fd'
    ]),
        name='outputnode')

    mem_gbx = _create_mem_gb(bold_file)

    fcon_ts_wf = init_fcon_ts_wf(mem_gb=mem_gbx['timeseries'],
                                 mni_to_t1w=mni_to_t1w,
                                 t1w_to_native=_t12native(bold_file),
                                 bold_file=bold_file,
                                 name="fcons_ts_wf",
                                 omp_nthreads=omp_nthreads)

    alff_compute_wf = init_compute_alff_wf(mem_gb=mem_gbx['timeseries'],
                                           TR=TR,
                                           lowpass=upper_bpf,
                                           highpass=lower_bpf,
                                           smoothing=smoothing,
                                           cifti=False,
                                           name="compute_alff_wf",
                                           omp_nthreads=omp_nthreads)

    reho_compute_wf = init_3d_reho_wf(mem_gb=mem_gbx['timeseries'],
                                      name="afni_reho_wf",
                                      omp_nthreads=omp_nthreads)

    write_derivative_wf = init_writederivatives_wf(smoothing=smoothing,
                                                   bold_file=bold_file,
                                                   params=params,
                                                   cifti=None,
                                                   output_dir=output_dir,
                                                   dummytime=dummytime,
                                                   lowpass=upper_bpf,
                                                   highpass=lower_bpf,
                                                   TR=TR,
                                                   name="write_derivative_wf")

    censor_scrub = pe.Node(CensorScrub(
        TR=TR,
        custom_confounds=custom_confounds,
        low_freq=band_stop_max,
        high_freq=band_stop_min,
        motion_filter_type=motion_filter_type,
        motion_filter_order=motion_filter_order,
        head_radius=head_radius,
        fd_thresh=fd_thresh),
        name='censoring',
        mem_gb=mem_gbx['timeseries'],
        omp_nthreads=omp_nthreads)

    resdsmoothing_wf = init_resd_smoothing(
        mem_gb=mem_gbx['timeseries'],
        smoothing=smoothing,
        cifti=False,
        name="resd_smoothing_wf",
        omp_nthreads=omp_nthreads)

    filtering_wf = pe.Node(
        FilteringData(
            TR=TR,
            lowpass=upper_bpf,
            highpass=lower_bpf,
            filter_order=bpf_order,
            bandpass_filter=bandpass_filter),
        name="filtering_wf",
        mem_gb=mem_gbx['timeseries'],
        n_procs=omp_nthreads)

    regression_wf = pe.Node(
        Regress(TR=TR,
                original_file=bold_file),
        name="regression_wf",
        mem_gb=mem_gbx['timeseries'],
        n_procs=omp_nthreads)

    interpolate_wf = pe.Node(
        Interpolate(TR=TR),
        name="interpolation_wf",
        mem_gb=mem_gbx['timeseries'],
        n_procs=omp_nthreads)

    executivesummary_wf = init_execsummary_wf(
        TR=TR,
        bold_file=bold_file,
        layout=layout,
        mem_gb=mem_gbx['timeseries'],
        output_dir=output_dir,
        mni_to_t1w=mni_to_t1w,
        omp_nthreads=omp_nthreads)
    # get transform file for resampling and fcon
    transformfile = get_transformfile(bold_file=bold_file,
                                      mni_to_t1w=mni_to_t1w,
                                      t1w_to_native=_t12native(bold_file))
    t1w_mask = get_maskfiles(bold_file=bold_file, mni_to_t1w=mni_to_t1w)[1]

    bold2MNI_trans, bold2T1w_trans = get_transformfilex(
        bold_file=bold_file,
        mni_to_t1w=mni_to_t1w,
        t1w_to_native=_t12native(bold_file))

    resample_parc = pe.Node(ApplyTransforms(
        dimension=3,
        input_image=str(
            get_template('MNI152NLin2009cAsym',
                         resolution=1,
                         desc='carpet',
                         suffix='dseg',
                         extension=['.nii', '.nii.gz'])),
        interpolation='MultiLabel',
        transforms=transformfile),
        name='resample_parc',
        n_procs=omp_nthreads,
        mem_gb=mem_gbx['timeseries'])

    resample_bold2T1w = pe.Node(ApplyTransforms(
        dimension=3,
        input_image=mask_file,
        reference_image=t1w_mask,
        interpolation='NearestNeighbor',
        transforms=bold2T1w_trans),
        name='bold2t1_trans',
        n_procs=omp_nthreads,
        mem_gb=mem_gbx['timeseries'])

    resample_bold2MNI = pe.Node(ApplyTransforms(
        dimension=3,
        input_image=mask_file,
        reference_image=str(
            get_template('MNI152NLin2009cAsym',
                         resolution=2,
                         desc='brain',
                         suffix='mask',
                         extension=['.nii', '.nii.gz'])),
        interpolation='NearestNeighbor',
        transforms=bold2MNI_trans),
        name='bold2mni_trans',
        n_procs=omp_nthreads,
        mem_gb=mem_gbx['timeseries'])

    qcreport = pe.Node(
        QCPlot(
            TR=TR,
            bold_file=bold_file,
            dummytime=dummytime,
            t1w_mask=t1w_mask,
            template_mask=str(
                get_template(
                    'MNI152NLin2009cAsym',
                    resolution=2,
                    desc='brain',
                    suffix='mask',
                    extension=['.nii', '.nii.gz']
                )
            ),
            head_radius=head_radius,
            low_freq=band_stop_max,
            high_freq=band_stop_min),
        name="qc_report",
        mem_gb=mem_gbx['timeseries'],
        n_procs=omp_nthreads,
    )

    # Remove TR first:
    if dummytime > 0:
        rm_dummytime = pe.Node(
            RemoveTR(initial_volumes_to_drop=initial_volumes_to_drop,
                     custom_confounds=custom_confounds),
            name="remove_dummy_time",
            mem_gb=0.1 * mem_gbx['timeseries'])
        workflow.connect([
            (inputnode, rm_dummytime, [('fmriprep_confounds_tsv', 'fmriprep_confounds_file')]),
            (inputnode, rm_dummytime, [('bold_file', 'bold_file')]),
            (inputnode, rm_dummytime, [('custom_confounds', 'custom_confounds')])])

        workflow.connect([
            (rm_dummytime, censor_scrub, [
                ('bold_file_dropped_TR', 'in_file'),
                ('fmriprep_confounds_file_dropped_TR', 'fmriprep_confounds_file'),
                ('custom_confounds_dropped', 'custom_confounds')
            ])])

    else:  # No need to remove TR
        # Censor Scrub:
        workflow.connect([
            (inputnode, censor_scrub, [
                ('bold_file', 'in_file'),
                ('fmriprep_confounds_tsv', 'fmriprep_confounds_file')
            ])])

    if despike:  # If we despike
        # Despiking truncates large spikes in the BOLD times series
        # Despiking reduces/limits the amplitude or magnitude of
        # large spikes but preserves those data points with an imputed
        # reduced amplitude. Despiking is done before regression and filtering
        # to minimize the impact of spike. Despiking is applied to whole volumes
        # and data, and different from temporal censoring. It can be added to the
        # command line arguments with --despike.

        despike3d = pe.Node(DespikePatch(
            outputtype='NIFTI_GZ',
            args='-NEW'),
            name="despike3d",
            mem_gb=mem_gbx['timeseries'],
            n_procs=omp_nthreads)

        workflow.connect([(censor_scrub, despike3d, [('bold_censored', 'in_file')])])
        # Censor Scrub:
        workflow.connect([
            (despike3d, regression_wf, [
                ('out_file', 'in_file')]),
            (inputnode, regression_wf, [('bold_mask', 'mask')]),
            (censor_scrub, regression_wf,
             [('fmriprep_confounds_censored', 'confounds'),
              ('custom_confounds_censored', 'custom_confounds')])])

    else:  # If we don't despike
        # regression workflow
        workflow.connect([(inputnode, regression_wf, [('bold_mask', 'mask')]),
                          (censor_scrub, regression_wf,
                         [('bold_censored', 'in_file'),
                          ('fmriprep_confounds_censored', 'confounds'),
                          ('custom_confounds_censored', 'custom_confounds')])])

    # interpolation workflow
    workflow.connect([
        (inputnode, interpolate_wf, [('bold_file', 'bold_file'),
                                     ('bold_mask', 'mask_file')]),
        (censor_scrub, interpolate_wf, [('tmask', 'tmask')]),
        (regression_wf, interpolate_wf, [('res_file', 'in_file')])
    ])

    # add filtering workflow
    workflow.connect([(inputnode, filtering_wf, [('bold_mask', 'mask')]),
                      (interpolate_wf, filtering_wf, [('bold_interpolated',
                                                       'in_file')])])

    # residual smoothing
    workflow.connect([(filtering_wf, resdsmoothing_wf,
                       [('filtered_file', 'inputnode.bold_file')])])

    # functional connect workflow
    workflow.connect([
        (inputnode, fcon_ts_wf, [('ref_file', 'inputnode.ref_file')]),
        (filtering_wf, fcon_ts_wf, [('filtered_file', 'inputnode.clean_bold')])
    ])

    # reho and alff
    workflow.connect([
        (inputnode, alff_compute_wf, [('bold_mask', 'inputnode.bold_mask')]),
        (inputnode, reho_compute_wf, [('bold_mask', 'inputnode.bold_mask')]),
        (filtering_wf, alff_compute_wf, [('filtered_file', 'inputnode.clean_bold')
                                         ]),
        (filtering_wf, reho_compute_wf, [('filtered_file', 'inputnode.clean_bold')
                                         ]),
    ])

    # qc report
    workflow.connect([
        (inputnode, qcreport, [('bold_mask', 'mask_file')]),
        (filtering_wf, qcreport, [('filtered_file', 'cleaned_file')]),
        (censor_scrub, qcreport, [('tmask', 'tmask')]),
        (inputnode, resample_parc, [('ref_file', 'reference_image')]),
        (resample_parc, qcreport, [('output_image', 'seg_file')]),
        (resample_bold2T1w, qcreport, [('output_image', 'bold2T1w_mask')]),
        (resample_bold2MNI, qcreport, [('output_image', 'bold2temp_mask')]),
        (qcreport, outputnode, [('qc_file', 'qc_file')])
    ])

    # write  to the outputnode, may be use in future
    workflow.connect([
        (filtering_wf, outputnode, [('filtered_file', 'processed_bold')]),
        (censor_scrub, outputnode, [('fd_timeseries', 'fd')]),
        (resdsmoothing_wf, outputnode, [('outputnode.smoothed_bold',
                                         'smoothed_bold')]),
        (alff_compute_wf, outputnode, [('outputnode.alff_out', 'alff_out'),
                                       ('outputnode.smoothed_alff',
                                        'smoothed_alff')]),
        (reho_compute_wf, outputnode, [('outputnode.reho_out', 'reho_out')]),
        (fcon_ts_wf, outputnode, [('outputnode.sc117_ts', 'sc117_ts'),
                                  ('outputnode.sc117_fc', 'sc117_fc'),
                                  ('outputnode.sc217_ts', 'sc217_ts'),
                                  ('outputnode.sc217_fc', 'sc217_fc'),
                                  ('outputnode.sc317_ts', 'sc317_ts'),
                                  ('outputnode.sc317_fc', 'sc317_fc'),
                                  ('outputnode.sc417_ts', 'sc417_ts'),
                                  ('outputnode.sc417_fc', 'sc417_fc'),
                                  ('outputnode.sc517_ts', 'sc517_ts'),
                                  ('outputnode.sc517_fc', 'sc517_fc'),
                                  ('outputnode.sc617_ts', 'sc617_ts'),
                                  ('outputnode.sc617_fc', 'sc617_fc'),
                                  ('outputnode.sc717_ts', 'sc717_ts'),
                                  ('outputnode.sc717_fc', 'sc717_fc'),
                                  ('outputnode.sc817_ts', 'sc817_ts'),
                                  ('outputnode.sc817_fc', 'sc817_fc'),
                                  ('outputnode.sc917_ts', 'sc917_ts'),
                                  ('outputnode.sc917_fc', 'sc917_fc'),
                                  ('outputnode.sc1017_ts', 'sc1017_ts'),
                                  ('outputnode.sc1017_fc', 'sc1017_fc'),
                                  ('outputnode.gs360_ts', 'gs360_ts'),
                                  ('outputnode.gs360_fc', 'gs360_fc'),
                                  ('outputnode.gd333_ts', 'gd333_ts'),
                                  ('outputnode.gd333_fc', 'gd333_fc'),
                                  ('outputnode.ts50_ts', 'ts50_ts'),
                                  ('outputnode.ts50_fc', 'ts50_fc')])
    ])

    # write derivatives
    workflow.connect([
        (filtering_wf, write_derivative_wf, [('filtered_file',
                                              'inputnode.processed_bold')]),
        (resdsmoothing_wf, write_derivative_wf, [('outputnode.smoothed_bold',
                                                  'inputnode.smoothed_bold')]),
        (censor_scrub, write_derivative_wf, [('fd_timeseries',
                                              'inputnode.fd')]),
        (alff_compute_wf, write_derivative_wf,
         [('outputnode.alff_out', 'inputnode.alff_out'),
          ('outputnode.smoothed_alff', 'inputnode.smoothed_alff')]),
        (reho_compute_wf, write_derivative_wf, [('outputnode.reho_out',
                                                 'inputnode.reho_out')]),
        (fcon_ts_wf, write_derivative_wf,
         [('outputnode.sc117_ts', 'inputnode.sc117_ts'),
          ('outputnode.sc117_fc', 'inputnode.sc117_fc'),
          ('outputnode.sc217_ts', 'inputnode.sc217_ts'),
          ('outputnode.sc217_fc', 'inputnode.sc217_fc'),
          ('outputnode.sc317_ts', 'inputnode.sc317_ts'),
          ('outputnode.sc317_fc', 'inputnode.sc317_fc'),
          ('outputnode.sc417_ts', 'inputnode.sc417_ts'),
          ('outputnode.sc417_fc', 'inputnode.sc417_fc'),
          ('outputnode.sc517_ts', 'inputnode.sc517_ts'),
          ('outputnode.sc517_fc', 'inputnode.sc517_fc'),
          ('outputnode.sc617_ts', 'inputnode.sc617_ts'),
          ('outputnode.sc617_fc', 'inputnode.sc617_fc'),
          ('outputnode.sc717_ts', 'inputnode.sc717_ts'),
          ('outputnode.sc717_fc', 'inputnode.sc717_fc'),
          ('outputnode.sc817_ts', 'inputnode.sc817_ts'),
          ('outputnode.sc817_fc', 'inputnode.sc817_fc'),
          ('outputnode.sc917_ts', 'inputnode.sc917_ts'),
          ('outputnode.sc917_fc', 'inputnode.sc917_fc'),
          ('outputnode.sc1017_ts', 'inputnode.sc1017_ts'),
          ('outputnode.sc1017_fc', 'inputnode.sc1017_fc'),
          ('outputnode.gs360_ts', 'inputnode.gs360_ts'),
          ('outputnode.gs360_fc', 'inputnode.gs360_fc'),
          ('outputnode.gd333_ts', 'inputnode.gd333_ts'),
          ('outputnode.gd333_fc', 'inputnode.gd333_fc'),
          ('outputnode.ts50_ts', 'inputnode.ts50_ts'),
          ('outputnode.ts50_fc', 'inputnode.ts50_fc')]),
        (qcreport, write_derivative_wf, [('qc_file', 'inputnode.qc_file')])
    ])

    functional_qc = pe.Node(FunctionalSummary(bold_file=bold_file, TR=TR),
                            name='qcsummary',
                            run_without_submitting=False,
                            mem_gb=mem_gbx['timeseries'])

    ds_report_qualitycontrol = pe.Node(DerivativesDataSink(
        base_directory=output_dir,
        desc='qualitycontrol',
        source_file=bold_file,
        datatype="figures"),
        name='ds_report_qualitycontrol',
        run_without_submitting=False)

    ds_report_preprocessing = pe.Node(DerivativesDataSink(
        base_directory=output_dir,
        desc='preprocessing',
        source_file=bold_file,
        datatype="figures"),
        name='ds_report_preprocessing',
        run_without_submitting=False)

    ds_report_postprocessing = pe.Node(DerivativesDataSink(
        base_directory=output_dir,
        source_file=bold_file,
        desc='postprocessing',
        datatype="figures"),
        name='ds_report_postprocessing',
        un_without_submitting=False)

    ds_report_connectivity = pe.Node(DerivativesDataSink(
        base_directory=output_dir,
        source_file=bold_file,
        desc='connectvityplot',
        datatype="figures"),
        name='ds_report_connectivity',
        run_without_submitting=False)

    ds_report_rehoplot = pe.Node(DerivativesDataSink(base_directory=output_dir,
                                                     source_file=bold_file,
                                                     desc='rehoplot',
                                                     datatype="figures"),
                                 name='ds_report_rehoplot',
                                 run_without_submitting=False)

    ds_report_afniplot = pe.Node(DerivativesDataSink(base_directory=output_dir,
                                                     source_file=bold_file,
                                                     desc='afniplot',
                                                     datatype="figures"),
                                 name='ds_report_afniplot',
                                 run_without_submitting=False)

    workflow.connect([
        (qcreport, ds_report_preprocessing, [('raw_qcplot', 'in_file')]),
        (qcreport, ds_report_postprocessing, [('clean_qcplot', 'in_file')]),
        (qcreport, functional_qc, [('qc_file', 'qc_file')]),
        (functional_qc, ds_report_qualitycontrol, [('out_report', 'in_file')]),
        (fcon_ts_wf, ds_report_connectivity, [('outputnode.connectplot',
                                               'in_file')]),
        (reho_compute_wf, ds_report_rehoplot, [('outputnode.rehohtml',
                                                'in_file')]),
        (alff_compute_wf, ds_report_afniplot, [('outputnode.alffhtml',
                                                'in_file')]),
    ])

    # exexetive summary workflow
    workflow.connect([
        (inputnode, executivesummary_wf, [('t1w', 'inputnode.t1w'),
                                          ('t1seg', 'inputnode.t1seg'),
                                          ('bold_file', 'inputnode.bold_file'),
                                          ('bold_mask', 'inputnode.mask')]),
        (regression_wf, executivesummary_wf, [('res_file', 'inputnode.regressed_data')
                                              ]),
        (filtering_wf, executivesummary_wf, [('filtered_file',
                                              'inputnode.residual_data')]),
        (censor_scrub, executivesummary_wf, [('fd_timeseries',
                                              'inputnode.fd')]),
    ])

    return workflow


def _create_mem_gb(bold_fname):
    bold_size_gb = os.path.getsize(bold_fname) / (1024**3)
    bold_tlen = nb.load(bold_fname).shape[-1]
    mem_gbz = {
        'derivative': bold_size_gb,
        'resampled': bold_size_gb * 4,
        'timeseries': bold_size_gb * (max(bold_tlen / 100, 1.0) + 4),
    }

    if mem_gbz['timeseries'] < 4.0:
        mem_gbz['timeseries'] = 6.0
        mem_gbz['resampled'] = 2
    elif mem_gbz['timeseries'] > 8.0:
        mem_gbz['timeseries'] = 8.0
        mem_gbz['resampled'] = 3

    return mem_gbz


def _get_ref_mask(fname):
    directx = os.path.dirname(fname)
    filename = os.path.basename(fname)
    filex = filename.split('preproc_bold.nii.gz')[0] + 'brain_mask.nii.gz'
    filez = filename.split('_desc-preproc_bold.nii.gz')[0] + '_boldref.nii.gz'
    mask = directx + '/' + filex
    ref = directx + '/' + filez
    return mask, ref


<<<<<<< HEAD
def _t12native(fname):  # TODO: Update names and refactor
    """Take in bold filename and find transform from T1W to native space."""
    directx = os.path.dirname(fname)
    filename = os.path.basename(fname)
    fileup = filename.split('desc-preproc_bold.nii.gz')[0].split('space-')[0]

    t12ref = directx + '/' + fileup + 'from-T1w_to-scanner_mode-image_xfm.txt'

    return t12ref
=======
class DerivativesDataSink(BIDSDerivativesDataSink):
    """Defines the data sink for the workflow."""

    out_path_base = 'xcp_d'
>>>>>>> 4a0c8183
<|MERGE_RESOLUTION|>--- conflicted
+++ resolved
@@ -703,22 +703,4 @@
     filez = filename.split('_desc-preproc_bold.nii.gz')[0] + '_boldref.nii.gz'
     mask = directx + '/' + filex
     ref = directx + '/' + filez
-    return mask, ref
-
-
-<<<<<<< HEAD
-def _t12native(fname):  # TODO: Update names and refactor
-    """Take in bold filename and find transform from T1W to native space."""
-    directx = os.path.dirname(fname)
-    filename = os.path.basename(fname)
-    fileup = filename.split('desc-preproc_bold.nii.gz')[0].split('space-')[0]
-
-    t12ref = directx + '/' + fileup + 'from-T1w_to-scanner_mode-image_xfm.txt'
-
-    return t12ref
-=======
-class DerivativesDataSink(BIDSDerivativesDataSink):
-    """Defines the data sink for the workflow."""
-
-    out_path_base = 'xcp_d'
->>>>>>> 4a0c8183
+    return mask, ref