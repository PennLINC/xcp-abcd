# emacs: -*- mode: python; py-indent-offset: 4; indent-tabs-mode: nil -*-
# vi: set ft=python sts=4 ts=4 sw=4 et:
"""
post processing the bold
^^^^^^^^^^^^^^^^^^^^^^^^
.. autofunction:: init_boldpostprocess_wf

"""
import os
import numpy as np
import nibabel as nb
from nipype.pipeline import engine as pe
from nipype.interfaces import utility as niu
from nipype import logging
import sklearn
from ..interfaces import computeqcplot
from niworkflows.engine.workflows import LiterateWorkflow as Workflow
from ..utils import (bid_derivative, stringforparams, get_maskfiles,
                     get_transformfilex, get_transformfile)
from ..interfaces import FunctionalSummary
from templateflow.api import get as get_template
from niworkflows.interfaces.fixes import FixHeaderApplyTransforms as ApplyTransforms
from ..interfaces import (ConfoundMatrix, FilteringData, regress)
from ..interfaces import interpolate
from .postprocessing import init_censoring_wf, init_resd_smoohthing
from .execsummary import init_execsummary_wf
from num2words import num2words

from ..workflow import (init_fcon_ts_wf, init_compute_alff_wf, init_3d_reho_wf)
from .outputs import init_writederivatives_wf

LOGGER = logging.getLogger('nipype.workflow')


def init_boldpostprocess_wf(lower_bpf,
                            upper_bpf,
                            bpf_order,
                            motion_filter_order,
                            motion_filter_type,
                            bandpass_filter,
                            band_stop_min,
                            band_stop_max,
                            smoothing,
                            bold_file,
                            head_radius,
                            params,
                            custom_conf,
                            omp_nthreads,
                            dummytime,
                            output_dir,
                            fd_thresh,
                            num_bold,
                            mni_to_t1w,
                            despike,
                            brain_template='MNI152NLin2009cAsym',
                            layout=None,
                            name='bold_postprocess_wf'):
    """
    This workflow organizes bold processing workflow.

    Workflow Graph
        .. workflow::
            :graph2use: orig
            :simple_form: yes

            from xcp_d.workflow.bold import init_boldpostprocess_wf
            wf = init_boldpostprocess_wf(
                bold_file,
                lower_bpf,
                upper_bpf,
                contigvol,
                bpf_order,
                motion_filter_order,
                motion_filter_type,
                band_stop_min,
                band_stop_max,
                smoothing,
                head_radius,
                params,
                custom_conf,
                omp_nthreads,
                dummytime,
                output_dir,
                fd_thresh,
                num_bold,
                template='MNI152NLin2009cAsym',
                layout=None,
                name='bold_postprocess_wf')

    Parameters
    ----------
    bold_file: str
        bold file for post processing
    lower_bpf : float
        Lower band pass filter
    upper_bpf : float
        Upper band pass filter
    layout : BIDSLayout object
        BIDS dataset layout
    contigvol: int
        number of contigious volumes
    despike: bool
        If True, run 3dDespike from AFNI
    motion_filter_order: int
        respiratory motion filter order
    motion_filter_type: str
        respiratory motion filter type: lp or notch
    band_stop_min: float
        respiratory minimum frequency in breathe per minutes(bpm)
    band_stop_max,: float
        respiratory maximum frequency in breathe per minutes(bpm)
    layout : BIDSLayout object
        BIDS dataset layout
    omp_nthreads : int
        Maximum number of threads an individual process may use
    output_dir : str
        Directory in which to save xcp_d output
    fd_thresh
        Criterion for flagging framewise displacement outliers
    head_radius : float
        radius of the head for FD computation
    params: str
        nuissance regressors to be selected from fmriprep regressors
    smoothing: float
        smooth the derivatives output with kernel size (fwhm)
    custom_conf: str
        path to cusrtom nuissance regressors
    dummytime: float
        the time in seconds to be removed before postprocessing

    Inputs
    ------
    bold_file
        BOLD series NIfTI file
    mni_to_t1w
        MNI to T1W ants Transformation file/h5
    ref_file
        Bold reference file from fmriprep
    bold_mask
        bold_mask from fmriprep
    cutstom_conf
        custom regressors

    Outputs
    -------
    processed_bold
        clean bold after regression and filtering
    smoothed_bold
        smoothed clean bold
    alff_out
        alff niifti
    smoothed_alff
        smoothed alff
    reho_out
        reho output computed by afni.3dreho
    sc217_ts
        schaefer 200 timeseries
    sc217_fc
        schaefer 200 func matrices
    sc417_ts
        schaefer 400 timeseries
    sc417_fc
        schaefer 400 func matrices
    gs360_ts
        glasser 360 timeseries
    gs360_fc
        glasser 360  func matrices
    gd333_ts
        gordon 333 timeseries
    gd333_fc
        gordon 333 func matrices
    qc_file
        quality control files
    """

    # Ensure that we know the TR
    metadata = layout.get_metadata(bold_file)
    TR = metadata['RepetitionTime']
    if TR is None:
        TR = layout.get_tr(bold_file)
    if not isinstance(TR, float):
        raise Exception("Unable to determine TR of {}".format(bold_file))

    # Confounds file is necessary: ensure we can find it
    from xcp_d.utils.confounds import get_confounds_tsv
    try:
        # TODO: write a function that gets
        confounds_tsv = get_confounds_tsv(bold_file)
    except Exception as exc:
        raise Exception("Unable to find confounds file for {}.".format(bold_file))

    workflow = Workflow(name=name)

    workflow.__desc__ = """
For each of the {num_bold} BOLD series found per subject (across all
tasks and sessions), the following post-processing was performed:
""".format(num_bold=num2words(num_bold))
    initial_volumes_to_drop = 0
    if dummytime > 0:
        initial_volumes_to_drop = int(np.ceil(dummytime / TR))
        workflow.__desc__ = workflow.__desc__ + """ \
before nuisance regression and filtering of the data, the first {nvol} were discarded, then both
the nuisance regressors and volumes were demeaned and detrended. Furthermore, volumes with
framewise-displacement greater than {fd_thresh} mm [@power_fd_dvars;@satterthwaite_2013] were
flagged as outliers and excluded from nuisance regression.
""".format(nvol=num2words(initial_volumes_to_drop), fd_thresh=fd_thresh)

    else:
        workflow.__desc__ = workflow.__desc__ + """ \
before nuisance regression and filtering of the data, both the nuisance regressors and
volumes were demean and detrended. Volumes with framewise-displacement greater than
{fd_thresh} mm [@power_fd_dvars;@satterthwaite_2013] were flagged as outliers
and excluded from nuisance regression.
""".format(fd_thresh=fd_thresh)

    workflow.__desc__ = workflow.__desc__ + """ \
{regressors} [@benchmarkp;@satterthwaite_2013]. These nuisance regressors were
regressed from the BOLD data using linear regression - as implemented in Scikit-Learn
{sclver} [@scikit-learn]. Residual timeseries from this regression were then band-pass
filtered to retain signals within the  {highpass}-{lowpass} Hz frequency band.
 """.format(regressors=stringforparams(params=params),
            sclver=sklearn.__version__,
            lowpass=upper_bpf,
            highpass=lower_bpf)

    # get reference and mask
    mask_file, ref_file = _get_ref_mask(fname=bold_file)

<<<<<<< HEAD
    inputnode = pe.Node(niu.IdentityInterface(
        fields=['bold_file', 'ref_file', 'bold_mask', 'cutstom_conf', 'mni_to_t1w',
                't1w', 't1seg', 'fmriprep_confounds_tsv']),
=======
    inputnode = pe.Node(niu.IdentityInterface(fields=[
        'bold_file', 'ref_file', 'bold_mask', 'cutstom_conf', 'mni_to_t1w',
        't1w', 't1seg'
    ]),
>>>>>>> 4479ccea
        name='inputnode')

    inputnode.inputs.bold_file = str(bold_file)
    inputnode.inputs.ref_file = str(ref_file)
    inputnode.inputs.bold_mask = str(mask_file)
    inputnode.inputs.custom_conf = str(custom_conf)
    inputnode.inputs.fmriprep_confounds_tsv = str()

    outputnode = pe.Node(niu.IdentityInterface(fields=[
        'processed_bold', 'smoothed_bold', 'alff_out', 'smoothed_alff',
        'reho_out', 'sc117_ts', 'sc117_fc', 'sc217_ts', 'sc217_fc', 'sc317_ts',
        'sc317_fc', 'sc417_ts', 'sc417_fc', 'sc517_ts', 'sc517_fc', 'sc617_ts',
        'sc617_fc', 'sc717_ts', 'sc717_fc', 'sc817_ts', 'sc817_fc', 'sc917_ts',
        'sc917_fc', 'sc1017_ts', 'sc1017_fc', 'ts50_ts', 'ts50_fc', 'gs360_ts',
        'gs360_fc', 'gd333_ts', 'gd333_fc', 'qc_file', 'fd'
    ]),
        name='outputnode')

    mem_gbx = _create_mem_gb(bold_file)

    fcon_ts_wf = init_fcon_ts_wf(mem_gb=mem_gbx['timeseries'],
                                 mni_to_t1w=mni_to_t1w,
                                 t1w_to_native=_t12native(bold_file),
                                 bold_file=bold_file,
                                 brain_template=brain_template,
                                 name="fcons_ts_wf",
                                 omp_nthreads=omp_nthreads)

    alff_compute_wf = init_compute_alff_wf(mem_gb=mem_gbx['timeseries'],
                                           TR=TR,
                                           lowpass=upper_bpf,
                                           highpass=lower_bpf,
                                           smoothing=smoothing,
                                           cifti=False,
                                           name="compute_alff_wf",
                                           omp_nthreads=omp_nthreads)

    reho_compute_wf = init_3d_reho_wf(mem_gb=mem_gbx['timeseries'],
                                      name="afni_reho_wf",
                                      omp_nthreads=omp_nthreads)

    write_derivative_wf = init_writederivatives_wf(smoothing=smoothing,
                                                   bold_file=bold_file,
                                                   params=params,
                                                   cifti=None,
                                                   output_dir=output_dir,
                                                   dummytime=dummytime,
                                                   lowpass=upper_bpf,
                                                   highpass=lower_bpf,
                                                   TR=TR,
                                                   omp_nthreads=omp_nthreads,
                                                   name="write_derivative_wf")

    # RF: remove _wf
<<<<<<< HEAD
    confoundmat_wf = pe.Node(
        ConfoundMatrix(
            head_radius=head_radius,
            params=params,
            custom_conf=custom_conf,
            filtertype=motion_filter_type,
            cutoff=band_stop_max,
            low_freq=band_stop_max,
            high_freq=band_stop_min,
            TR=TR,
            filterorder=motion_filter_order),
        name="ConfoundMatrix_wf",
        mem_gb=0.5)

    censorscrub_wf = init_censoring_wf(
        mem_gb=mem_gbx['timeseries'],
        TR=TR,
        custom_conf=custom_conf,
        head_radius=head_radius,
        dummytime=dummytime,
        initial_volumes_to_drop=initial_volumes_to_drop,
        fd_thresh=fd_thresh,
        name='censoring',
        omp_nthreads=omp_nthreads)

    resdsmoothing_wf = init_resd_smoohthing(
        mem_gb=mem_gbx['timeseries'],
        smoothing=smoothing,
        cifti=False,
        name="resd_smoothing_wf",
        omp_nthreads=omp_nthreads)

    filtering_wf = pe.Node(
        FilteringData(
            tr=TR,
            lowpass=upper_bpf,
            highpass=lower_bpf,
            filter_order=bpf_order,
            bandpass_filter=bandpass_filter),
        name="filtering_wf",
        mem_gb=mem_gbx['timeseries'],
        n_procs=omp_nthreads)

    regression_wf = pe.Node(
        regress(tr=TR),
        name="regression_wf",
        mem_gb=mem_gbx['timeseries'],
        n_procs=omp_nthreads)

    interpolate_wf = pe.Node(
        interpolate(TR=TR),
        name="interpolation_wf",
        mem_gb=mem_gbx['timeseries'],
        n_procs=omp_nthreads)

    executivesummary_wf = init_execsummary_wf(
        tr=TR,
        bold_file=bold_file,
        layout=layout,
        mem_gb=mem_gbx['timeseries'],
        output_dir=output_dir,
        mni_to_t1w=mni_to_t1w,
        omp_nthreads=omp_nthreads)
=======
    confoundmat_wf = pe.Node(ConfoundMatrix(head_radius=head_radius,
                                            params=params,
                                            custom_conf=custom_conf,
                                            filtertype=motion_filter_type,
                                            cutoff=band_stop_max,
                                            low_freq=band_stop_max,
                                            high_freq=band_stop_min,
                                            TR=TR,
                                            filterorder=motion_filter_order),
                             name="ConfoundMatrix_wf",
                             mem_gb=0.5)

    censorscrub_wf = init_censoring_wf(mem_gb=mem_gbx['timeseries'],
                                       TR=TR,
                                       custom_conf=custom_conf,
                                       head_radius=head_radius,
                                       dummytime=dummytime,
                                       fd_thresh=fd_thresh,
                                       name='censoring',
                                       omp_nthreads=omp_nthreads)

    resdsmoothing_wf = init_resd_smoohthing(mem_gb=mem_gbx['timeseries'],
                                            smoothing=smoothing,
                                            cifti=False,
                                            name="resd_smoothing_wf",
                                            omp_nthreads=omp_nthreads)

    filtering_wf = pe.Node(FilteringData(tr=TR,
                                         lowpass=upper_bpf,
                                         highpass=lower_bpf,
                                         filter_order=bpf_order,
                                         bandpass_filter=bandpass_filter),
                           name="filtering_wf",
                           mem_gb=mem_gbx['timeseries'],
                           n_procs=omp_nthreads)

    regression_wf = pe.Node(regress(tr=TR),
                            name="regression_wf",
                            mem_gb=mem_gbx['timeseries'],
                            n_procs=omp_nthreads)

    interpolate_wf = pe.Node(interpolate(TR=TR),
                             name="interpolation_wf",
                             mem_gb=mem_gbx['timeseries'],
                             n_procs=omp_nthreads)

    executivesummary_wf = init_execsummary_wf(tr=TR,
                                              bold_file=bold_file,
                                              layout=layout,
                                              mem_gb=mem_gbx['timeseries'],
                                              output_dir=output_dir,
                                              mni_to_t1w=mni_to_t1w,
                                              omp_nthreads=omp_nthreads)
>>>>>>> 4479ccea

    # get transform file for resampling and fcon
    transformfile = get_transformfile(bold_file=bold_file,
                                      mni_to_t1w=mni_to_t1w,
                                      t1w_to_native=_t12native(bold_file))
    t1w_mask = get_maskfiles(bold_file=bold_file, mni_to_t1w=mni_to_t1w)[1]

    bold2MNI_trans, bold2T1w_trans = get_transformfilex(
        bold_file=bold_file,
        mni_to_t1w=mni_to_t1w,
        t1w_to_native=_t12native(bold_file))

    resample_parc = pe.Node(ApplyTransforms(
        dimension=3,
        input_image=str(
            get_template('MNI152NLin2009cAsym',
                         resolution=1,
                         desc='carpet',
                         suffix='dseg',
                         extension=['.nii', '.nii.gz'])),
        interpolation='MultiLabel',
        transforms=transformfile),
        name='resample_parc',
        n_procs=omp_nthreads,
        mem_gb=mem_gbx['timeseries'])

    resample_bold2T1w = pe.Node(ApplyTransforms(
        dimension=3,
        input_image=mask_file,
        reference_image=t1w_mask,
        interpolation='NearestNeighbor',
        transforms=bold2T1w_trans),
        name='bold2t1_trans',
        n_procs=omp_nthreads,
        mem_gb=mem_gbx['timeseries'])

    resample_bold2MNI = pe.Node(ApplyTransforms(
        dimension=3,
        input_image=mask_file,
        reference_image=str(
            get_template('MNI152NLin2009cAsym',
                         resolution=2,
                         desc='brain',
                         suffix='mask',
                         extension=['.nii', '.nii.gz'])),
        interpolation='NearestNeighbor',
        transforms=bold2MNI_trans),
        name='bold2mni_trans',
        n_procs=omp_nthreads,
        mem_gb=mem_gbx['timeseries'])

    qcreport = pe.Node(computeqcplot(TR=TR,
                                     bold_file=bold_file,
                                     dummytime=dummytime,
                                     t1w_mask=t1w_mask,
                                     template_mask=str(
                                         get_template(
                                             'MNI152NLin2009cAsym',
                                             resolution=2,
                                             desc='brain',
                                             suffix='mask',
                                             extension=['.nii', '.nii.gz'])),
                                     head_radius=head_radius,
                                     low_freq=band_stop_max,
                                     high_freq=band_stop_min),
                       name="qc_report",
                       mem_gb=mem_gbx['timeseries'],
                       n_procs=omp_nthreads)

    workflow.connect([
        # connect bold confound matrix to extract confound matrix
        (inputnode, confoundmat_wf, [('bold_file', 'in_file')])
    ])

    # if there is despiking
    if despike:
        from ..utils import DespikePatch
        # RF: rename without _wf
<<<<<<< HEAD
        despike3d = pe.Node(
            DespikePatch(
                outputtype='NIFTI_GZ',
                args='-NEW'),
            name="despike3d",
            mem_gb=mem_gbx['timeseries'],
            n_procs=omp_nthreads)

        workflow.connect([
            (inputnode, despike3d, [('bold_file', 'in_file')]),
            (despike3d, censorscrub_wf, [('out_file', 'inputnode.bold')])
        ])
=======
        despike_wf = pe.Node(DespikePatch(outputtype='NIFTI_GZ', args='-NEW'),
                             name="despike_wf",
                             mem_gb=mem_gbx['timeseries'],
                             n_procs=omp_nthreads)

        workflow.connect([(inputnode, despike_wf, [('bold_file', 'in_file')]),
                          (despike_wf, censorscrub_wf, [('out_file',
                                                         'inputnode.bold')])])
>>>>>>> 4479ccea
    else:
        workflow.connect([
            (inputnode, censorscrub_wf, [('bold_file', 'inputnode.bold')]),
        ])

    # add neccessary input for censoring if there is one
    workflow.connect([(inputnode, censorscrub_wf,
                       [('bold_file', 'inputnode.bold_file'),
                        ('bold_mask', 'inputnode.bold_mask')]),
                      (confoundmat_wf, censorscrub_wf,
                       [('confound_file', 'inputnode.confound_file')])])

    # regression workflow
    workflow.connect([(inputnode, regression_wf, [('bold_mask', 'mask')]),
                      (censorscrub_wf, regression_wf,
                       [('outputnode.bold_censored', 'in_file'),
                        ('outputnode.fmriprepconf_censored', 'confounds')])])

    # interpolation workflow
    workflow.connect([
        (inputnode, interpolate_wf, [('bold_file', 'bold_file'),
                                     ('bold_mask', 'mask_file')]),
        (censorscrub_wf, interpolate_wf, [('outputnode.tmask', 'tmask')]),
        (regression_wf, interpolate_wf, [('res_file', 'in_file')])
    ])

    # add filtering workflow
    workflow.connect([(inputnode, filtering_wf, [('bold_mask', 'mask')]),
                      (interpolate_wf, filtering_wf, [('bold_interpolated',
                                                       'in_file')])])

    # residual smoothing
    workflow.connect([(filtering_wf, resdsmoothing_wf,
                       [('filt_file', 'inputnode.bold_file')])])

    # functional connect workflow
    workflow.connect([
        (inputnode, fcon_ts_wf, [('ref_file', 'inputnode.ref_file')]),
        (filtering_wf, fcon_ts_wf, [('filt_file', 'inputnode.clean_bold')])
    ])

    # reho and alff
    workflow.connect([
        (inputnode, alff_compute_wf, [('bold_mask', 'inputnode.bold_mask')]),
        (inputnode, reho_compute_wf, [('bold_mask', 'inputnode.bold_mask')]),
        (filtering_wf, alff_compute_wf, [('filt_file', 'inputnode.clean_bold')
                                         ]),
        (filtering_wf, reho_compute_wf, [('filt_file', 'inputnode.clean_bold')
                                         ]),
    ])

    # qc report
    workflow.connect([
        (inputnode, qcreport, [('bold_mask', 'mask_file')]),
        (filtering_wf, qcreport, [('filt_file', 'cleaned_file')]),
        (censorscrub_wf, qcreport, [('outputnode.tmask', 'tmask')]),
        (inputnode, resample_parc, [('ref_file', 'reference_image')]),
        (resample_parc, qcreport, [('output_image', 'seg_file')]),
        (resample_bold2T1w, qcreport, [('output_image', 'bold2T1w_mask')]),
        (resample_bold2MNI, qcreport, [('output_image', 'bold2temp_mask')]),
        (qcreport, outputnode, [('qc_file', 'qc_file')])
    ])

    # write  to the outputnode, may be use in future
    workflow.connect([
        (filtering_wf, outputnode, [('filt_file', 'processed_bold')]),
        (censorscrub_wf, outputnode, [('outputnode.fd', 'fd')]),
        (resdsmoothing_wf, outputnode, [('outputnode.smoothed_bold',
                                         'smoothed_bold')]),
        (alff_compute_wf, outputnode, [('outputnode.alff_out', 'alff_out'),
                                       ('outputnode.smoothed_alff',
                                        'smoothed_alff')]),
        (reho_compute_wf, outputnode, [('outputnode.reho_out', 'reho_out')]),
        (fcon_ts_wf, outputnode, [('outputnode.sc117_ts', 'sc117_ts'),
                                  ('outputnode.sc117_fc', 'sc117_fc'),
                                  ('outputnode.sc217_ts', 'sc217_ts'),
                                  ('outputnode.sc217_fc', 'sc217_fc'),
                                  ('outputnode.sc317_ts', 'sc317_ts'),
                                  ('outputnode.sc317_fc', 'sc317_fc'),
                                  ('outputnode.sc417_ts', 'sc417_ts'),
                                  ('outputnode.sc417_fc', 'sc417_fc'),
                                  ('outputnode.sc517_ts', 'sc517_ts'),
                                  ('outputnode.sc517_fc', 'sc517_fc'),
                                  ('outputnode.sc617_ts', 'sc617_ts'),
                                  ('outputnode.sc617_fc', 'sc617_fc'),
                                  ('outputnode.sc717_ts', 'sc717_ts'),
                                  ('outputnode.sc717_fc', 'sc717_fc'),
                                  ('outputnode.sc817_ts', 'sc817_ts'),
                                  ('outputnode.sc817_fc', 'sc817_fc'),
                                  ('outputnode.sc917_ts', 'sc917_ts'),
                                  ('outputnode.sc917_fc', 'sc917_fc'),
                                  ('outputnode.sc1017_ts', 'sc1017_ts'),
                                  ('outputnode.sc1017_fc', 'sc1017_fc'),
                                  ('outputnode.gs360_ts', 'gs360_ts'),
                                  ('outputnode.gs360_fc', 'gs360_fc'),
                                  ('outputnode.gd333_ts', 'gd333_ts'),
                                  ('outputnode.gd333_fc', 'gd333_fc'),
                                  ('outputnode.ts50_ts', 'ts50_ts'),
                                  ('outputnode.ts50_fc', 'ts50_fc')])
    ])

    # write derivatives
    workflow.connect([
        (filtering_wf, write_derivative_wf, [('filt_file',
                                              'inputnode.processed_bold')]),
        (resdsmoothing_wf, write_derivative_wf, [('outputnode.smoothed_bold',
                                                  'inputnode.smoothed_bold')]),
        (censorscrub_wf, write_derivative_wf, [('outputnode.fd',
                                                'inputnode.fd')]),
        (alff_compute_wf, write_derivative_wf,
         [('outputnode.alff_out', 'inputnode.alff_out'),
          ('outputnode.smoothed_alff', 'inputnode.smoothed_alff')]),
        (reho_compute_wf, write_derivative_wf, [('outputnode.reho_out',
                                                 'inputnode.reho_out')]),
        (fcon_ts_wf, write_derivative_wf,
         [('outputnode.sc117_ts', 'inputnode.sc117_ts'),
          ('outputnode.sc117_fc', 'inputnode.sc117_fc'),
          ('outputnode.sc217_ts', 'inputnode.sc217_ts'),
          ('outputnode.sc217_fc', 'inputnode.sc217_fc'),
          ('outputnode.sc317_ts', 'inputnode.sc317_ts'),
          ('outputnode.sc317_fc', 'inputnode.sc317_fc'),
          ('outputnode.sc417_ts', 'inputnode.sc417_ts'),
          ('outputnode.sc417_fc', 'inputnode.sc417_fc'),
          ('outputnode.sc517_ts', 'inputnode.sc517_ts'),
          ('outputnode.sc517_fc', 'inputnode.sc517_fc'),
          ('outputnode.sc617_ts', 'inputnode.sc617_ts'),
          ('outputnode.sc617_fc', 'inputnode.sc617_fc'),
          ('outputnode.sc717_ts', 'inputnode.sc717_ts'),
          ('outputnode.sc717_fc', 'inputnode.sc717_fc'),
          ('outputnode.sc817_ts', 'inputnode.sc817_ts'),
          ('outputnode.sc817_fc', 'inputnode.sc817_fc'),
          ('outputnode.sc917_ts', 'inputnode.sc917_ts'),
          ('outputnode.sc917_fc', 'inputnode.sc917_fc'),
          ('outputnode.sc1017_ts', 'inputnode.sc1017_ts'),
          ('outputnode.sc1017_fc', 'inputnode.sc1017_fc'),
          ('outputnode.gs360_ts', 'inputnode.gs360_ts'),
          ('outputnode.gs360_fc', 'inputnode.gs360_fc'),
          ('outputnode.gd333_ts', 'inputnode.gd333_ts'),
          ('outputnode.gd333_fc', 'inputnode.gd333_fc'),
          ('outputnode.ts50_ts', 'inputnode.ts50_ts'),
          ('outputnode.ts50_fc', 'inputnode.ts50_fc')]),
        (qcreport, write_derivative_wf, [('qc_file', 'inputnode.qc_file')])
    ])

    functional_qc = pe.Node(FunctionalSummary(bold_file=bold_file, tr=TR),
                            name='qcsummary',
                            run_without_submitting=False,
                            mem_gb=mem_gbx['timeseries'])

    ds_report_qualitycontrol = pe.Node(DerivativesDataSink(
        base_directory=output_dir,
        desc='qualitycontrol',
        source_file=bold_file,
        datatype="figures"),
        name='ds_report_qualitycontrol',
        run_without_submitting=False)

    ds_report_preprocessing = pe.Node(DerivativesDataSink(
        base_directory=output_dir,
        desc='preprocessing',
        source_file=bold_file,
        datatype="figures"),
        name='ds_report_preprocessing',
        run_without_submitting=False)

    ds_report_postprocessing = pe.Node(DerivativesDataSink(
        base_directory=output_dir,
        source_file=bold_file,
        desc='postprocessing',
        datatype="figures"),
        name='ds_report_postprocessing',
        un_without_submitting=False)

    ds_report_connectivity = pe.Node(DerivativesDataSink(
        base_directory=output_dir,
        source_file=bold_file,
        desc='connectvityplot',
        datatype="figures"),
        name='ds_report_connectivity',
        run_without_submitting=False)

    ds_report_rehoplot = pe.Node(DerivativesDataSink(base_directory=output_dir,
                                                     source_file=bold_file,
                                                     desc='rehoplot',
                                                     datatype="figures"),
                                 name='ds_report_rehoplot',
                                 run_without_submitting=False)

    ds_report_afniplot = pe.Node(DerivativesDataSink(base_directory=output_dir,
                                                     source_file=bold_file,
                                                     desc='afniplot',
                                                     datatype="figures"),
                                 name='ds_report_afniplot',
                                 run_without_submitting=False)

    workflow.connect([
        (qcreport, ds_report_preprocessing, [('raw_qcplot', 'in_file')]),
        (qcreport, ds_report_postprocessing, [('clean_qcplot', 'in_file')]),
        (qcreport, functional_qc, [('qc_file', 'qc_file')]),
        (functional_qc, ds_report_qualitycontrol, [('out_report', 'in_file')]),
        (fcon_ts_wf, ds_report_connectivity, [('outputnode.connectplot',
                                               'in_file')]),
        (reho_compute_wf, ds_report_rehoplot, [('outputnode.rehohtml',
                                                'in_file')]),
        (alff_compute_wf, ds_report_afniplot, [('outputnode.alffhtml',
                                                'in_file')]),
    ])

    # exexetive summary workflow
    workflow.connect([
        (inputnode, executivesummary_wf, [('t1w', 'inputnode.t1w'),
                                          ('t1seg', 'inputnode.t1seg'),
                                          ('bold_file', 'inputnode.bold_file'),
                                          ('bold_mask', 'inputnode.mask')]),
        (regression_wf, executivesummary_wf, [('res_file', 'inputnode.regdata')
                                              ]),
        (filtering_wf, executivesummary_wf, [('filt_file',
                                              'inputnode.resddata')]),
        (censorscrub_wf, executivesummary_wf, [('outputnode.fd',
                                                'inputnode.fd')]),
    ])

    return workflow


def _create_mem_gb(bold_fname):
    bold_size_gb = os.path.getsize(bold_fname) / (1024**3)
    bold_tlen = nb.load(bold_fname).shape[-1]
    mem_gbz = {
        'derivative': bold_size_gb,
        'resampled': bold_size_gb * 4,
        'timeseries': bold_size_gb * (max(bold_tlen / 100, 1.0) + 4),
    }

    if mem_gbz['timeseries'] < 4.0:
        mem_gbz['timeseries'] = 6.0
        mem_gbz['resampled'] = 2
    elif mem_gbz['timeseries'] > 8.0:
        mem_gbz['timeseries'] = 8.0
        mem_gbz['resampled'] = 3

    return mem_gbz


def _get_ref_mask(fname):
    directx = os.path.dirname(fname)
    filename = os.path.basename(fname)
    filex = filename.split('preproc_bold.nii.gz')[0] + 'brain_mask.nii.gz'
    filez = filename.split('_desc-preproc_bold.nii.gz')[0] + '_boldref.nii.gz'
    mask = directx + '/' + filex
    ref = directx + '/' + filez
    return mask, ref


def _t12native(fname):
    directx = os.path.dirname(fname)
    filename = os.path.basename(fname)
    fileup = filename.split('desc-preproc_bold.nii.gz')[0].split('space-')[0]

    t12ref = directx + '/' + fileup + 'from-T1w_to-scanner_mode-image_xfm.txt'

    return t12ref


class DerivativesDataSink(bid_derivative):
    out_path_base = 'xcp_d'<|MERGE_RESOLUTION|>--- conflicted
+++ resolved
@@ -225,17 +225,9 @@
 
     # get reference and mask
     mask_file, ref_file = _get_ref_mask(fname=bold_file)
-
-<<<<<<< HEAD
     inputnode = pe.Node(niu.IdentityInterface(
         fields=['bold_file', 'ref_file', 'bold_mask', 'cutstom_conf', 'mni_to_t1w',
                 't1w', 't1seg', 'fmriprep_confounds_tsv']),
-=======
-    inputnode = pe.Node(niu.IdentityInterface(fields=[
-        'bold_file', 'ref_file', 'bold_mask', 'cutstom_conf', 'mni_to_t1w',
-        't1w', 't1seg'
-    ]),
->>>>>>> 4479ccea
         name='inputnode')
 
     inputnode.inputs.bold_file = str(bold_file)
@@ -290,7 +282,6 @@
                                                    name="write_derivative_wf")
 
     # RF: remove _wf
-<<<<<<< HEAD
     confoundmat_wf = pe.Node(
         ConfoundMatrix(
             head_radius=head_radius,
@@ -354,62 +345,6 @@
         output_dir=output_dir,
         mni_to_t1w=mni_to_t1w,
         omp_nthreads=omp_nthreads)
-=======
-    confoundmat_wf = pe.Node(ConfoundMatrix(head_radius=head_radius,
-                                            params=params,
-                                            custom_conf=custom_conf,
-                                            filtertype=motion_filter_type,
-                                            cutoff=band_stop_max,
-                                            low_freq=band_stop_max,
-                                            high_freq=band_stop_min,
-                                            TR=TR,
-                                            filterorder=motion_filter_order),
-                             name="ConfoundMatrix_wf",
-                             mem_gb=0.5)
-
-    censorscrub_wf = init_censoring_wf(mem_gb=mem_gbx['timeseries'],
-                                       TR=TR,
-                                       custom_conf=custom_conf,
-                                       head_radius=head_radius,
-                                       dummytime=dummytime,
-                                       fd_thresh=fd_thresh,
-                                       name='censoring',
-                                       omp_nthreads=omp_nthreads)
-
-    resdsmoothing_wf = init_resd_smoohthing(mem_gb=mem_gbx['timeseries'],
-                                            smoothing=smoothing,
-                                            cifti=False,
-                                            name="resd_smoothing_wf",
-                                            omp_nthreads=omp_nthreads)
-
-    filtering_wf = pe.Node(FilteringData(tr=TR,
-                                         lowpass=upper_bpf,
-                                         highpass=lower_bpf,
-                                         filter_order=bpf_order,
-                                         bandpass_filter=bandpass_filter),
-                           name="filtering_wf",
-                           mem_gb=mem_gbx['timeseries'],
-                           n_procs=omp_nthreads)
-
-    regression_wf = pe.Node(regress(tr=TR),
-                            name="regression_wf",
-                            mem_gb=mem_gbx['timeseries'],
-                            n_procs=omp_nthreads)
-
-    interpolate_wf = pe.Node(interpolate(TR=TR),
-                             name="interpolation_wf",
-                             mem_gb=mem_gbx['timeseries'],
-                             n_procs=omp_nthreads)
-
-    executivesummary_wf = init_execsummary_wf(tr=TR,
-                                              bold_file=bold_file,
-                                              layout=layout,
-                                              mem_gb=mem_gbx['timeseries'],
-                                              output_dir=output_dir,
-                                              mni_to_t1w=mni_to_t1w,
-                                              omp_nthreads=omp_nthreads)
->>>>>>> 4479ccea
-
     # get transform file for resampling and fcon
     transformfile = get_transformfile(bold_file=bold_file,
                                       mni_to_t1w=mni_to_t1w,
@@ -487,7 +422,6 @@
     if despike:
         from ..utils import DespikePatch
         # RF: rename without _wf
-<<<<<<< HEAD
         despike3d = pe.Node(
             DespikePatch(
                 outputtype='NIFTI_GZ',
@@ -500,16 +434,6 @@
             (inputnode, despike3d, [('bold_file', 'in_file')]),
             (despike3d, censorscrub_wf, [('out_file', 'inputnode.bold')])
         ])
-=======
-        despike_wf = pe.Node(DespikePatch(outputtype='NIFTI_GZ', args='-NEW'),
-                             name="despike_wf",
-                             mem_gb=mem_gbx['timeseries'],
-                             n_procs=omp_nthreads)
-
-        workflow.connect([(inputnode, despike_wf, [('bold_file', 'in_file')]),
-                          (despike_wf, censorscrub_wf, [('out_file',
-                                                         'inputnode.bold')])])
->>>>>>> 4479ccea
     else:
         workflow.connect([
             (inputnode, censorscrub_wf, [('bold_file', 'inputnode.bold')]),
