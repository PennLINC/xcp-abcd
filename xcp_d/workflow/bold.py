--- conflicted
+++ resolved
@@ -228,16 +228,6 @@
 {lower_bpf}-{upper_bpf} Hz frequency band.
 """
 
-<<<<<<< HEAD
-=======
-    # get reference and mask
-    mask_file, ref_file = _get_ref_mask(fname=bold_file)
-    # TODO: This is a workaround for a bug in nibabies.
-    # Once https://github.com/nipreps/nibabies/issues/245 is resolved
-    # and a new release is made, remove this.
-    mask_file = check_binary_mask(mask_file)
-
->>>>>>> 8ce366ba
     inputnode = pe.Node(
         niu.IdentityInterface(
             fields=[
@@ -765,4 +755,10 @@
     filez = filename.split('_desc-preproc_bold.nii.gz')[0] + '_boldref.nii.gz'
     mask = directx + '/' + filex
     ref = directx + '/' + filez
+
+    # TODO: This is a workaround for a bug in nibabies.
+    # Once https://github.com/nipreps/nibabies/issues/245 is resolved
+    # and a new release is made, remove this.
+    mask = check_binary_mask(mask)
+
     return mask, ref