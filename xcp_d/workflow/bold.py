# emacs: -*- mode: python; py-indent-offset: 4; indent-tabs-mode: nil -*-
# vi: set ft=python sts=4 ts=4 sw=4 et:
"""Workflows for post-processing the BOLD data."""
import os

import nibabel as nb
import numpy as np
import sklearn
from nipype import Function, logging
from nipype.interfaces import utility as niu
from nipype.pipeline import engine as pe
from niworkflows.engine.workflows import LiterateWorkflow as Workflow
from niworkflows.interfaces.fixes import FixHeaderApplyTransforms as ApplyTransforms
from num2words import num2words
from templateflow.api import get as get_template

from xcp_d.interfaces.bids import DerivativesDataSink
from xcp_d.interfaces.filtering import FilteringData
from xcp_d.interfaces.prepostcleaning import CensorScrub, Interpolate, RemoveTR
from xcp_d.interfaces.qc_plot import CensoringPlot, QCPlot
from xcp_d.interfaces.regression import Regress
from xcp_d.interfaces.report import FunctionalSummary
from xcp_d.interfaces.resting_state import DespikePatch
from xcp_d.utils.concantenation import _t12native
from xcp_d.utils.doc import fill_doc
from xcp_d.utils.utils import (
    get_maskfiles,
    get_transformfile,
    get_transformfilex,
    stringforparams,
)
from xcp_d.workflow.connectivity import init_nifti_functional_connectivity_wf
from xcp_d.workflow.execsummary import init_execsummary_wf
from xcp_d.workflow.outputs import init_writederivatives_wf
from xcp_d.workflow.postprocessing import init_resd_smoothing
from xcp_d.workflow.restingstate import init_3d_reho_wf, init_compute_alff_wf

LOGGER = logging.getLogger('nipype.workflow')


@fill_doc
def init_boldpostprocess_wf(
    lower_bpf,
    upper_bpf,
    bpf_order,
    motion_filter_type,
    motion_filter_order,
    bandpass_filter,
    band_stop_min,
    band_stop_max,
    smoothing,
    head_radius,
    params,
    omp_nthreads,
    dummytime,
    output_dir,
    fd_thresh,
    n_runs,
    despike,
    layout=None,
    name='bold_postprocess_wf',
):
    """Organize the bold processing workflow.

    Workflow Graph
        .. workflow::
            :graph2use: orig
            :simple_form: yes

            from xcp_d.workflow.bold import init_boldpostprocess_wf
            wf = init_boldpostprocess_wf(
                lower_bpf=0.009,
                upper_bpf=0.08,
                bpf_order=2,
                motion_filter_type=None,
                motion_filter_order=4,
                bandpass_filter=True,
                band_stop_min=0.,
                band_stop_max=0.,
                smoothing=6,
                head_radius=50.,
                params="36P",
                omp_nthreads=1,
                dummytime=0,
                output_dir=".",
                fd_thresh=0.2,
                n_runs=1,
                despike=False,
                layout=None,
                name='bold_postprocess_wf',
            )

    Parameters
    ----------
    %(bandpass_filter)s
    %(lower_bpf)s
    %(upper_bpf)s
    %(bpf_order)s
    %(motion_filter_type)s
    %(motion_filter_order)s
    %(band_stop_min)s
    %(band_stop_max)s
    %(smoothing)s
    %(head_radius)s
    %(params)s
    %(omp_nthreads)s
    dummytime: float
        the time in seconds to be removed before postprocessing
    output_dir : str
        Directory in which to save xcp_d output
    %(fd_thresh)s
    n_runs
    despike: bool
        If True, run 3dDespike from AFNI
    layout : BIDSLayout object
        BIDS dataset layout
    %(name)s

    Inputs
    ------
    bold_file
        BOLD series NIfTI file
    ref_file
        Bold reference file from fmriprep
    bold_mask
        bold_mask from fmriprep
    custom_confounds
        custom regressors
<<<<<<< HEAD
    confounds_file
    mni_to_t1w
=======
    %(mni_to_t1w)s
>>>>>>> 46c71f71
        MNI to T1W ants Transformation file/h5
    t1w
    t1seg
    fmriprep_confounds_tsv

    Outputs
    -------
    processed_bold
        clean bold after regression and filtering
    smoothed_bold
        smoothed clean bold
    alff_out
        alff niifti
    smoothed_alff
        smoothed alff
    reho_out
        reho output computed by afni.3dreho
    %(atlas_names)s
    %(timeseries)s
    %(correlations)s
    qc_file
        quality control files
    filtered_motion

    References
    ----------
    .. footbibliography::
    """
    # Ensure that we know the TR
    metadata = layout.get_metadata(bold_file)
    TR = metadata['RepetitionTime']
    if TR is None:
        TR = layout.get_tr(bold_file)

    if not isinstance(TR, float):
        raise Exception(f"Unable to determine TR of {bold_file}")

    workflow = Workflow(name=name)

    filter_str, filter_post_str = "", ""
    if motion_filter_type:
        if motion_filter_type == "notch":
            filter_sub_str = (
                f"band-stop filtered to remove signals between {band_stop_min} and "
                f"{band_stop_max} breaths-per-minute using a notch filter, based on "
                "@fair2020correction"
            )
        else:  # lp
            filter_sub_str = (
                f"low-pass filtered below {band_stop_min} breaths-per-minute, "
                "based on @fair2020correction and @gratton2020removal"
            )

        filter_str = (
            f"the six translation and rotation head motion traces were {filter_sub_str}. "
            "Next, "
        )
        filter_post_str = (
            "The filtered versions of the motion traces and framewise displacement were not used "
            "for denoising."
        )

    fd_str = (
        f"{filter_str}framewise displacement was calculated using the formula from "
        f"@power_fd_dvars, with a head radius of {head_radius} mm"
    )

    dummytime_str = ""
    initial_volumes_to_drop = 0
    if dummytime > 0:
        initial_volumes_to_drop = int(np.ceil(dummytime / TR))
        dummytime_str = (
            f"the first {num2words(initial_volumes_to_drop)} of both the BOLD data and nuisance "
            "regressors were discarded, then "
        )

    if despike:
        despike_str = "despiked, mean-centered, and linearly detrended"
    else:
        despike_str = "mean-centered and linearly detrended"

    workflow.__desc__ = f"""\
For each of the {num2words(n_runs)} BOLD series found per subject (across all tasks and sessions),
the following post-processing was performed.
First, {dummytime_str}outlier detection was performed.
In order to identify high-motion outlier volumes, {fd_str}.
Volumes with {'filtered ' if motion_filter_type else ''}framewise displacement greater than
{fd_thresh} mm were flagged as outliers and excluded from nuisance regression [@power_fd_dvars].
{filter_post_str}
Before nuisance regression, but after censoring, the BOLD data were {despike_str}.
{stringforparams(params=params)} [@benchmarkp;@satterthwaite_2013].
These nuisance regressors were regressed from the BOLD data using linear regression -
as implemented in Scikit-Learn {sklearn.__version__} [@scikit-learn].
Any volumes censored earlier in the workflow were then interpolated in the residual time series
produced by the regression.
The interpolated timeseries were then band-pass filtered to retain signals within the
{lower_bpf}-{upper_bpf} Hz frequency band.
"""

    inputnode = pe.Node(
        niu.IdentityInterface(
            fields=[
                'bold_file',
                'ref_file',
                'bold_mask',
                'custom_confounds',
                'mni_to_t1w',
                't1w',
                't1seg',
                'fmriprep_confounds_tsv',
                't1w_to_native',
            ],
        ),
        name='inputnode',
    )
    # get reference and mask
    get_ref_mask_node = pe.Node(
        Function(
            input_names=["fname"],
            output_names=["bold_mask", "ref_file"],
            function=_get_ref_mask,
        ),
        name="get_standard_confounds_file",
    )

<<<<<<< HEAD
    workflow.connect([(inputnode, get_ref_mask_node, [("bold_file", "fname")])])
=======
    inputnode.inputs.bold_file = str(bold_file)
    inputnode.inputs.ref_file = str(ref_file)
    inputnode.inputs.bold_mask = str(mask_file)
    inputnode.inputs.custom_confounds = str(custom_confounds)
    inputnode.inputs.fmriprep_confounds_tsv = str(confounds_tsv)
    inputnode.inputs.t1w_to_native = _t12native(bold_file)
>>>>>>> 46c71f71

    outputnode = pe.Node(
        niu.IdentityInterface(
            fields=[
                'processed_bold',
                'smoothed_bold',
                'alff_out',
                'smoothed_alff',
                'reho_out',
                'atlas_names',
                'timeseries',
                'correlations',
                'qc_file',
                'filtered_motion',
                'tmask',
            ],
        ),
        name='outputnode',
    )

    mem_gbx = _create_mem_gb(bold_file)

    fcon_ts_wf = init_nifti_functional_connectivity_wf(
        mem_gb=mem_gbx['timeseries'],
        name="fcons_ts_wf",
        omp_nthreads=omp_nthreads,
    )

    alff_compute_wf = init_compute_alff_wf(mem_gb=mem_gbx['timeseries'],
                                           TR=TR,
                                           lowpass=upper_bpf,
                                           highpass=lower_bpf,
                                           smoothing=smoothing,
                                           cifti=False,
                                           name="compute_alff_wf",
                                           omp_nthreads=omp_nthreads)

    reho_compute_wf = init_3d_reho_wf(mem_gb=mem_gbx['timeseries'],
                                      name="afni_reho_wf",
                                      omp_nthreads=omp_nthreads)

    write_derivative_wf = init_writederivatives_wf(
        smoothing=smoothing,
        bold_file=bold_file,
        params=params,
        cifti=None,
        output_dir=output_dir,
        dummytime=dummytime,
        lowpass=upper_bpf,
        highpass=lower_bpf,
        motion_filter_type=motion_filter_type,
        TR=TR,
        name="write_derivative_wf",
    )

    censor_scrub = pe.Node(CensorScrub(
        TR=TR,
        custom_confounds=custom_confounds,
        band_stop_min=band_stop_min,
        band_stop_max=band_stop_max,
        motion_filter_type=motion_filter_type,
        motion_filter_order=motion_filter_order,
        head_radius=head_radius,
        fd_thresh=fd_thresh),
        name='censoring',
        mem_gb=mem_gbx['timeseries'],
        omp_nthreads=omp_nthreads)

    resdsmoothing_wf = init_resd_smoothing(
        mem_gb=mem_gbx['timeseries'],
        smoothing=smoothing,
        cifti=False,
        name="resd_smoothing_wf",
        omp_nthreads=omp_nthreads)

    filtering_wf = pe.Node(
        FilteringData(
            TR=TR,
            lowpass=upper_bpf,
            highpass=lower_bpf,
            filter_order=bpf_order,
            bandpass_filter=bandpass_filter),
        name="filtering_wf",
        mem_gb=mem_gbx['timeseries'],
        n_procs=omp_nthreads)

    regression_wf = pe.Node(
        Regress(TR=TR, original_file=bold_file, params=params),
        name="regression_wf",
        mem_gb=mem_gbx['timeseries'],
        n_procs=omp_nthreads)

    interpolate_wf = pe.Node(
        Interpolate(TR=TR),
        name="interpolation_wf",
        mem_gb=mem_gbx['timeseries'],
        n_procs=omp_nthreads)

    executivesummary_wf = init_execsummary_wf(
        TR=TR,
        bold_file=bold_file,
        layout=layout,
        mem_gb=mem_gbx['timeseries'],
        output_dir=output_dir,
        omp_nthreads=omp_nthreads)

    # get transform file for resampling and fcon
    get_std2native_transform = pe.Node(
        Function(
            input_names=["bold_file", "mni_to_t1w", "t1w_to_native"],
            output_names=["transform_list"],
            function=get_transformfile,
        ),
        name="get_std2native_transform",
    )
    get_t1w_mask = pe.Node(
        Function(
            input_names=["bold_file", "mni_to_t1w"],
            output_names=["bold_mask", "t1w_mask"],
            function=get_maskfiles,
        ),
        name="get_t1w_mask",
    )
    get_native2space_transforms = pe.Node(
        Function(
            input_names=["bold_file", "mni_to_t1w", "t1w_to_native"],
            output_names=["bold2MNI_trans", "bold2T1w_trans"],
            function=get_transformfilex,
        ),
        name="get_native2space_transforms",
    )

    workflow.connect([
        (inputnode, get_std2native_transform, [("bold_file", "bold_file"),
                                               ("mni_to_t1w", "mni_to_t1w"),
                                               ("t1w_to_native", "t1w_to_native")]),
        (inputnode, get_t1w_mask, [("bold_file", "bold_file"), ("mni_to_t1w", "mni_to_t1w")]),
        (inputnode, get_native2space_transforms, [("bold_file", "bold_file"),
                                                  ("mni_to_t1w", "mni_to_t1w"),
                                                  ("t1w_to_native", "t1w_to_native")]),
    ])

    resample_parc = pe.Node(ApplyTransforms(
        dimension=3,
        input_image=str(
            get_template('MNI152NLin2009cAsym',
                         resolution=1,
                         desc='carpet',
                         suffix='dseg',
                         extension=['.nii', '.nii.gz'])),
        interpolation='MultiLabel'),
        name='resample_parc',
        n_procs=omp_nthreads,
        mem_gb=mem_gbx['timeseries'])

    resample_bold2T1w = pe.Node(ApplyTransforms(
        dimension=3,
        input_image=mask_file,
        interpolation='NearestNeighbor'),
        name='bold2t1_trans',
        n_procs=omp_nthreads,
        mem_gb=mem_gbx['timeseries'])

    workflow.connect([
        (get_t1w_mask, resample_bold2T1w, [('t1w_mask', 'reference_image')]),
        (get_native2space_transforms, resample_bold2T1w, [('bold2T1w_trans', 'transforms')]),
    ])

    resample_bold2MNI = pe.Node(ApplyTransforms(
        dimension=3,
        input_image=mask_file,
        reference_image=str(
            get_template('MNI152NLin2009cAsym',
                         resolution=2,
                         desc='brain',
                         suffix='mask',
                         extension=['.nii', '.nii.gz'])),
        interpolation='NearestNeighbor'),
        name='bold2mni_trans',
        n_procs=omp_nthreads,
        mem_gb=mem_gbx['timeseries'])

    workflow.connect([
        (get_native2space_transforms, resample_bold2MNI, [('bold2MNI_trans', 'transforms')]),
    ])

    censor_report = pe.Node(
        CensoringPlot(
            TR=TR,
            dummytime=dummytime,
            head_radius=head_radius,
            motion_filter_type=motion_filter_type,
            band_stop_max=band_stop_max,
            band_stop_min=band_stop_min,
            motion_filter_order=motion_filter_order,
            fd_thresh=fd_thresh,
        ),
        name="censor_report",
        mem_gb=mem_gbx["timeseries"],
        n_procs=omp_nthreads,
    )

    qcreport = pe.Node(
        QCPlot(
            TR=TR,
            dummytime=dummytime,
            template_mask=str(
                get_template(
                    'MNI152NLin2009cAsym',
                    resolution=2,
                    desc='brain',
                    suffix='mask',
                    extension=['.nii', '.nii.gz']
                )
            ),
            head_radius=head_radius,
        ),
        name="qc_report",
        mem_gb=mem_gbx['timeseries'],
        n_procs=omp_nthreads,
    )

    workflow.connect([
        (inputnode, qcreport, [("bold_file", "bold_file")]),
        (get_t1w_mask, qcreport, [("t1w_mask", "t1w_mask")]),
    ])

    workflow.connect([
        (inputnode, censor_report, [("bold_file", "bold_file")]),
    ])

    # Remove TR first:
    if dummytime > 0:
        rm_dummytime = pe.Node(
            RemoveTR(initial_volumes_to_drop=initial_volumes_to_drop,
                     custom_confounds=custom_confounds),
            name="remove_dummy_time",
            mem_gb=0.1 * mem_gbx['timeseries'])
        workflow.connect([
            (inputnode, rm_dummytime, [('fmriprep_confounds_tsv', 'fmriprep_confounds_file')]),
            (inputnode, rm_dummytime, [('bold_file', 'bold_file')]),
            (inputnode, rm_dummytime, [('custom_confounds', 'custom_confounds')])])

        workflow.connect([
            (rm_dummytime, censor_scrub, [
                ('bold_file_dropped_TR', 'in_file'),
                ('fmriprep_confounds_file_dropped_TR', 'fmriprep_confounds_file'),
                ('custom_confounds_dropped', 'custom_confounds')
            ])])

    else:  # No need to remove TR
        # Censor Scrub:
        workflow.connect([
            (inputnode, censor_scrub, [
                ('bold_file', 'in_file'),
                ('fmriprep_confounds_tsv', 'fmriprep_confounds_file')
            ])])

    if despike:  # If we despike
        # Despiking truncates large spikes in the BOLD times series
        # Despiking reduces/limits the amplitude or magnitude of
        # large spikes but preserves those data points with an imputed
        # reduced amplitude. Despiking is done before regression and filtering
        # to minimize the impact of spike. Despiking is applied to whole volumes
        # and data, and different from temporal censoring. It can be added to the
        # command line arguments with --despike.

        despike3d = pe.Node(DespikePatch(
            outputtype='NIFTI_GZ',
            args='-NEW'),
            name="despike3d",
            mem_gb=mem_gbx['timeseries'],
            n_procs=omp_nthreads)

        workflow.connect([(censor_scrub, despike3d, [('bold_censored', 'in_file')])])
        # Censor Scrub:
        workflow.connect([
            (despike3d, regression_wf, [
                ('out_file', 'in_file')]),
            (inputnode, regression_wf, [('bold_mask', 'mask')]),
            (censor_scrub, regression_wf,
             [('fmriprep_confounds_censored', 'confounds'),
              ('custom_confounds_censored', 'custom_confounds')])])

    else:  # If we don't despike
        # regression workflow
        workflow.connect([(inputnode, regression_wf, [('bold_mask', 'mask')]),
                          (censor_scrub, regression_wf,
                         [('bold_censored', 'in_file'),
                          ('fmriprep_confounds_censored', 'confounds'),
                          ('custom_confounds_censored', 'custom_confounds')])])

    # interpolation workflow
    workflow.connect([
        (inputnode, interpolate_wf, [('bold_file', 'bold_file'),
                                     ('bold_mask', 'mask_file')]),
        (censor_scrub, interpolate_wf, [('tmask', 'tmask')]),
        (regression_wf, interpolate_wf, [('res_file', 'in_file')])
    ])

    # add filtering workflow
    workflow.connect([(inputnode, filtering_wf, [('bold_mask', 'mask')]),
                      (interpolate_wf, filtering_wf, [('bold_interpolated',
                                                       'in_file')])])

    # residual smoothing
    workflow.connect([(filtering_wf, resdsmoothing_wf,
                       [('filtered_file', 'inputnode.bold_file')])])

    # functional connect workflow
    workflow.connect([
        (inputnode, fcon_ts_wf, [('bold_file', 'inputnode.bold_file'),
                                 ('ref_file', 'inputnode.ref_file'),
                                 ('mni_to_t1w', 'inputnode.mni_to_t1w'),
                                 ('t1w_to_native', 'inputnode.t1w_to_native')]),
        (filtering_wf, fcon_ts_wf, [('filtered_file', 'inputnode.clean_bold')])
    ])

    # reho and alff
    workflow.connect([
        (inputnode, alff_compute_wf, [('bold_mask', 'inputnode.bold_mask')]),
        (inputnode, reho_compute_wf, [('bold_mask', 'inputnode.bold_mask')]),
        (filtering_wf, alff_compute_wf, [('filtered_file', 'inputnode.clean_bold')
                                         ]),
        (filtering_wf, reho_compute_wf, [('filtered_file', 'inputnode.clean_bold')
                                         ]),
    ])

    # qc report
    workflow.connect([
        (inputnode, qcreport, [('bold_mask', 'mask_file')]),
        (filtering_wf, qcreport, [('filtered_file', 'cleaned_file')]),
        (censor_scrub, qcreport, [('tmask', 'tmask')]),
        (censor_scrub, censor_report, [('tmask', 'tmask')]),
        (inputnode, resample_parc, [('ref_file', 'reference_image')]),
        (get_std2native_transform, resample_parc, [('transform_list', 'transforms')]),
        (resample_parc, qcreport, [('output_image', 'seg_file')]),
        (resample_bold2T1w, qcreport, [('output_image', 'bold2T1w_mask')]),
        (resample_bold2MNI, qcreport, [('output_image', 'bold2temp_mask')]),
        (qcreport, outputnode, [('qc_file', 'qc_file')])
    ])

    # write  to the outputnode, may be use in future
    workflow.connect([
        (filtering_wf, outputnode, [('filtered_file', 'processed_bold')]),
        (censor_scrub, outputnode, [('filtered_motion', 'filtered_motion'),
                                    ('tmask', 'tmask')]),
        (resdsmoothing_wf, outputnode, [('outputnode.smoothed_bold',
                                         'smoothed_bold')]),
        (alff_compute_wf, outputnode, [('outputnode.alff_out', 'alff_out'),
                                       ('outputnode.smoothed_alff',
                                        'smoothed_alff')]),
        (reho_compute_wf, outputnode, [('outputnode.reho_out', 'reho_out')]),
        (fcon_ts_wf, outputnode, [('outputnode.atlas_names', 'atlas_names'),
                                  ('outputnode.correlations', 'correlations'),
                                  ('outputnode.timeseries', 'timeseries')]),
    ])

    # write derivatives
    workflow.connect([
        (filtering_wf, write_derivative_wf, [('filtered_file',
                                              'inputnode.processed_bold')]),
        (resdsmoothing_wf, write_derivative_wf, [('outputnode.smoothed_bold',
                                                  'inputnode.smoothed_bold')]),
        (censor_scrub, write_derivative_wf, [('filtered_motion', 'inputnode.filtered_motion'),
                                             ('tmask', 'inputnode.tmask')]),
        (alff_compute_wf, write_derivative_wf,
         [('outputnode.alff_out', 'inputnode.alff_out'),
          ('outputnode.smoothed_alff', 'inputnode.smoothed_alff')]),
        (reho_compute_wf, write_derivative_wf, [('outputnode.reho_out',
                                                 'inputnode.reho_out')]),
        (fcon_ts_wf, write_derivative_wf, [('outputnode.atlas_names', 'inputnode.atlas_names'),
                                           ('outputnode.correlations', 'inputnode.correlations'),
                                           ('outputnode.timeseries', 'inputnode.timeseries')]),
        (qcreport, write_derivative_wf, [('qc_file', 'inputnode.qc_file')]),
    ])

    functional_qc = pe.Node(FunctionalSummary(bold_file=bold_file, TR=TR),
                            name='qcsummary',
                            run_without_submitting=False,
                            mem_gb=mem_gbx['timeseries'])

    ds_report_qualitycontrol = pe.Node(DerivativesDataSink(
        base_directory=output_dir,
        desc='qualitycontrol',
        source_file=bold_file,
        datatype="figures"),
        name='ds_report_qualitycontrol',
        run_without_submitting=False)

    ds_report_preprocessing = pe.Node(DerivativesDataSink(
        base_directory=output_dir,
        desc='preprocessing',
        source_file=bold_file,
        datatype="figures"),
        name='ds_report_preprocessing',
        run_without_submitting=False)

    ds_report_censoring = pe.Node(
        DerivativesDataSink(
            base_directory=output_dir,
            source_file=bold_file,
            datatype="figures",
            desc="censoring",
            suffix="motion",
            extension=".svg",
        ),
        name='ds_report_censoring',
        run_without_submitting=False,
    )

    ds_report_postprocessing = pe.Node(DerivativesDataSink(
        base_directory=output_dir,
        source_file=bold_file,
        desc='postprocessing',
        datatype="figures"),
        name='ds_report_postprocessing',
        run_without_submitting=False)

    ds_report_connectivity = pe.Node(DerivativesDataSink(
        base_directory=output_dir,
        source_file=bold_file,
        desc='connectivityplot',
        datatype="figures"),
        name='ds_report_connectivity',
        run_without_submitting=False)

    ds_report_rehoplot = pe.Node(DerivativesDataSink(base_directory=output_dir,
                                                     source_file=bold_file,
                                                     desc='rehoplot',
                                                     datatype="figures"),
                                 name='ds_report_rehoplot',
                                 run_without_submitting=False)

    ds_report_afniplot = pe.Node(DerivativesDataSink(base_directory=output_dir,
                                                     source_file=bold_file,
                                                     desc='afniplot',
                                                     datatype="figures"),
                                 name='ds_report_afniplot',
                                 run_without_submitting=False)

    workflow.connect([
        (qcreport, ds_report_preprocessing, [('raw_qcplot', 'in_file')]),
        (qcreport, ds_report_postprocessing, [('clean_qcplot', 'in_file')]),
        (qcreport, functional_qc, [('qc_file', 'qc_file')]),
        (censor_report, ds_report_censoring, [("out_file", "in_file")]),
        (functional_qc, ds_report_qualitycontrol, [('out_report', 'in_file')]),
        (fcon_ts_wf, ds_report_connectivity, [('outputnode.connectplot', 'in_file')]),
        (reho_compute_wf, ds_report_rehoplot, [('outputnode.rehohtml', 'in_file')]),
        (alff_compute_wf, ds_report_afniplot, [('outputnode.alffhtml', 'in_file')]),
    ])

    # executive summary workflow
    workflow.connect([
        (inputnode, executivesummary_wf, [('t1w', 'inputnode.t1w'),
                                          ('t1seg', 'inputnode.t1seg'),
                                          ('bold_file', 'inputnode.bold_file'),
                                          ('bold_mask', 'inputnode.mask'),
                                          ('mni_to_t1w', 'inputnode.mni_to_t1w')]),
        (regression_wf, executivesummary_wf, [('res_file', 'inputnode.regressed_data')]),
        (filtering_wf, executivesummary_wf, [('filtered_file', 'inputnode.residual_data')]),
        (censor_scrub, executivesummary_wf, [('filtered_motion', 'inputnode.filtered_motion')]),
    ])

    return workflow


def _create_mem_gb(bold_fname):
    bold_size_gb = os.path.getsize(bold_fname) / (1024**3)
    bold_tlen = nb.load(bold_fname).shape[-1]
    mem_gbz = {
        'derivative': bold_size_gb,
        'resampled': bold_size_gb * 4,
        'timeseries': bold_size_gb * (max(bold_tlen / 100, 1.0) + 4),
    }

    if mem_gbz['timeseries'] < 4.0:
        mem_gbz['timeseries'] = 6.0
        mem_gbz['resampled'] = 2
    elif mem_gbz['timeseries'] > 8.0:
        mem_gbz['timeseries'] = 8.0
        mem_gbz['resampled'] = 3

    return mem_gbz


def _get_ref_mask(fname):
    directx = os.path.dirname(fname)
    filename = os.path.basename(fname)
    filex = filename.split('preproc_bold.nii.gz')[0] + 'brain_mask.nii.gz'
    filez = filename.split('_desc-preproc_bold.nii.gz')[0] + '_boldref.nii.gz'
    mask = directx + '/' + filex
    ref = directx + '/' + filez
    return mask, ref<|MERGE_RESOLUTION|>--- conflicted
+++ resolved
@@ -126,12 +126,8 @@
         bold_mask from fmriprep
     custom_confounds
         custom regressors
-<<<<<<< HEAD
     confounds_file
-    mni_to_t1w
-=======
     %(mni_to_t1w)s
->>>>>>> 46c71f71
         MNI to T1W ants Transformation file/h5
     t1w
     t1seg
@@ -257,16 +253,9 @@
         name="get_standard_confounds_file",
     )
 
-<<<<<<< HEAD
     workflow.connect([(inputnode, get_ref_mask_node, [("bold_file", "fname")])])
-=======
-    inputnode.inputs.bold_file = str(bold_file)
-    inputnode.inputs.ref_file = str(ref_file)
-    inputnode.inputs.bold_mask = str(mask_file)
-    inputnode.inputs.custom_confounds = str(custom_confounds)
-    inputnode.inputs.fmriprep_confounds_tsv = str(confounds_tsv)
+    # TODO: Fix
     inputnode.inputs.t1w_to_native = _t12native(bold_file)
->>>>>>> 46c71f71
 
     outputnode = pe.Node(
         niu.IdentityInterface(
