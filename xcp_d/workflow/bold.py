--- conflicted
+++ resolved
@@ -37,31 +37,7 @@
 LOGGER = logging.getLogger('nipype.workflow')
 
 
-<<<<<<< HEAD
 @fill_doc
-def init_boldpostprocess_wf(lower_bpf,
-                            upper_bpf,
-                            bpf_order,
-                            motion_filter_type,
-                            motion_filter_order,
-                            bandpass_filter,
-                            band_stop_min,
-                            band_stop_max,
-                            smoothing,
-                            bold_file,
-                            head_radius,
-                            params,
-                            custom_confounds,
-                            omp_nthreads,
-                            dummytime,
-                            output_dir,
-                            fd_thresh,
-                            num_bold,
-                            mni_to_t1w,
-                            despike,
-                            layout=None,
-                            name='bold_postprocess_wf'):
-=======
 def init_boldpostprocess_wf(
     lower_bpf,
     upper_bpf,
@@ -86,7 +62,6 @@
     layout=None,
     name='bold_postprocess_wf',
 ):
->>>>>>> 73067bcf
     """Organize the bold processing workflow.
 
     Workflow Graph
@@ -142,14 +117,7 @@
         bold file for post processing
     head_radius : float
         radius of the head for FD computation
-<<<<<<< HEAD
     %(params)s
-    smoothing: float
-        smooth the derivatives output with kernel size (fwhm)
-=======
-    params: str
-        nuissance regressors to be selected from fmriprep regressors
->>>>>>> 73067bcf
     custom_confounds: str
         path to cusrtom nuissance regressors
     omp_nthreads : int
