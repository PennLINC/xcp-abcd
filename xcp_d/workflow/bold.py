# emacs: -*- mode: python; py-indent-offset: 4; indent-tabs-mode: nil -*-
# vi: set ft=python sts=4 ts=4 sw=4 et:
"""
post processing the bold
^^^^^^^^^^^^^^^^^^^^^^^^
.. autofunction:: init_boldpostprocess_wf

"""
import os
import numpy as np
import nibabel as nb
from nipype.pipeline import engine as pe
from nipype.interfaces import utility as niu
from nipype import logging
import sklearn
from ..interfaces import computeqcplot
from niworkflows.engine.workflows import LiterateWorkflow as Workflow
from ..utils import (bid_derivative, stringforparams, get_maskfiles,
                     get_transformfilex, get_transformfile)
from ..interfaces import FunctionalSummary
from templateflow.api import get as get_template
from niworkflows.interfaces.fixes import FixHeaderApplyTransforms as ApplyTransforms
from ..interfaces import (FilteringData, regress)
from .postprocessing import init_resd_smoothing
from .execsummary import init_execsummary_wf
from num2words import num2words
from ..workflow import (init_fcon_ts_wf, init_compute_alff_wf, init_3d_reho_wf)
from .outputs import init_writederivatives_wf
from ..interfaces import (interpolate, RemoveTR, CensorScrub)
from ..utils import DespikePatch

LOGGER = logging.getLogger('nipype.workflow')


def init_boldpostprocess_wf(lower_bpf,
                            upper_bpf,
                            bpf_order,
                            motion_filter_type,
                            motion_filter_order,
                            bandpass_filter,
                            band_stop_min,
                            band_stop_max,
                            smoothing,
                            bold_file,
                            head_radius,
                            params,
                            custom_confounds,
                            omp_nthreads,
                            dummytime,
                            output_dir,
                            fd_thresh,
                            num_bold,
                            mni_to_t1w,
                            despike,
                            brain_template='MNI152NLin2009cAsym',
                            layout=None,
                            name='bold_postprocess_wf'):
    """
    This workflow organizes bold processing workflow.

    Workflow Graph
        .. workflow::
            :graph2use: orig
            :simple_form: yes

            from xcp_d.workflow.bold import init_boldpostprocess_wf
            wf = init_boldpostprocess_wf(
                bold_file,
                lower_bpf,
                upper_bpf,
                bpf_order,
                motion_filter_type,
                motion_filter_order,
                band_stop_min,
                band_stop_max,
                smoothing,
                head_radius,
                params,
                custom_confounds,
                omp_nthreads,
                dummytime,
                output_dir,
                fd_thresh,
                num_bold,
                template='MNI152NLin2009cAsym',
                layout=None,
                name='bold_postprocess_wf')

    Parameters
    ----------
    bold_file: str
        bold file for post processing
    lower_bpf : float
        Lower band pass filter
    upper_bpf : float
        Upper band pass filter
    layout : BIDSLayout object
        BIDS dataset layout
    despike: bool
        If True, run 3dDespike from AFNI
    motion_filter_type: str
        respiratory motion filter type: lp or notch
    motion_filter_order: int
        order for motion filter
    band_stop_min: float
        respiratory minimum frequency in breathe per minutes(bpm)
    band_stop_max,: float
        respiratory maximum frequency in breathe per minutes(bpm)
    layout : BIDSLayout object
        BIDS dataset layout
    omp_nthreads : int
        Maximum number of threads an individual process may use
    output_dir : str
        Directory in which to save xcp_d output
    fd_thresh
        Criterion for flagging framewise displacement outliers
    head_radius : float
        radius of the head for FD computation
    params: str
        nuissance regressors to be selected from fmriprep regressors
    smoothing: float
        smooth the derivatives output with kernel size (fwhm)
    custom_confounds: str
        path to cusrtom nuissance regressors
    dummytime: float
        the time in seconds to be removed before postprocessing

    Inputs
    ------
    bold_file
        BOLD series NIfTI file
    mni_to_t1w
        MNI to T1W ants Transformation file/h5
    ref_file
        Bold reference file from fmriprep
    bold_mask
        bold_mask from fmriprep
    cutstom_conf
        custom regressors

    Outputs
    -------
    processed_bold
        clean bold after regression and filtering
    smoothed_bold
        smoothed clean bold
    alff_out
        alff niifti
    smoothed_alff
        smoothed alff
    reho_out
        reho output computed by afni.3dreho
    sc217_ts
        schaefer 200 timeseries
    sc217_fc
        schaefer 200 func matrices
    sc417_ts
        schaefer 400 timeseries
    sc417_fc
        schaefer 400 func matrices
    gs360_ts
        glasser 360 timeseries
    gs360_fc
        glasser 360  func matrices
    gd333_ts
        gordon 333 timeseries
    gd333_fc
        gordon 333 func matrices
    qc_file
        quality control files
    """

    # Ensure that we know the TR
    metadata = layout.get_metadata(bold_file)
    TR = metadata['RepetitionTime']
    if TR is None:
        TR = layout.get_tr(bold_file)
    if not isinstance(TR, float):
        raise Exception("Unable to determine TR of {}".format(bold_file))

    # Confounds file is necessary: ensure we can find it
    from xcp_d.utils.confounds import get_confounds_tsv
    try:
        confounds_tsv = get_confounds_tsv(bold_file)
    except Exception as exc:
        raise Exception("Unable to find confounds file for {}.".format(bold_file))

    workflow = Workflow(name=name)

    workflow.__desc__ = """
For each of the {num_bold} BOLD series found per subject (across all
tasks and sessions), the following post-processing was performed:
""".format(num_bold=num2words(num_bold))
    initial_volumes_to_drop = 0
    if dummytime > 0:
        initial_volumes_to_drop = int(np.ceil(dummytime / TR))
        workflow.__desc__ = workflow.__desc__ + """ \
before nuisance regression and filtering of the data, the first {nvol} were discarded, then both
the nuisance regressors and volumes were demeaned and detrended. Furthermore, volumes with
framewise-displacement greater than {fd_thresh} mm [@power_fd_dvars;@satterthwaite_2013] were
flagged as outliers and excluded from nuisance regression.
""".format(nvol=num2words(initial_volumes_to_drop), fd_thresh=fd_thresh)

    else:
        workflow.__desc__ = workflow.__desc__ + """ \
before nuisance regression and filtering of the data, both the nuisance regressors and
volumes were demean and detrended. Volumes with framewise-displacement greater than
{fd_thresh} mm [@power_fd_dvars;@satterthwaite_2013] were flagged as outliers
and excluded from nuisance regression.
""".format(fd_thresh=fd_thresh)

    workflow.__desc__ = workflow.__desc__ + """ \
{regressors} [@benchmarkp;@satterthwaite_2013]. These nuisance regressors were
regressed from the BOLD data using linear regression - as implemented in Scikit-Learn
{sclver} [@scikit-learn]. Residual timeseries from this regression were then band-pass
filtered to retain signals within the  {highpass}-{lowpass} Hz frequency band.
 """.format(regressors=stringforparams(params=params),
            sclver=sklearn.__version__,
            lowpass=upper_bpf,
            highpass=lower_bpf)

    # get reference and mask
    mask_file, ref_file = _get_ref_mask(fname=bold_file)
    inputnode = pe.Node(niu.IdentityInterface(
        fields=['bold_file', 'ref_file', 'bold_mask', 'cutstom_conf', 'mni_to_t1w',
                't1w', 't1seg', 'fmriprep_confounds_tsv']),
        name='inputnode')

    inputnode.inputs.bold_file = str(bold_file)
    inputnode.inputs.ref_file = str(ref_file)
    inputnode.inputs.bold_mask = str(mask_file)
    inputnode.inputs.custom_confounds = str(custom_confounds)
    inputnode.inputs.fmriprep_confounds_tsv = str(confounds_tsv)

    outputnode = pe.Node(niu.IdentityInterface(fields=[
        'processed_bold', 'smoothed_bold', 'alff_out', 'smoothed_alff',
        'reho_out', 'sc117_ts', 'sc117_fc', 'sc217_ts', 'sc217_fc', 'sc317_ts',
        'sc317_fc', 'sc417_ts', 'sc417_fc', 'sc517_ts', 'sc517_fc', 'sc617_ts',
        'sc617_fc', 'sc717_ts', 'sc717_fc', 'sc817_ts', 'sc817_fc', 'sc917_ts',
        'sc917_fc', 'sc1017_ts', 'sc1017_fc', 'ts50_ts', 'ts50_fc', 'gs360_ts',
        'gs360_fc', 'gd333_ts', 'gd333_fc', 'qc_file', 'fd'
    ]),
        name='outputnode')

    mem_gbx = _create_mem_gb(bold_file)

    fcon_ts_wf = init_fcon_ts_wf(mem_gb=mem_gbx['timeseries'],
                                 mni_to_t1w=mni_to_t1w,
                                 t1w_to_native=_t12native(bold_file),
                                 bold_file=bold_file,
                                 brain_template=brain_template,
                                 name="fcons_ts_wf",
                                 omp_nthreads=omp_nthreads)

    alff_compute_wf = init_compute_alff_wf(mem_gb=mem_gbx['timeseries'],
                                           TR=TR,
                                           lowpass=upper_bpf,
                                           highpass=lower_bpf,
                                           smoothing=smoothing,
                                           cifti=False,
                                           name="compute_alff_wf",
                                           omp_nthreads=omp_nthreads)

    reho_compute_wf = init_3d_reho_wf(mem_gb=mem_gbx['timeseries'],
                                      name="afni_reho_wf",
                                      omp_nthreads=omp_nthreads)

    write_derivative_wf = init_writederivatives_wf(smoothing=smoothing,
                                                   bold_file=bold_file,
                                                   params=params,
                                                   cifti=None,
                                                   output_dir=output_dir,
                                                   dummytime=dummytime,
                                                   lowpass=upper_bpf,
                                                   highpass=lower_bpf,
                                                   TR=TR,
                                                   omp_nthreads=omp_nthreads,
                                                   name="write_derivative_wf")

    censor_scrub = pe.Node(CensorScrub(
        TR=TR,
        custom_confounds=custom_confounds,
        low_freq=band_stop_max,
        high_freq=band_stop_min,
        motion_filter_type=motion_filter_type,
        motion_filter_order=motion_filter_order,
        head_radius=head_radius,
        fd_thresh=fd_thresh),
        name='censoring',
        mem_gb=mem_gbx['timeseries'],
        omp_nthreads=omp_nthreads)

    resdsmoothing_wf = init_resd_smoothing(
        mem_gb=mem_gbx['timeseries'],
        smoothing=smoothing,
        cifti=False,
        name="resd_smoothing_wf",
        omp_nthreads=omp_nthreads)

    filtering_wf = pe.Node(
        FilteringData(
            TR=TR,
            lowpass=upper_bpf,
            highpass=lower_bpf,
            filter_order=bpf_order,
            bandpass_filter=bandpass_filter),
        name="filtering_wf",
        mem_gb=mem_gbx['timeseries'],
        n_procs=omp_nthreads)

    regression_wf = pe.Node(
        regress(TR=TR,
                original_file=bold_file),
        name="regression_wf",
        mem_gb=mem_gbx['timeseries'],
        n_procs=omp_nthreads)

    interpolate_wf = pe.Node(
        interpolate(TR=TR),
        name="interpolation_wf",
        mem_gb=mem_gbx['timeseries'],
        n_procs=omp_nthreads)

    executivesummary_wf = init_execsummary_wf(
        TR=TR,
        bold_file=bold_file,
        layout=layout,
        mem_gb=mem_gbx['timeseries'],
        output_dir=output_dir,
        mni_to_t1w=mni_to_t1w,
        omp_nthreads=omp_nthreads)
    # get transform file for resampling and fcon
    transformfile = get_transformfile(bold_file=bold_file,
                                      mni_to_t1w=mni_to_t1w,
                                      t1w_to_native=_t12native(bold_file))
    t1w_mask = get_maskfiles(bold_file=bold_file, mni_to_t1w=mni_to_t1w)[1]

    bold2MNI_trans, bold2T1w_trans = get_transformfilex(
        bold_file=bold_file,
        mni_to_t1w=mni_to_t1w,
        t1w_to_native=_t12native(bold_file))

    resample_parc = pe.Node(ApplyTransforms(
        dimension=3,
        input_image=str(
            get_template('MNI152NLin2009cAsym',
                         resolution=1,
                         desc='carpet',
                         suffix='dseg',
                         extension=['.nii', '.nii.gz'])),
        interpolation='MultiLabel',
        transforms=transformfile),
        name='resample_parc',
        n_procs=omp_nthreads,
        mem_gb=mem_gbx['timeseries'])

    resample_bold2T1w = pe.Node(ApplyTransforms(
        dimension=3,
        input_image=mask_file,
        reference_image=t1w_mask,
        interpolation='NearestNeighbor',
        transforms=bold2T1w_trans),
        name='bold2t1_trans',
        n_procs=omp_nthreads,
        mem_gb=mem_gbx['timeseries'])

    resample_bold2MNI = pe.Node(ApplyTransforms(
        dimension=3,
        input_image=mask_file,
        reference_image=str(
            get_template('MNI152NLin2009cAsym',
                         resolution=2,
                         desc='brain',
                         suffix='mask',
                         extension=['.nii', '.nii.gz'])),
        interpolation='NearestNeighbor',
        transforms=bold2MNI_trans),
        name='bold2mni_trans',
        n_procs=omp_nthreads,
        mem_gb=mem_gbx['timeseries'])

    qcreport = pe.Node(computeqcplot(TR=TR,
                                     bold_file=bold_file,
                                     dummytime=dummytime,
                                     t1w_mask=t1w_mask,
                                     template_mask=str(
                                         get_template(
                                             'MNI152NLin2009cAsym',
                                             resolution=2,
                                             desc='brain',
                                             suffix='mask',
                                             extension=['.nii', '.nii.gz'])),
                                     head_radius=head_radius,
                                     low_freq=band_stop_max,
                                     high_freq=band_stop_min),
                       name="qc_report",
                       mem_gb=mem_gbx['timeseries'],
                       n_procs=omp_nthreads)

# Remove TR first:
    if dummytime > 0:
        rm_dummytime = pe.Node(
            RemoveTR(initial_volumes_to_drop=initial_volumes_to_drop,
                     custom_confounds=custom_confounds),
            name="remove_dummy_time",
            mem_gb=0.1*mem_gbx['timeseries'])
        workflow.connect([
            (inputnode, rm_dummytime, [('fmriprep_confounds_tsv', 'fmriprep_confounds_file')]),
            (inputnode, rm_dummytime, [('bold_file', 'bold_file')]),
            (inputnode, rm_dummytime, [('custom_confounds', 'custom_confounds')])])

        workflow.connect([
            (rm_dummytime, censor_scrub, [
                ('bold_file_dropped_TR', 'in_file'),
                ('fmriprep_confounds_file_dropped_TR', 'fmriprep_confounds_file'),
                ('custom_confounds_dropped', 'custom_confounds')
<<<<<<< HEAD
            ])])
=======
                ])])
>>>>>>> 58cf5e02

    else:  # No need to remove TR
        # Censor Scrub:
        workflow.connect([
            (inputnode, censor_scrub, [
                ('bold_file', 'in_file'),
                ('fmriprep_confounds_tsv', 'fmriprep_confounds_file')
            ])])

    if despike:  # If we despike
        # Despiking truncates large spikes in the BOLD times series
        # Despiking reduces/limits the amplitude or magnitude of
        # large spikes but preserves those data points with an imputed
        # reduced amplitude. Despiking is done before regression and filtering
        # to minimize the impact of spike. Despiking is applied to whole volumes
        # and data, and different from temporal censoring. It can be added to the
        # command line arguments with --despike.

        despike3d = pe.Node(DespikePatch(
            outputtype='NIFTI_GZ',
            args='-NEW'),
            name="despike3d",
            mem_gb=mem_gbx['timeseries'],
            n_procs=omp_nthreads)

        workflow.connect([(censor_scrub, despike3d, [('bold_censored', 'in_file')])])
        # Censor Scrub:
        workflow.connect([
            (despike3d, regression_wf, [
                ('out_file', 'in_file')]),
            (inputnode, regression_wf, [('bold_mask', 'mask')]),
            (censor_scrub, regression_wf,
             [('fmriprep_confounds_censored', 'confounds'),
              ('custom_confounds_censored', 'custom_confounds')])])

    else:  # If we don't despike
        # regression workflow
        workflow.connect([(inputnode, regression_wf, [('bold_mask', 'mask')]),
                          (censor_scrub, regression_wf,
                         [('bold_censored', 'in_file'),
                          ('fmriprep_confounds_censored', 'confounds'),
                          ('custom_confounds_censored', 'custom_confounds')])])

    # interpolation workflow
    workflow.connect([
        (inputnode, interpolate_wf, [('bold_file', 'bold_file'),
                                     ('bold_mask', 'mask_file')]),
        (censor_scrub, interpolate_wf, [('tmask', 'tmask')]),
        (regression_wf, interpolate_wf, [('res_file', 'in_file')])
    ])

    # add filtering workflow
    workflow.connect([(inputnode, filtering_wf, [('bold_mask', 'mask')]),
                      (interpolate_wf, filtering_wf, [('bold_interpolated',
                                                       'in_file')])])

    # residual smoothing
    workflow.connect([(filtering_wf, resdsmoothing_wf,
                       [('filtered_file', 'inputnode.bold_file')])])

    # functional connect workflow
    workflow.connect([
        (inputnode, fcon_ts_wf, [('ref_file', 'inputnode.ref_file')]),
        (filtering_wf, fcon_ts_wf, [('filtered_file', 'inputnode.clean_bold')])
    ])

    # reho and alff
    workflow.connect([
        (inputnode, alff_compute_wf, [('bold_mask', 'inputnode.bold_mask')]),
        (inputnode, reho_compute_wf, [('bold_mask', 'inputnode.bold_mask')]),
        (filtering_wf, alff_compute_wf, [('filtered_file', 'inputnode.clean_bold')
                                         ]),
        (filtering_wf, reho_compute_wf, [('filtered_file', 'inputnode.clean_bold')
                                         ]),
    ])

    # qc report
    workflow.connect([
        (inputnode, qcreport, [('bold_mask', 'mask_file')]),
        (filtering_wf, qcreport, [('filtered_file', 'cleaned_file')]),
        (censor_scrub, qcreport, [('tmask', 'tmask')]),
        (inputnode, resample_parc, [('ref_file', 'reference_image')]),
        (resample_parc, qcreport, [('output_image', 'seg_file')]),
        (resample_bold2T1w, qcreport, [('output_image', 'bold2T1w_mask')]),
        (resample_bold2MNI, qcreport, [('output_image', 'bold2temp_mask')]),
        (qcreport, outputnode, [('qc_file', 'qc_file')])
    ])

    # write  to the outputnode, may be use in future
    workflow.connect([
        (filtering_wf, outputnode, [('filtered_file', 'processed_bold')]),
        (censor_scrub, outputnode, [('fd_timeseries', 'fd')]),
        (resdsmoothing_wf, outputnode, [('outputnode.smoothed_bold',
                                         'smoothed_bold')]),
        (alff_compute_wf, outputnode, [('outputnode.alff_out', 'alff_out'),
                                       ('outputnode.smoothed_alff',
                                        'smoothed_alff')]),
        (reho_compute_wf, outputnode, [('outputnode.reho_out', 'reho_out')]),
        (fcon_ts_wf, outputnode, [('outputnode.sc117_ts', 'sc117_ts'),
                                  ('outputnode.sc117_fc', 'sc117_fc'),
                                  ('outputnode.sc217_ts', 'sc217_ts'),
                                  ('outputnode.sc217_fc', 'sc217_fc'),
                                  ('outputnode.sc317_ts', 'sc317_ts'),
                                  ('outputnode.sc317_fc', 'sc317_fc'),
                                  ('outputnode.sc417_ts', 'sc417_ts'),
                                  ('outputnode.sc417_fc', 'sc417_fc'),
                                  ('outputnode.sc517_ts', 'sc517_ts'),
                                  ('outputnode.sc517_fc', 'sc517_fc'),
                                  ('outputnode.sc617_ts', 'sc617_ts'),
                                  ('outputnode.sc617_fc', 'sc617_fc'),
                                  ('outputnode.sc717_ts', 'sc717_ts'),
                                  ('outputnode.sc717_fc', 'sc717_fc'),
                                  ('outputnode.sc817_ts', 'sc817_ts'),
                                  ('outputnode.sc817_fc', 'sc817_fc'),
                                  ('outputnode.sc917_ts', 'sc917_ts'),
                                  ('outputnode.sc917_fc', 'sc917_fc'),
                                  ('outputnode.sc1017_ts', 'sc1017_ts'),
                                  ('outputnode.sc1017_fc', 'sc1017_fc'),
                                  ('outputnode.gs360_ts', 'gs360_ts'),
                                  ('outputnode.gs360_fc', 'gs360_fc'),
                                  ('outputnode.gd333_ts', 'gd333_ts'),
                                  ('outputnode.gd333_fc', 'gd333_fc'),
                                  ('outputnode.ts50_ts', 'ts50_ts'),
                                  ('outputnode.ts50_fc', 'ts50_fc')])
    ])

    # write derivatives
    workflow.connect([
        (filtering_wf, write_derivative_wf, [('filtered_file',
                                              'inputnode.processed_bold')]),
        (resdsmoothing_wf, write_derivative_wf, [('outputnode.smoothed_bold',
                                                  'inputnode.smoothed_bold')]),
        (censor_scrub, write_derivative_wf, [('fd_timeseries',
                                              'inputnode.fd')]),
        (alff_compute_wf, write_derivative_wf,
         [('outputnode.alff_out', 'inputnode.alff_out'),
          ('outputnode.smoothed_alff', 'inputnode.smoothed_alff')]),
        (reho_compute_wf, write_derivative_wf, [('outputnode.reho_out',
                                                 'inputnode.reho_out')]),
        (fcon_ts_wf, write_derivative_wf,
         [('outputnode.sc117_ts', 'inputnode.sc117_ts'),
          ('outputnode.sc117_fc', 'inputnode.sc117_fc'),
          ('outputnode.sc217_ts', 'inputnode.sc217_ts'),
          ('outputnode.sc217_fc', 'inputnode.sc217_fc'),
          ('outputnode.sc317_ts', 'inputnode.sc317_ts'),
          ('outputnode.sc317_fc', 'inputnode.sc317_fc'),
          ('outputnode.sc417_ts', 'inputnode.sc417_ts'),
          ('outputnode.sc417_fc', 'inputnode.sc417_fc'),
          ('outputnode.sc517_ts', 'inputnode.sc517_ts'),
          ('outputnode.sc517_fc', 'inputnode.sc517_fc'),
          ('outputnode.sc617_ts', 'inputnode.sc617_ts'),
          ('outputnode.sc617_fc', 'inputnode.sc617_fc'),
          ('outputnode.sc717_ts', 'inputnode.sc717_ts'),
          ('outputnode.sc717_fc', 'inputnode.sc717_fc'),
          ('outputnode.sc817_ts', 'inputnode.sc817_ts'),
          ('outputnode.sc817_fc', 'inputnode.sc817_fc'),
          ('outputnode.sc917_ts', 'inputnode.sc917_ts'),
          ('outputnode.sc917_fc', 'inputnode.sc917_fc'),
          ('outputnode.sc1017_ts', 'inputnode.sc1017_ts'),
          ('outputnode.sc1017_fc', 'inputnode.sc1017_fc'),
          ('outputnode.gs360_ts', 'inputnode.gs360_ts'),
          ('outputnode.gs360_fc', 'inputnode.gs360_fc'),
          ('outputnode.gd333_ts', 'inputnode.gd333_ts'),
          ('outputnode.gd333_fc', 'inputnode.gd333_fc'),
          ('outputnode.ts50_ts', 'inputnode.ts50_ts'),
          ('outputnode.ts50_fc', 'inputnode.ts50_fc')]),
        (qcreport, write_derivative_wf, [('qc_file', 'inputnode.qc_file')])
    ])

    functional_qc = pe.Node(FunctionalSummary(bold_file=bold_file, TR=TR),
                            name='qcsummary',
                            run_without_submitting=False,
                            mem_gb=mem_gbx['timeseries'])

    ds_report_qualitycontrol = pe.Node(DerivativesDataSink(
        base_directory=output_dir,
        desc='qualitycontrol',
        source_file=bold_file,
        datatype="figures"),
        name='ds_report_qualitycontrol',
        run_without_submitting=False)

    ds_report_preprocessing = pe.Node(DerivativesDataSink(
        base_directory=output_dir,
        desc='preprocessing',
        source_file=bold_file,
        datatype="figures"),
        name='ds_report_preprocessing',
        run_without_submitting=False)

    ds_report_postprocessing = pe.Node(DerivativesDataSink(
        base_directory=output_dir,
        source_file=bold_file,
        desc='postprocessing',
        datatype="figures"),
        name='ds_report_postprocessing',
        un_without_submitting=False)

    ds_report_connectivity = pe.Node(DerivativesDataSink(
        base_directory=output_dir,
        source_file=bold_file,
        desc='connectvityplot',
        datatype="figures"),
        name='ds_report_connectivity',
        run_without_submitting=False)

    ds_report_rehoplot = pe.Node(DerivativesDataSink(base_directory=output_dir,
                                                     source_file=bold_file,
                                                     desc='rehoplot',
                                                     datatype="figures"),
                                 name='ds_report_rehoplot',
                                 run_without_submitting=False)

    ds_report_afniplot = pe.Node(DerivativesDataSink(base_directory=output_dir,
                                                     source_file=bold_file,
                                                     desc='afniplot',
                                                     datatype="figures"),
                                 name='ds_report_afniplot',
                                 run_without_submitting=False)

    workflow.connect([
        (qcreport, ds_report_preprocessing, [('raw_qcplot', 'in_file')]),
        (qcreport, ds_report_postprocessing, [('clean_qcplot', 'in_file')]),
        (qcreport, functional_qc, [('qc_file', 'qc_file')]),
        (functional_qc, ds_report_qualitycontrol, [('out_report', 'in_file')]),
        (fcon_ts_wf, ds_report_connectivity, [('outputnode.connectplot',
                                               'in_file')]),
        (reho_compute_wf, ds_report_rehoplot, [('outputnode.rehohtml',
                                                'in_file')]),
        (alff_compute_wf, ds_report_afniplot, [('outputnode.alffhtml',
                                                'in_file')]),
    ])

    # exexetive summary workflow
    workflow.connect([
        (inputnode, executivesummary_wf, [('t1w', 'inputnode.t1w'),
                                          ('t1seg', 'inputnode.t1seg'),
                                          ('bold_file', 'inputnode.bold_file'),
                                          ('bold_mask', 'inputnode.mask')]),
        (regression_wf, executivesummary_wf, [('res_file', 'inputnode.regdata')
                                              ]),
        (filtering_wf, executivesummary_wf, [('filtered_file',
                                              'inputnode.resddata')]),
        (censor_scrub, executivesummary_wf, [('fd_timeseries',
                                              'inputnode.fd')]),
    ])

    return workflow


def _create_mem_gb(bold_fname):
    bold_size_gb = os.path.getsize(bold_fname) / (1024**3)
    bold_tlen = nb.load(bold_fname).shape[-1]
    mem_gbz = {
        'derivative': bold_size_gb,
        'resampled': bold_size_gb * 4,
        'timeseries': bold_size_gb * (max(bold_tlen / 100, 1.0) + 4),
    }

    if mem_gbz['timeseries'] < 4.0:
        mem_gbz['timeseries'] = 6.0
        mem_gbz['resampled'] = 2
    elif mem_gbz['timeseries'] > 8.0:
        mem_gbz['timeseries'] = 8.0
        mem_gbz['resampled'] = 3

    return mem_gbz


def _get_ref_mask(fname):
    directx = os.path.dirname(fname)
    filename = os.path.basename(fname)
    filex = filename.split('preproc_bold.nii.gz')[0] + 'brain_mask.nii.gz'
    filez = filename.split('_desc-preproc_bold.nii.gz')[0] + '_boldref.nii.gz'
    mask = directx + '/' + filex
    ref = directx + '/' + filez
    return mask, ref


def _t12native(fname):  # TODO: Update names and refactor
    '''
    Takes in bold filename, finds transform from T1W to native space
    '''
    directx = os.path.dirname(fname)
    filename = os.path.basename(fname)
    fileup = filename.split('desc-preproc_bold.nii.gz')[0].split('space-')[0]

    t12ref = directx + '/' + fileup + 'from-T1w_to-scanner_mode-image_xfm.txt'

    return t12ref


class DerivativesDataSink(bid_derivative):
    out_path_base = 'xcp_d'<|MERGE_RESOLUTION|>--- conflicted
+++ resolved
@@ -414,11 +414,8 @@
                 ('bold_file_dropped_TR', 'in_file'),
                 ('fmriprep_confounds_file_dropped_TR', 'fmriprep_confounds_file'),
                 ('custom_confounds_dropped', 'custom_confounds')
-<<<<<<< HEAD
             ])])
-=======
-                ])])
->>>>>>> 58cf5e02
+
 
     else:  # No need to remove TR
         # Censor Scrub:
