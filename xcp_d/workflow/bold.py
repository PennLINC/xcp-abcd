--- conflicted
+++ resolved
@@ -351,12 +351,8 @@
     ])
     # fmt:on
 
-<<<<<<< HEAD
     connectivity_wf = init_nifti_functional_connectivity_wf(
-=======
-    fcon_ts_wf = init_nifti_functional_connectivity_wf(
         output_dir=output_dir,
->>>>>>> 93b56104
         mem_gb=mem_gbx["timeseries"],
         name="connectivity_wf",
         omp_nthreads=omp_nthreads,
