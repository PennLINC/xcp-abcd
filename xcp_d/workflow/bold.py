# emacs: -*- mode: python; py-indent-offset: 4; indent-tabs-mode: nil -*-
# vi: set ft=python sts=4 ts=4 sw=4 et:
"""Workflows for post-processing the BOLD data."""
import os

import nibabel as nb
import numpy as np
import sklearn
from nipype import Function, logging
from nipype.interfaces import utility as niu
from nipype.pipeline import engine as pe
from niworkflows.engine.workflows import LiterateWorkflow as Workflow
from niworkflows.interfaces.fixes import FixHeaderApplyTransforms as ApplyTransforms
from num2words import num2words
from templateflow.api import get as get_template

from xcp_d.interfaces.bids import DerivativesDataSink
<<<<<<< HEAD
from xcp_d.interfaces.prepostcleaning import CensorScrub, RemoveTR
from xcp_d.interfaces.qc_plot import QCPlot
=======
from xcp_d.interfaces.filtering import FilteringData
from xcp_d.interfaces.prepostcleaning import CensorScrub, Interpolate, RemoveTR
from xcp_d.interfaces.qc_plot import CensoringPlot, QCPlot
from xcp_d.interfaces.regression import Regress
>>>>>>> 27d79a79
from xcp_d.interfaces.report import FunctionalSummary
from xcp_d.interfaces.resting_state import DespikePatch
from xcp_d.utils.concantenation import _t12native
from xcp_d.utils.doc import fill_doc
from xcp_d.utils.utils import (
    denoise_nifti_with_nilearn,
    get_maskfiles,
    get_transformfile,
    get_transformfilex,
    stringforparams,
)
from xcp_d.workflow.connectivity import init_nifti_functional_connectivity_wf
from xcp_d.workflow.execsummary import init_execsummary_wf
from xcp_d.workflow.outputs import init_writederivatives_wf
from xcp_d.workflow.postprocessing import init_resd_smoothing
from xcp_d.workflow.restingstate import init_3d_reho_wf, init_compute_alff_wf

LOGGER = logging.getLogger('nipype.workflow')


@fill_doc
def init_boldpostprocess_wf(
    lower_bpf,
    upper_bpf,
    bpf_order,
    motion_filter_type,
    motion_filter_order,
    bandpass_filter,
    band_stop_min,
    band_stop_max,
    smoothing,
    bold_file,
    head_radius,
    params,
    custom_confounds,
    omp_nthreads,
    dummytime,
    output_dir,
    fd_thresh,
    n_runs,
    despike,
    layout=None,
    name='bold_postprocess_wf',
):
    """Organize the bold processing workflow.

    Workflow Graph
        .. workflow::
            :graph2use: orig
            :simple_form: yes

            from xcp_d.workflow.bold import init_boldpostprocess_wf
            wf = init_boldpostprocess_wf(
                lower_bpf=0.009,
                upper_bpf=0.08,
                bpf_order=2,
                motion_filter_type=None,
                motion_filter_order=4,
                bandpass_filter=True,
                band_stop_min=0.,
                band_stop_max=0.,
                smoothing=6,
                bold_file="/path/to/file.nii.gz",
                head_radius=50.,
                params="36P",
                custom_confounds=None,
                omp_nthreads=1,
                dummytime=0,
                output_dir=".",
                fd_thresh=0.2,
                n_runs=1,
                despike=False,
                layout=None,
                name='bold_postprocess_wf',
            )

    Parameters
    ----------
    %(bandpass_filter)s
    %(lower_bpf)s
    %(upper_bpf)s
    %(bpf_order)s
    %(motion_filter_type)s
    %(motion_filter_order)s
    %(band_stop_min)s
    %(band_stop_max)s
    %(smoothing)s
    bold_file: str
        bold file for post processing
    %(head_radius)s
    %(params)s
    custom_confounds: str
        path to cusrtom nuissance regressors
    %(omp_nthreads)s
    dummytime: float
        the time in seconds to be removed before postprocessing
    output_dir : str
        Directory in which to save xcp_d output
    %(fd_thresh)s
    n_runs
    despike: bool
        If True, run 3dDespike from AFNI
    layout : BIDSLayout object
        BIDS dataset layout
    %(name)s

    Inputs
    ------
    bold_file
        BOLD series NIfTI file
    ref_file
        Bold reference file from fmriprep
    bold_mask
        bold_mask from fmriprep
    custom_confounds
        custom regressors
    %(mni_to_t1w)s
        MNI to T1W ants Transformation file/h5
    t1w
    t1seg
    fmriprep_confounds_tsv

    Outputs
    -------
    processed_bold
        clean bold after regression and filtering
    smoothed_bold
        smoothed clean bold
    alff_out
        alff niifti
    smoothed_alff
        smoothed alff
    reho_out
        reho output computed by afni.3dreho
    %(atlas_names)s
    %(timeseries)s
    %(correlations)s
    qc_file
        quality control files
    filtered_motion

    References
    ----------
    .. footbibliography::
    """
    # Ensure that we know the TR
    metadata = layout.get_metadata(bold_file)
    TR = metadata['RepetitionTime']
    if TR is None:
        TR = layout.get_tr(bold_file)

    if not isinstance(TR, float):
        raise Exception(f"Unable to determine TR of {bold_file}")

    # Confounds file is necessary: ensure we can find it
    from xcp_d.utils.confounds import get_confounds_tsv
    try:
        confounds_tsv = get_confounds_tsv(bold_file)
    except Exception:
        raise Exception(f"Unable to find confounds file for {bold_file}.")

    workflow = Workflow(name=name)

    filter_str, filter_post_str = "", ""
    if motion_filter_type:
        if motion_filter_type == "notch":
            filter_sub_str = (
                f"band-stop filtered to remove signals between {band_stop_min} and "
                f"{band_stop_max} breaths-per-minute using a notch filter, based on "
                "@fair2020correction"
            )
        else:  # lp
            filter_sub_str = (
                f"low-pass filtered below {band_stop_min} breaths-per-minute, "
                "based on @fair2020correction and @gratton2020removal"
            )

        filter_str = (
            f"the six translation and rotation head motion traces were {filter_sub_str}. "
            "Next, "
        )
        filter_post_str = (
            "The filtered versions of the motion traces and framewise displacement were not used "
            "for denoising."
        )

    fd_str = (
        f"{filter_str}framewise displacement was calculated using the formula from "
        f"@power_fd_dvars, with a head radius of {head_radius} mm"
    )

    dummytime_str = ""
    initial_volumes_to_drop = 0
    if dummytime > 0:
        initial_volumes_to_drop = int(np.ceil(dummytime / TR))
        dummytime_str = (
            f"the first {num2words(initial_volumes_to_drop)} of both the BOLD data and nuisance "
            "regressors were discarded, then "
        )

    if despike:
        despike_str = "despiked, mean-centered, and linearly detrended"
    else:
        despike_str = "mean-centered and linearly detrended"

    workflow.__desc__ = f"""\
For each of the {num2words(n_runs)} BOLD series found per subject (across all tasks and sessions),
the following post-processing was performed.
First, {dummytime_str}outlier detection was performed.
In order to identify high-motion outlier volumes, {fd_str}.
Volumes with {'filtered ' if motion_filter_type else ''}framewise displacement greater than
{fd_thresh} mm were flagged as outliers and excluded from nuisance regression [@power_fd_dvars].
{filter_post_str}
Before nuisance regression, but after censoring, the BOLD data were {despike_str}.
{stringforparams(params=params)} [@benchmarkp;@satterthwaite_2013].
These nuisance regressors were regressed from the BOLD data using linear regression -
as implemented in Scikit-Learn {sklearn.__version__} [@scikit-learn].
Any volumes censored earlier in the workflow were then interpolated in the residual time series
produced by the regression.
The interpolated timeseries were then band-pass filtered to retain signals within the
{lower_bpf}-{upper_bpf} Hz frequency band.
"""

    # get reference and mask
    mask_file, ref_file = _get_ref_mask(fname=bold_file)
    inputnode = pe.Node(
        niu.IdentityInterface(
            fields=[
                'bold_file',
                'ref_file',
                'bold_mask',
                'custom_confounds',
                'mni_to_t1w',
                't1w',
                't1seg',
                'fmriprep_confounds_tsv',
                't1w_to_native',
            ],
        ),
        name='inputnode',
    )

    inputnode.inputs.bold_file = str(bold_file)
    inputnode.inputs.ref_file = str(ref_file)
    inputnode.inputs.bold_mask = str(mask_file)
    inputnode.inputs.custom_confounds = str(custom_confounds)
    inputnode.inputs.fmriprep_confounds_tsv = str(confounds_tsv)
    inputnode.inputs.t1w_to_native = _t12native(bold_file)

    outputnode = pe.Node(
        niu.IdentityInterface(
            fields=[
                'processed_bold',
                'smoothed_bold',
                'alff_out',
                'smoothed_alff',
                'reho_out',
                'atlas_names',
                'timeseries',
                'correlations',
                'qc_file',
                'filtered_motion',
                'tmask',
            ],
        ),
        name='outputnode',
    )

    mem_gbx = _create_mem_gb(bold_file)

    fcon_ts_wf = init_nifti_functional_connectivity_wf(
        mem_gb=mem_gbx['timeseries'],
        name="fcons_ts_wf",
        omp_nthreads=omp_nthreads,
    )

    alff_compute_wf = init_compute_alff_wf(mem_gb=mem_gbx['timeseries'],
                                           TR=TR,
                                           lowpass=upper_bpf,
                                           highpass=lower_bpf,
                                           smoothing=smoothing,
                                           cifti=False,
                                           name="compute_alff_wf",
                                           omp_nthreads=omp_nthreads)

    reho_compute_wf = init_3d_reho_wf(mem_gb=mem_gbx['timeseries'],
                                      name="afni_reho_wf",
                                      omp_nthreads=omp_nthreads)

    write_derivative_wf = init_writederivatives_wf(
        smoothing=smoothing,
        bold_file=bold_file,
        params=params,
        cifti=None,
        output_dir=output_dir,
        dummytime=dummytime,
        lowpass=upper_bpf,
        highpass=lower_bpf,
        motion_filter_type=motion_filter_type,
        TR=TR,
        name="write_derivative_wf",
    )

    censor_scrub = pe.Node(
        CensorScrub(
            TR=TR,
            band_stop_min=band_stop_min,
            band_stop_max=band_stop_max,
            motion_filter_type=motion_filter_type,
            motion_filter_order=motion_filter_order,
            head_radius=head_radius,
            fd_thresh=fd_thresh,
        ),
        name='censoring',
        mem_gb=mem_gbx['timeseries'],
        omp_nthreads=omp_nthreads,
    )

    resdsmoothing_wf = init_resd_smoothing(
        mem_gb=mem_gbx['timeseries'],
        smoothing=smoothing,
        cifti=False,
        name="resd_smoothing_wf",
        omp_nthreads=omp_nthreads)

    regression_wf = pe.Node(
        Function(
            input_names=[
                "bold_file",
                "mask_file",
                "confounds",
                "low_pass",
                "high_pass",
                "TR",
                "tmask",
            ],
            output_names=["out_file"],
            function=denoise_nifti_with_nilearn,
        ),
        name="regression_wf",
        mem_gb=mem_gbx['timeseries'],
        n_procs=omp_nthreads,
    )
    regression_wf.inputs.high_pass = lower_bpf
    regression_wf.inputs.low_pass = upper_bpf
    regression_wf.inputs.TR = TR

    executivesummary_wf = init_execsummary_wf(
        TR=TR,
        bold_file=bold_file,
        layout=layout,
        mem_gb=mem_gbx['timeseries'],
        output_dir=output_dir,
        omp_nthreads=omp_nthreads)

    # get transform file for resampling and fcon
    get_std2native_transform = pe.Node(
        Function(
            input_names=["bold_file", "mni_to_t1w", "t1w_to_native"],
            output_names=["transform_list"],
            function=get_transformfile,
        ),
        name="get_std2native_transform",
    )
    get_t1w_mask = pe.Node(
        Function(
            input_names=["bold_file", "mni_to_t1w"],
            output_names=["bold_mask", "t1w_mask"],
            function=get_maskfiles,
        ),
        name="get_t1w_mask",
    )
    get_native2space_transforms = pe.Node(
        Function(
            input_names=["bold_file", "mni_to_t1w", "t1w_to_native"],
            output_names=["bold2MNI_trans", "bold2T1w_trans"],
            function=get_transformfilex,
        ),
        name="get_native2space_transforms",
    )

    workflow.connect([
        (inputnode, get_std2native_transform, [("bold_file", "bold_file"),
                                               ("mni_to_t1w", "mni_to_t1w"),
                                               ("t1w_to_native", "t1w_to_native")]),
        (inputnode, get_t1w_mask, [("bold_file", "bold_file"), ("mni_to_t1w", "mni_to_t1w")]),
        (inputnode, get_native2space_transforms, [("bold_file", "bold_file"),
                                                  ("mni_to_t1w", "mni_to_t1w"),
                                                  ("t1w_to_native", "t1w_to_native")]),
    ])

    resample_parc = pe.Node(ApplyTransforms(
        dimension=3,
        input_image=str(
            get_template('MNI152NLin2009cAsym',
                         resolution=1,
                         desc='carpet',
                         suffix='dseg',
                         extension=['.nii', '.nii.gz'])),
        interpolation='MultiLabel'),
        name='resample_parc',
        n_procs=omp_nthreads,
        mem_gb=mem_gbx['timeseries'])

    resample_bold2T1w = pe.Node(ApplyTransforms(
        dimension=3,
        input_image=mask_file,
        interpolation='NearestNeighbor'),
        name='bold2t1_trans',
        n_procs=omp_nthreads,
        mem_gb=mem_gbx['timeseries'])

    workflow.connect([
        (get_t1w_mask, resample_bold2T1w, [('t1w_mask', 'reference_image')]),
        (get_native2space_transforms, resample_bold2T1w, [('bold2T1w_trans', 'transforms')]),
    ])

    resample_bold2MNI = pe.Node(ApplyTransforms(
        dimension=3,
        input_image=mask_file,
        reference_image=str(
            get_template('MNI152NLin2009cAsym',
                         resolution=2,
                         desc='brain',
                         suffix='mask',
                         extension=['.nii', '.nii.gz'])),
        interpolation='NearestNeighbor'),
        name='bold2mni_trans',
        n_procs=omp_nthreads,
        mem_gb=mem_gbx['timeseries'])

    workflow.connect([
        (get_native2space_transforms, resample_bold2MNI, [('bold2MNI_trans', 'transforms')]),
    ])

    censor_report = pe.Node(
        CensoringPlot(
            TR=TR,
            dummytime=dummytime,
            head_radius=head_radius,
            motion_filter_type=motion_filter_type,
            band_stop_max=band_stop_max,
            band_stop_min=band_stop_min,
            motion_filter_order=motion_filter_order,
            fd_thresh=fd_thresh,
        ),
        name="censor_report",
        mem_gb=mem_gbx["timeseries"],
        n_procs=omp_nthreads,
    )

    qcreport = pe.Node(
        QCPlot(
            TR=TR,
            dummytime=dummytime,
            template_mask=str(
                get_template(
                    'MNI152NLin2009cAsym',
                    resolution=2,
                    desc='brain',
                    suffix='mask',
                    extension=['.nii', '.nii.gz']
                )
            ),
            head_radius=head_radius,
        ),
        name="qc_report",
        mem_gb=mem_gbx['timeseries'],
        n_procs=omp_nthreads,
    )

    workflow.connect([
        (inputnode, qcreport, [("bold_file", "bold_file")]),
        (get_t1w_mask, qcreport, [("t1w_mask", "t1w_mask")]),
    ])

<<<<<<< HEAD
    # A node to hold outputs from either rm_dummytime or inputnode
    bold_holder_node = pe.Node(
        niu.IdentityInterface(
            fields=["bold_file", "fmriprep_confounds_tsv", "custom_confounds"],
        ),
        name="bold_holder_node",
    )
=======
    workflow.connect([
        (inputnode, censor_report, [("bold_file", "bold_file")]),
    ])
>>>>>>> 27d79a79

    # Remove TR first:
    if dummytime > 0:
        rm_dummytime = pe.Node(
            RemoveTR(initial_volumes_to_drop=initial_volumes_to_drop,
                     custom_confounds=custom_confounds),
            name="remove_dummy_time",
            mem_gb=0.1 * mem_gbx['timeseries'])

        workflow.connect([
            (inputnode, rm_dummytime, [('fmriprep_confounds_tsv', 'fmriprep_confounds_file')]),
            (inputnode, rm_dummytime, [('bold_file', 'bold_file')]),
            (inputnode, rm_dummytime, [('custom_confounds', 'custom_confounds')])])

        workflow.connect([
            (rm_dummytime, censor_scrub, [
                ('fmriprep_confounds_file_dropped_TR', 'fmriprep_confounds_file'),
            ]),
            (rm_dummytime, bold_holder_node, [
                ("bold_file", "bold_file"),
                ("fmriprep_confounds_file_dropped_TR", "fmriprep_confounds_tsv"),
                ("custom_confounds_dropped", "custom_confounds"),
            ]),
        ])

    else:  # No need to remove TR
        # Censor Scrub:
        workflow.connect([
            (inputnode, censor_scrub, [('fmriprep_confounds_tsv', 'fmriprep_confounds_file')]),
            (inputnode, bold_holder_node, [
                ("bold_file", "bold_file"),
                ("fmriprep_confounds_tsv", "fmriprep_confounds_tsv"),
                ("custom_confounds", "custom_confounds"),
            ]),
        ])

    # The BOLD file is just used for filenames
    workflow.connect([(inputnode, censor_scrub, [('bold_file', 'in_file')])])

    if despike:  # If we despike
        # Despiking truncates large spikes in the BOLD times series
        # Despiking reduces/limits the amplitude or magnitude of
        # large spikes but preserves those data points with an imputed
        # reduced amplitude. Despiking is done before regression and filtering
        # to minimize the impact of spike. Despiking is applied to whole volumes
        # and data, and different from temporal censoring. It can be added to the
        # command line arguments with --despike.

        despike3d = pe.Node(DespikePatch(
            outputtype='NIFTI_GZ',
            args='-NEW'),
            name="despike3d",
            mem_gb=mem_gbx['timeseries'],
            n_procs=omp_nthreads)

        workflow.connect([(bold_holder_node, despike3d, [('bold_file', 'in_file')]),
                          (despike3d, regression_wf, [('out_file', 'bold_file')])])

    else:  # If we don't despike
        # regression workflow
        workflow.connect([(bold_holder_node, regression_wf, [('bold_file', 'bold_file')])])

    # Gotta support custom confounds too
    # Also gotta select the confounds
    workflow.connect([
        (bold_holder_node, regression_wf, [('fmriprep_confounds_tsv', 'confounds')]),
    ])

    workflow.connect([
        (inputnode, regression_wf, [('bold_mask', 'mask_file')]),
        (censor_scrub, regression_wf, [('tmask', 'tmask')]),
    ])

    # residual smoothing
    workflow.connect([
        (regression_wf, resdsmoothing_wf, [('filtered_file', 'inputnode.bold_file')]),
    ])

    # functional connect workflow
    workflow.connect([
        (inputnode, fcon_ts_wf, [('bold_file', 'inputnode.bold_file'),
                                 ('ref_file', 'inputnode.ref_file'),
                                 ('mni_to_t1w', 'inputnode.mni_to_t1w'),
                                 ('t1w_to_native', 'inputnode.t1w_to_native')]),
        (regression_wf, fcon_ts_wf, [('filtered_file', 'inputnode.clean_bold')])
    ])

    # reho and alff
    workflow.connect([
        (inputnode, alff_compute_wf, [('bold_mask', 'inputnode.bold_mask')]),
        (inputnode, reho_compute_wf, [('bold_mask', 'inputnode.bold_mask')]),
        (regression_wf, alff_compute_wf, [('filtered_file', 'inputnode.clean_bold')]),
        (regression_wf, reho_compute_wf, [('filtered_file', 'inputnode.clean_bold')]),
    ])

    # qc report
    workflow.connect([
        (inputnode, qcreport, [('bold_mask', 'mask_file')]),
        (regression_wf, qcreport, [('filtered_file', 'cleaned_file')]),
        (censor_scrub, qcreport, [('tmask', 'tmask')]),
        (censor_scrub, censor_report, [('tmask', 'tmask')]),
        (inputnode, resample_parc, [('ref_file', 'reference_image')]),
        (get_std2native_transform, resample_parc, [('transform_list', 'transforms')]),
        (resample_parc, qcreport, [('output_image', 'seg_file')]),
        (resample_bold2T1w, qcreport, [('output_image', 'bold2T1w_mask')]),
        (resample_bold2MNI, qcreport, [('output_image', 'bold2temp_mask')]),
        (qcreport, outputnode, [('qc_file', 'qc_file')])
    ])

    # write  to the outputnode, may be use in future
    workflow.connect([
<<<<<<< HEAD
        (regression_wf, outputnode, [('filtered_file', 'processed_bold')]),
        (censor_scrub, outputnode, [('fd_timeseries', 'fd')]),
=======
        (filtering_wf, outputnode, [('filtered_file', 'processed_bold')]),
        (censor_scrub, outputnode, [('filtered_motion', 'filtered_motion'),
                                    ('tmask', 'tmask')]),
>>>>>>> 27d79a79
        (resdsmoothing_wf, outputnode, [('outputnode.smoothed_bold',
                                         'smoothed_bold')]),
        (alff_compute_wf, outputnode, [('outputnode.alff_out', 'alff_out'),
                                       ('outputnode.smoothed_alff',
                                        'smoothed_alff')]),
        (reho_compute_wf, outputnode, [('outputnode.reho_out', 'reho_out')]),
        (fcon_ts_wf, outputnode, [('outputnode.atlas_names', 'atlas_names'),
                                  ('outputnode.correlations', 'correlations'),
                                  ('outputnode.timeseries', 'timeseries')]),
    ])

    # write derivatives
    workflow.connect([
        (regression_wf, write_derivative_wf, [('filtered_file', 'inputnode.processed_bold')]),
        (resdsmoothing_wf, write_derivative_wf, [('outputnode.smoothed_bold',
                                                  'inputnode.smoothed_bold')]),
<<<<<<< HEAD
        (censor_scrub, write_derivative_wf, [('fd_timeseries', 'inputnode.fd')]),
=======
        (censor_scrub, write_derivative_wf, [('filtered_motion', 'inputnode.filtered_motion'),
                                             ('tmask', 'inputnode.tmask')]),
>>>>>>> 27d79a79
        (alff_compute_wf, write_derivative_wf,
            [('outputnode.alff_out', 'inputnode.alff_out'),
             ('outputnode.smoothed_alff', 'inputnode.smoothed_alff')]),
        (reho_compute_wf, write_derivative_wf, [('outputnode.reho_out', 'inputnode.reho_out')]),
        (fcon_ts_wf, write_derivative_wf, [('outputnode.atlas_names', 'inputnode.atlas_names'),
                                           ('outputnode.correlations', 'inputnode.correlations'),
                                           ('outputnode.timeseries', 'inputnode.timeseries')]),
        (qcreport, write_derivative_wf, [('qc_file', 'inputnode.qc_file')]),
    ])

    functional_qc = pe.Node(FunctionalSummary(bold_file=bold_file, TR=TR),
                            name='qcsummary',
                            run_without_submitting=False,
                            mem_gb=mem_gbx['timeseries'])

    ds_report_qualitycontrol = pe.Node(DerivativesDataSink(
        base_directory=output_dir,
        desc='qualitycontrol',
        source_file=bold_file,
        datatype="figures"),
        name='ds_report_qualitycontrol',
        run_without_submitting=False)

    ds_report_preprocessing = pe.Node(DerivativesDataSink(
        base_directory=output_dir,
        desc='preprocessing',
        source_file=bold_file,
        datatype="figures"),
        name='ds_report_preprocessing',
        run_without_submitting=False)

    ds_report_censoring = pe.Node(
        DerivativesDataSink(
            base_directory=output_dir,
            source_file=bold_file,
            datatype="figures",
            desc="censoring",
            suffix="motion",
            extension=".svg",
        ),
        name='ds_report_censoring',
        run_without_submitting=False,
    )

    ds_report_postprocessing = pe.Node(DerivativesDataSink(
        base_directory=output_dir,
        source_file=bold_file,
        desc='postprocessing',
        datatype="figures"),
        name='ds_report_postprocessing',
        run_without_submitting=False)

    ds_report_connectivity = pe.Node(DerivativesDataSink(
        base_directory=output_dir,
        source_file=bold_file,
        desc='connectivityplot',
        datatype="figures"),
        name='ds_report_connectivity',
        run_without_submitting=False)

    ds_report_rehoplot = pe.Node(DerivativesDataSink(base_directory=output_dir,
                                                     source_file=bold_file,
                                                     desc='rehoplot',
                                                     datatype="figures"),
                                 name='ds_report_rehoplot',
                                 run_without_submitting=False)

    ds_report_afniplot = pe.Node(DerivativesDataSink(base_directory=output_dir,
                                                     source_file=bold_file,
                                                     desc='afniplot',
                                                     datatype="figures"),
                                 name='ds_report_afniplot',
                                 run_without_submitting=False)

    workflow.connect([
        (qcreport, ds_report_preprocessing, [('raw_qcplot', 'in_file')]),
        (qcreport, ds_report_postprocessing, [('clean_qcplot', 'in_file')]),
        (qcreport, functional_qc, [('qc_file', 'qc_file')]),
        (censor_report, ds_report_censoring, [("out_file", "in_file")]),
        (functional_qc, ds_report_qualitycontrol, [('out_report', 'in_file')]),
        (fcon_ts_wf, ds_report_connectivity, [('outputnode.connectplot', 'in_file')]),
        (reho_compute_wf, ds_report_rehoplot, [('outputnode.rehohtml', 'in_file')]),
        (alff_compute_wf, ds_report_afniplot, [('outputnode.alffhtml', 'in_file')]),
    ])

    # executive summary workflow
    workflow.connect([
        (inputnode, executivesummary_wf, [('t1w', 'inputnode.t1w'),
                                          ('t1seg', 'inputnode.t1seg'),
                                          ('bold_file', 'inputnode.bold_file'),
                                          ('bold_mask', 'inputnode.mask'),
                                          ('mni_to_t1w', 'inputnode.mni_to_t1w')]),
<<<<<<< HEAD
        (regression_wf, executivesummary_wf, [('filtered_file', 'inputnode.residual_data')]),
        (censor_scrub, executivesummary_wf, [('fd_timeseries', 'inputnode.fd')]),
=======
        (regression_wf, executivesummary_wf, [('res_file', 'inputnode.regressed_data')]),
        (filtering_wf, executivesummary_wf, [('filtered_file', 'inputnode.residual_data')]),
        (censor_scrub, executivesummary_wf, [('filtered_motion', 'inputnode.filtered_motion')]),
>>>>>>> 27d79a79
    ])

    return workflow


def _create_mem_gb(bold_fname):
    bold_size_gb = os.path.getsize(bold_fname) / (1024**3)
    bold_tlen = nb.load(bold_fname).shape[-1]
    mem_gbz = {
        'derivative': bold_size_gb,
        'resampled': bold_size_gb * 4,
        'timeseries': bold_size_gb * (max(bold_tlen / 100, 1.0) + 4),
    }

    if mem_gbz['timeseries'] < 4.0:
        mem_gbz['timeseries'] = 6.0
        mem_gbz['resampled'] = 2
    elif mem_gbz['timeseries'] > 8.0:
        mem_gbz['timeseries'] = 8.0
        mem_gbz['resampled'] = 3

    return mem_gbz


def _get_ref_mask(fname):
    directx = os.path.dirname(fname)
    filename = os.path.basename(fname)
    filex = filename.split('preproc_bold.nii.gz')[0] + 'brain_mask.nii.gz'
    filez = filename.split('_desc-preproc_bold.nii.gz')[0] + '_boldref.nii.gz'
    mask = directx + '/' + filex
    ref = directx + '/' + filez
    return mask, ref<|MERGE_RESOLUTION|>--- conflicted
+++ resolved
@@ -15,15 +15,8 @@
 from templateflow.api import get as get_template
 
 from xcp_d.interfaces.bids import DerivativesDataSink
-<<<<<<< HEAD
 from xcp_d.interfaces.prepostcleaning import CensorScrub, RemoveTR
-from xcp_d.interfaces.qc_plot import QCPlot
-=======
-from xcp_d.interfaces.filtering import FilteringData
-from xcp_d.interfaces.prepostcleaning import CensorScrub, Interpolate, RemoveTR
 from xcp_d.interfaces.qc_plot import CensoringPlot, QCPlot
-from xcp_d.interfaces.regression import Regress
->>>>>>> 27d79a79
 from xcp_d.interfaces.report import FunctionalSummary
 from xcp_d.interfaces.resting_state import DespikePatch
 from xcp_d.utils.concantenation import _t12native
@@ -500,7 +493,6 @@
         (get_t1w_mask, qcreport, [("t1w_mask", "t1w_mask")]),
     ])
 
-<<<<<<< HEAD
     # A node to hold outputs from either rm_dummytime or inputnode
     bold_holder_node = pe.Node(
         niu.IdentityInterface(
@@ -508,11 +500,9 @@
         ),
         name="bold_holder_node",
     )
-=======
     workflow.connect([
         (inputnode, censor_report, [("bold_file", "bold_file")]),
     ])
->>>>>>> 27d79a79
 
     # Remove TR first:
     if dummytime > 0:
@@ -624,14 +614,9 @@
 
     # write  to the outputnode, may be use in future
     workflow.connect([
-<<<<<<< HEAD
         (regression_wf, outputnode, [('filtered_file', 'processed_bold')]),
-        (censor_scrub, outputnode, [('fd_timeseries', 'fd')]),
-=======
-        (filtering_wf, outputnode, [('filtered_file', 'processed_bold')]),
         (censor_scrub, outputnode, [('filtered_motion', 'filtered_motion'),
                                     ('tmask', 'tmask')]),
->>>>>>> 27d79a79
         (resdsmoothing_wf, outputnode, [('outputnode.smoothed_bold',
                                          'smoothed_bold')]),
         (alff_compute_wf, outputnode, [('outputnode.alff_out', 'alff_out'),
@@ -648,12 +633,8 @@
         (regression_wf, write_derivative_wf, [('filtered_file', 'inputnode.processed_bold')]),
         (resdsmoothing_wf, write_derivative_wf, [('outputnode.smoothed_bold',
                                                   'inputnode.smoothed_bold')]),
-<<<<<<< HEAD
-        (censor_scrub, write_derivative_wf, [('fd_timeseries', 'inputnode.fd')]),
-=======
         (censor_scrub, write_derivative_wf, [('filtered_motion', 'inputnode.filtered_motion'),
                                              ('tmask', 'inputnode.tmask')]),
->>>>>>> 27d79a79
         (alff_compute_wf, write_derivative_wf,
             [('outputnode.alff_out', 'inputnode.alff_out'),
              ('outputnode.smoothed_alff', 'inputnode.smoothed_alff')]),
@@ -746,14 +727,8 @@
                                           ('bold_file', 'inputnode.bold_file'),
                                           ('bold_mask', 'inputnode.mask'),
                                           ('mni_to_t1w', 'inputnode.mni_to_t1w')]),
-<<<<<<< HEAD
-        (regression_wf, executivesummary_wf, [('filtered_file', 'inputnode.residual_data')]),
-        (censor_scrub, executivesummary_wf, [('fd_timeseries', 'inputnode.fd')]),
-=======
-        (regression_wf, executivesummary_wf, [('res_file', 'inputnode.regressed_data')]),
         (filtering_wf, executivesummary_wf, [('filtered_file', 'inputnode.residual_data')]),
         (censor_scrub, executivesummary_wf, [('filtered_motion', 'inputnode.filtered_motion')]),
->>>>>>> 27d79a79
     ])
 
     return workflow
