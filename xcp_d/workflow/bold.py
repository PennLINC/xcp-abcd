# emacs: -*- mode: python; py-indent-offset: 4; indent-tabs-mode: nil -*-
# vi: set ft=python sts=4 ts=4 sw=4 et:
"""Workflows for post-processing the BOLD data."""
import os

import nibabel as nb
import numpy as np
import sklearn
from nipype import logging
from nipype.interfaces import utility as niu
from nipype.pipeline import engine as pe
from niworkflows.engine.workflows import LiterateWorkflow as Workflow
from niworkflows.interfaces.fixes import FixHeaderApplyTransforms as ApplyTransforms
from num2words import num2words
from templateflow.api import get as get_template

from xcp_d.interfaces.bids import DerivativesDataSink as BIDSDerivativesDataSink
from xcp_d.interfaces.filtering import FilteringData
from xcp_d.interfaces.prepostcleaning import CensorScrub, Interpolate, RemoveTR
from xcp_d.interfaces.qc_plot import QCPlot
from xcp_d.interfaces.regression import Regress
from xcp_d.interfaces.report import FunctionalSummary
from xcp_d.interfaces.resting_state import DespikePatch
<<<<<<< HEAD
from xcp_d.utils.doc import fill_doc
=======
from xcp_d.utils.concantenation import _t12native
>>>>>>> 821b7e48
from xcp_d.utils.utils import (
    get_maskfiles,
    get_transformfile,
    get_transformfilex,
    stringforparams,
)
from xcp_d.workflow.connectivity import init_fcon_ts_wf
from xcp_d.workflow.execsummary import init_execsummary_wf
from xcp_d.workflow.outputs import init_writederivatives_wf
from xcp_d.workflow.postprocessing import init_resd_smoothing
from xcp_d.workflow.restingstate import init_3d_reho_wf, init_compute_alff_wf

LOGGER = logging.getLogger('nipype.workflow')


@fill_doc
def init_boldpostprocess_wf(
    lower_bpf,
    upper_bpf,
    bpf_order,
    motion_filter_type,
    motion_filter_order,
    bandpass_filter,
    band_stop_min,
    band_stop_max,
    smoothing,
    bold_file,
    head_radius,
    params,
    custom_confounds,
    omp_nthreads,
    dummytime,
    output_dir,
    fd_thresh,
    num_bold,
    mni_to_t1w,
    despike,
    layout=None,
    name='bold_postprocess_wf',
):
    """Organize the bold processing workflow.

    Workflow Graph
        .. workflow::
            :graph2use: orig
            :simple_form: yes

            from xcp_d.workflow.bold import init_boldpostprocess_wf
            wf = init_boldpostprocess_wf(
                lower_bpf=0.009,
                upper_bpf=0.08,
                bpf_order=2,
                motion_filter_type=None,
                motion_filter_order=4,
                bandpass_filter=True,
                band_stop_min=0.,
                band_stop_max=0.,
                smoothing=6,
                bold_file="/path/to/file.nii.gz",
                head_radius=50.,
                params="36P",
                custom_confounds=None,
                omp_nthreads=1,
                dummytime=0,
                output_dir=".",
                fd_thresh=0.2,
                num_bold=1,
                mni_to_t1w="identity",
                despike=False,
                layout=None,
                name='bold_postprocess_wf',
            )

    Parameters
    ----------
    %(bandpass_filter)s
    %(lower_bpf)s
    %(upper_bpf)s
    %(bpf_order)s
    %(motion_filter_type)s
    %(motion_filter_order)s
    %(band_stop_min)s
    %(band_stop_max)s
    %(smoothing)s
    bold_file: str
        bold file for post processing
    %(head_radius)s
    %(params)s
    custom_confounds: str
        path to cusrtom nuissance regressors
    %(omp_nthreads)s
    dummytime: float
        the time in seconds to be removed before postprocessing
    output_dir : str
        Directory in which to save xcp_d output
    %(fd_thresh)s
    num_bold
    mni_to_t1w
    despike: bool
        If True, run 3dDespike from AFNI
    layout : BIDSLayout object
        BIDS dataset layout
    %(name)s

    Inputs
    ------
    bold_file
        BOLD series NIfTI file
    mni_to_t1w
        MNI to T1W ants Transformation file/h5
    ref_file
        Bold reference file from fmriprep
    bold_mask
        bold_mask from fmriprep
    cutstom_conf
        custom regressors

    Outputs
    -------
    processed_bold
        clean bold after regression and filtering
    smoothed_bold
        smoothed clean bold
    alff_out
        alff niifti
    smoothed_alff
        smoothed alff
    reho_out
        reho output computed by afni.3dreho
    sc217_ts
        schaefer 200 timeseries
    sc217_fc
        schaefer 200 func matrices
    sc417_ts
        schaefer 400 timeseries
    sc417_fc
        schaefer 400 func matrices
    gs360_ts
        glasser 360 timeseries
    gs360_fc
        glasser 360  func matrices
    gd333_ts
        gordon 333 timeseries
    gd333_fc
        gordon 333 func matrices
    qc_file
        quality control files
    """
    # Ensure that we know the TR
    metadata = layout.get_metadata(bold_file)
    TR = metadata['RepetitionTime']
    if TR is None:
        TR = layout.get_tr(bold_file)
    if not isinstance(TR, float):
        raise Exception(f"Unable to determine TR of {bold_file}")

    # Confounds file is necessary: ensure we can find it
    from xcp_d.utils.confounds import get_confounds_tsv
    try:
        confounds_tsv = get_confounds_tsv(bold_file)
    except Exception:
        raise Exception(f"Unable to find confounds file for {bold_file}.")

    workflow = Workflow(name=name)

    workflow.__desc__ = f"""
For each of the {num2words(num_bold)} BOLD series found per subject (across all
tasks and sessions), the following post-processing was performed:
"""
    initial_volumes_to_drop = 0
    if dummytime > 0:
        initial_volumes_to_drop = int(np.ceil(dummytime / TR))
        workflow.__desc__ = workflow.__desc__ + f""" \
before nuisance regression and filtering of the data, the first
{num2words(initial_volumes_to_drop)} were discarded, then both
the nuisance regressors and volumes were demeaned and detrended. Furthermore, volumes with
framewise-displacement greater than {fd_thresh} mm [@power_fd_dvars;@satterthwaite_2013] were
flagged as outliers and excluded from nuisance regression.
"""

    else:
        workflow.__desc__ = workflow.__desc__ + f""" \
before nuisance regression and filtering of the data, both the nuisance regressors and
volumes were demean and detrended. Volumes with framewise-displacement greater than
{fd_thresh} mm [@power_fd_dvars;@satterthwaite_2013] were flagged as outliers
and excluded from nuisance regression.
"""

    workflow.__desc__ = workflow.__desc__ + f""" \
{stringforparams(params=params)} [@benchmarkp;@satterthwaite_2013]. These nuisance regressors were
regressed from the BOLD data using linear regression - as implemented in Scikit-Learn
{sklearn.__version__} [@scikit-learn].
Residual timeseries from this regression were then band-pass filtered to retain signals within the
{lower_bpf}-{upper_bpf} Hz frequency band.
 """

    # get reference and mask
    mask_file, ref_file = _get_ref_mask(fname=bold_file)
    inputnode = pe.Node(niu.IdentityInterface(
        fields=['bold_file', 'ref_file', 'bold_mask', 'cutstom_conf', 'mni_to_t1w',
                't1w', 't1seg', 'fmriprep_confounds_tsv']),
        name='inputnode')

    inputnode.inputs.bold_file = str(bold_file)
    inputnode.inputs.ref_file = str(ref_file)
    inputnode.inputs.bold_mask = str(mask_file)
    inputnode.inputs.custom_confounds = str(custom_confounds)
    inputnode.inputs.fmriprep_confounds_tsv = str(confounds_tsv)

    outputnode = pe.Node(niu.IdentityInterface(fields=[
        'processed_bold', 'smoothed_bold', 'alff_out', 'smoothed_alff',
        'reho_out', 'sc117_ts', 'sc117_fc', 'sc217_ts', 'sc217_fc', 'sc317_ts',
        'sc317_fc', 'sc417_ts', 'sc417_fc', 'sc517_ts', 'sc517_fc', 'sc617_ts',
        'sc617_fc', 'sc717_ts', 'sc717_fc', 'sc817_ts', 'sc817_fc', 'sc917_ts',
        'sc917_fc', 'sc1017_ts', 'sc1017_fc', 'ts50_ts', 'ts50_fc', 'gs360_ts',
        'gs360_fc', 'gd333_ts', 'gd333_fc', 'qc_file', 'fd'
    ]),
        name='outputnode')

    mem_gbx = _create_mem_gb(bold_file)

    fcon_ts_wf = init_fcon_ts_wf(mem_gb=mem_gbx['timeseries'],
                                 mni_to_t1w=mni_to_t1w,
                                 t1w_to_native=_t12native(bold_file),
                                 bold_file=bold_file,
                                 name="fcons_ts_wf",
                                 omp_nthreads=omp_nthreads)

    alff_compute_wf = init_compute_alff_wf(mem_gb=mem_gbx['timeseries'],
                                           TR=TR,
                                           lowpass=upper_bpf,
                                           highpass=lower_bpf,
                                           smoothing=smoothing,
                                           cifti=False,
                                           name="compute_alff_wf",
                                           omp_nthreads=omp_nthreads)

    reho_compute_wf = init_3d_reho_wf(mem_gb=mem_gbx['timeseries'],
                                      name="afni_reho_wf",
                                      omp_nthreads=omp_nthreads)

    write_derivative_wf = init_writederivatives_wf(smoothing=smoothing,
                                                   bold_file=bold_file,
                                                   params=params,
                                                   cifti=None,
                                                   output_dir=output_dir,
                                                   dummytime=dummytime,
                                                   lowpass=upper_bpf,
                                                   highpass=lower_bpf,
                                                   TR=TR,
                                                   name="write_derivative_wf")

    censor_scrub = pe.Node(CensorScrub(
        TR=TR,
        custom_confounds=custom_confounds,
        low_freq=band_stop_max,
        high_freq=band_stop_min,
        motion_filter_type=motion_filter_type,
        motion_filter_order=motion_filter_order,
        head_radius=head_radius,
        fd_thresh=fd_thresh),
        name='censoring',
        mem_gb=mem_gbx['timeseries'],
        omp_nthreads=omp_nthreads)

    resdsmoothing_wf = init_resd_smoothing(
        mem_gb=mem_gbx['timeseries'],
        smoothing=smoothing,
        cifti=False,
        name="resd_smoothing_wf",
        omp_nthreads=omp_nthreads)

    filtering_wf = pe.Node(
        FilteringData(
            TR=TR,
            lowpass=upper_bpf,
            highpass=lower_bpf,
            filter_order=bpf_order,
            bandpass_filter=bandpass_filter),
        name="filtering_wf",
        mem_gb=mem_gbx['timeseries'],
        n_procs=omp_nthreads)

    regression_wf = pe.Node(
        Regress(TR=TR,
                original_file=bold_file),
        name="regression_wf",
        mem_gb=mem_gbx['timeseries'],
        n_procs=omp_nthreads)

    interpolate_wf = pe.Node(
        Interpolate(TR=TR),
        name="interpolation_wf",
        mem_gb=mem_gbx['timeseries'],
        n_procs=omp_nthreads)

    executivesummary_wf = init_execsummary_wf(
        TR=TR,
        bold_file=bold_file,
        layout=layout,
        mem_gb=mem_gbx['timeseries'],
        output_dir=output_dir,
        mni_to_t1w=mni_to_t1w,
        omp_nthreads=omp_nthreads)
    # get transform file for resampling and fcon
    transformfile = get_transformfile(bold_file=bold_file,
                                      mni_to_t1w=mni_to_t1w,
                                      t1w_to_native=_t12native(bold_file))
    t1w_mask = get_maskfiles(bold_file=bold_file, mni_to_t1w=mni_to_t1w)[1]

    bold2MNI_trans, bold2T1w_trans = get_transformfilex(
        bold_file=bold_file,
        mni_to_t1w=mni_to_t1w,
        t1w_to_native=_t12native(bold_file))

    resample_parc = pe.Node(ApplyTransforms(
        dimension=3,
        input_image=str(
            get_template('MNI152NLin2009cAsym',
                         resolution=1,
                         desc='carpet',
                         suffix='dseg',
                         extension=['.nii', '.nii.gz'])),
        interpolation='MultiLabel',
        transforms=transformfile),
        name='resample_parc',
        n_procs=omp_nthreads,
        mem_gb=mem_gbx['timeseries'])

    resample_bold2T1w = pe.Node(ApplyTransforms(
        dimension=3,
        input_image=mask_file,
        reference_image=t1w_mask,
        interpolation='NearestNeighbor',
        transforms=bold2T1w_trans),
        name='bold2t1_trans',
        n_procs=omp_nthreads,
        mem_gb=mem_gbx['timeseries'])

    resample_bold2MNI = pe.Node(ApplyTransforms(
        dimension=3,
        input_image=mask_file,
        reference_image=str(
            get_template('MNI152NLin2009cAsym',
                         resolution=2,
                         desc='brain',
                         suffix='mask',
                         extension=['.nii', '.nii.gz'])),
        interpolation='NearestNeighbor',
        transforms=bold2MNI_trans),
        name='bold2mni_trans',
        n_procs=omp_nthreads,
        mem_gb=mem_gbx['timeseries'])

    qcreport = pe.Node(
        QCPlot(
            TR=TR,
            bold_file=bold_file,
            dummytime=dummytime,
            t1w_mask=t1w_mask,
            template_mask=str(
                get_template(
                    'MNI152NLin2009cAsym',
                    resolution=2,
                    desc='brain',
                    suffix='mask',
                    extension=['.nii', '.nii.gz']
                )
            ),
            head_radius=head_radius,
            low_freq=band_stop_max,
            high_freq=band_stop_min),
        name="qc_report",
        mem_gb=mem_gbx['timeseries'],
        n_procs=omp_nthreads,
    )

    # Remove TR first:
    if dummytime > 0:
        rm_dummytime = pe.Node(
            RemoveTR(initial_volumes_to_drop=initial_volumes_to_drop,
                     custom_confounds=custom_confounds),
            name="remove_dummy_time",
            mem_gb=0.1 * mem_gbx['timeseries'])
        workflow.connect([
            (inputnode, rm_dummytime, [('fmriprep_confounds_tsv', 'fmriprep_confounds_file')]),
            (inputnode, rm_dummytime, [('bold_file', 'bold_file')]),
            (inputnode, rm_dummytime, [('custom_confounds', 'custom_confounds')])])

        workflow.connect([
            (rm_dummytime, censor_scrub, [
                ('bold_file_dropped_TR', 'in_file'),
                ('fmriprep_confounds_file_dropped_TR', 'fmriprep_confounds_file'),
                ('custom_confounds_dropped', 'custom_confounds')
            ])])

    else:  # No need to remove TR
        # Censor Scrub:
        workflow.connect([
            (inputnode, censor_scrub, [
                ('bold_file', 'in_file'),
                ('fmriprep_confounds_tsv', 'fmriprep_confounds_file')
            ])])

    if despike:  # If we despike
        # Despiking truncates large spikes in the BOLD times series
        # Despiking reduces/limits the amplitude or magnitude of
        # large spikes but preserves those data points with an imputed
        # reduced amplitude. Despiking is done before regression and filtering
        # to minimize the impact of spike. Despiking is applied to whole volumes
        # and data, and different from temporal censoring. It can be added to the
        # command line arguments with --despike.

        despike3d = pe.Node(DespikePatch(
            outputtype='NIFTI_GZ',
            args='-NEW'),
            name="despike3d",
            mem_gb=mem_gbx['timeseries'],
            n_procs=omp_nthreads)

        workflow.connect([(censor_scrub, despike3d, [('bold_censored', 'in_file')])])
        # Censor Scrub:
        workflow.connect([
            (despike3d, regression_wf, [
                ('out_file', 'in_file')]),
            (inputnode, regression_wf, [('bold_mask', 'mask')]),
            (censor_scrub, regression_wf,
             [('fmriprep_confounds_censored', 'confounds'),
              ('custom_confounds_censored', 'custom_confounds')])])

    else:  # If we don't despike
        # regression workflow
        workflow.connect([(inputnode, regression_wf, [('bold_mask', 'mask')]),
                          (censor_scrub, regression_wf,
                         [('bold_censored', 'in_file'),
                          ('fmriprep_confounds_censored', 'confounds'),
                          ('custom_confounds_censored', 'custom_confounds')])])

    # interpolation workflow
    workflow.connect([
        (inputnode, interpolate_wf, [('bold_file', 'bold_file'),
                                     ('bold_mask', 'mask_file')]),
        (censor_scrub, interpolate_wf, [('tmask', 'tmask')]),
        (regression_wf, interpolate_wf, [('res_file', 'in_file')])
    ])

    # add filtering workflow
    workflow.connect([(inputnode, filtering_wf, [('bold_mask', 'mask')]),
                      (interpolate_wf, filtering_wf, [('bold_interpolated',
                                                       'in_file')])])

    # residual smoothing
    workflow.connect([(filtering_wf, resdsmoothing_wf,
                       [('filtered_file', 'inputnode.bold_file')])])

    # functional connect workflow
    workflow.connect([
        (inputnode, fcon_ts_wf, [('ref_file', 'inputnode.ref_file')]),
        (filtering_wf, fcon_ts_wf, [('filtered_file', 'inputnode.clean_bold')])
    ])

    # reho and alff
    workflow.connect([
        (inputnode, alff_compute_wf, [('bold_mask', 'inputnode.bold_mask')]),
        (inputnode, reho_compute_wf, [('bold_mask', 'inputnode.bold_mask')]),
        (filtering_wf, alff_compute_wf, [('filtered_file', 'inputnode.clean_bold')
                                         ]),
        (filtering_wf, reho_compute_wf, [('filtered_file', 'inputnode.clean_bold')
                                         ]),
    ])

    # qc report
    workflow.connect([
        (inputnode, qcreport, [('bold_mask', 'mask_file')]),
        (filtering_wf, qcreport, [('filtered_file', 'cleaned_file')]),
        (censor_scrub, qcreport, [('tmask', 'tmask')]),
        (inputnode, resample_parc, [('ref_file', 'reference_image')]),
        (resample_parc, qcreport, [('output_image', 'seg_file')]),
        (resample_bold2T1w, qcreport, [('output_image', 'bold2T1w_mask')]),
        (resample_bold2MNI, qcreport, [('output_image', 'bold2temp_mask')]),
        (qcreport, outputnode, [('qc_file', 'qc_file')])
    ])

    # write  to the outputnode, may be use in future
    workflow.connect([
        (filtering_wf, outputnode, [('filtered_file', 'processed_bold')]),
        (censor_scrub, outputnode, [('fd_timeseries', 'fd')]),
        (resdsmoothing_wf, outputnode, [('outputnode.smoothed_bold',
                                         'smoothed_bold')]),
        (alff_compute_wf, outputnode, [('outputnode.alff_out', 'alff_out'),
                                       ('outputnode.smoothed_alff',
                                        'smoothed_alff')]),
        (reho_compute_wf, outputnode, [('outputnode.reho_out', 'reho_out')]),
        (fcon_ts_wf, outputnode, [('outputnode.sc117_ts', 'sc117_ts'),
                                  ('outputnode.sc117_fc', 'sc117_fc'),
                                  ('outputnode.sc217_ts', 'sc217_ts'),
                                  ('outputnode.sc217_fc', 'sc217_fc'),
                                  ('outputnode.sc317_ts', 'sc317_ts'),
                                  ('outputnode.sc317_fc', 'sc317_fc'),
                                  ('outputnode.sc417_ts', 'sc417_ts'),
                                  ('outputnode.sc417_fc', 'sc417_fc'),
                                  ('outputnode.sc517_ts', 'sc517_ts'),
                                  ('outputnode.sc517_fc', 'sc517_fc'),
                                  ('outputnode.sc617_ts', 'sc617_ts'),
                                  ('outputnode.sc617_fc', 'sc617_fc'),
                                  ('outputnode.sc717_ts', 'sc717_ts'),
                                  ('outputnode.sc717_fc', 'sc717_fc'),
                                  ('outputnode.sc817_ts', 'sc817_ts'),
                                  ('outputnode.sc817_fc', 'sc817_fc'),
                                  ('outputnode.sc917_ts', 'sc917_ts'),
                                  ('outputnode.sc917_fc', 'sc917_fc'),
                                  ('outputnode.sc1017_ts', 'sc1017_ts'),
                                  ('outputnode.sc1017_fc', 'sc1017_fc'),
                                  ('outputnode.gs360_ts', 'gs360_ts'),
                                  ('outputnode.gs360_fc', 'gs360_fc'),
                                  ('outputnode.gd333_ts', 'gd333_ts'),
                                  ('outputnode.gd333_fc', 'gd333_fc'),
                                  ('outputnode.ts50_ts', 'ts50_ts'),
                                  ('outputnode.ts50_fc', 'ts50_fc')])
    ])

    # write derivatives
    workflow.connect([
        (filtering_wf, write_derivative_wf, [('filtered_file',
                                              'inputnode.processed_bold')]),
        (resdsmoothing_wf, write_derivative_wf, [('outputnode.smoothed_bold',
                                                  'inputnode.smoothed_bold')]),
        (censor_scrub, write_derivative_wf, [('fd_timeseries',
                                              'inputnode.fd')]),
        (alff_compute_wf, write_derivative_wf,
         [('outputnode.alff_out', 'inputnode.alff_out'),
          ('outputnode.smoothed_alff', 'inputnode.smoothed_alff')]),
        (reho_compute_wf, write_derivative_wf, [('outputnode.reho_out',
                                                 'inputnode.reho_out')]),
        (fcon_ts_wf, write_derivative_wf,
         [('outputnode.sc117_ts', 'inputnode.sc117_ts'),
          ('outputnode.sc117_fc', 'inputnode.sc117_fc'),
          ('outputnode.sc217_ts', 'inputnode.sc217_ts'),
          ('outputnode.sc217_fc', 'inputnode.sc217_fc'),
          ('outputnode.sc317_ts', 'inputnode.sc317_ts'),
          ('outputnode.sc317_fc', 'inputnode.sc317_fc'),
          ('outputnode.sc417_ts', 'inputnode.sc417_ts'),
          ('outputnode.sc417_fc', 'inputnode.sc417_fc'),
          ('outputnode.sc517_ts', 'inputnode.sc517_ts'),
          ('outputnode.sc517_fc', 'inputnode.sc517_fc'),
          ('outputnode.sc617_ts', 'inputnode.sc617_ts'),
          ('outputnode.sc617_fc', 'inputnode.sc617_fc'),
          ('outputnode.sc717_ts', 'inputnode.sc717_ts'),
          ('outputnode.sc717_fc', 'inputnode.sc717_fc'),
          ('outputnode.sc817_ts', 'inputnode.sc817_ts'),
          ('outputnode.sc817_fc', 'inputnode.sc817_fc'),
          ('outputnode.sc917_ts', 'inputnode.sc917_ts'),
          ('outputnode.sc917_fc', 'inputnode.sc917_fc'),
          ('outputnode.sc1017_ts', 'inputnode.sc1017_ts'),
          ('outputnode.sc1017_fc', 'inputnode.sc1017_fc'),
          ('outputnode.gs360_ts', 'inputnode.gs360_ts'),
          ('outputnode.gs360_fc', 'inputnode.gs360_fc'),
          ('outputnode.gd333_ts', 'inputnode.gd333_ts'),
          ('outputnode.gd333_fc', 'inputnode.gd333_fc'),
          ('outputnode.ts50_ts', 'inputnode.ts50_ts'),
          ('outputnode.ts50_fc', 'inputnode.ts50_fc')]),
        (qcreport, write_derivative_wf, [('qc_file', 'inputnode.qc_file')])
    ])

    functional_qc = pe.Node(FunctionalSummary(bold_file=bold_file, TR=TR),
                            name='qcsummary',
                            run_without_submitting=False,
                            mem_gb=mem_gbx['timeseries'])

    ds_report_qualitycontrol = pe.Node(DerivativesDataSink(
        base_directory=output_dir,
        desc='qualitycontrol',
        source_file=bold_file,
        datatype="figures"),
        name='ds_report_qualitycontrol',
        run_without_submitting=False)

    ds_report_preprocessing = pe.Node(DerivativesDataSink(
        base_directory=output_dir,
        desc='preprocessing',
        source_file=bold_file,
        datatype="figures"),
        name='ds_report_preprocessing',
        run_without_submitting=False)

    ds_report_postprocessing = pe.Node(DerivativesDataSink(
        base_directory=output_dir,
        source_file=bold_file,
        desc='postprocessing',
        datatype="figures"),
        name='ds_report_postprocessing',
        un_without_submitting=False)

    ds_report_connectivity = pe.Node(DerivativesDataSink(
        base_directory=output_dir,
        source_file=bold_file,
        desc='connectvityplot',
        datatype="figures"),
        name='ds_report_connectivity',
        run_without_submitting=False)

    ds_report_rehoplot = pe.Node(DerivativesDataSink(base_directory=output_dir,
                                                     source_file=bold_file,
                                                     desc='rehoplot',
                                                     datatype="figures"),
                                 name='ds_report_rehoplot',
                                 run_without_submitting=False)

    ds_report_afniplot = pe.Node(DerivativesDataSink(base_directory=output_dir,
                                                     source_file=bold_file,
                                                     desc='afniplot',
                                                     datatype="figures"),
                                 name='ds_report_afniplot',
                                 run_without_submitting=False)

    workflow.connect([
        (qcreport, ds_report_preprocessing, [('raw_qcplot', 'in_file')]),
        (qcreport, ds_report_postprocessing, [('clean_qcplot', 'in_file')]),
        (qcreport, functional_qc, [('qc_file', 'qc_file')]),
        (functional_qc, ds_report_qualitycontrol, [('out_report', 'in_file')]),
        (fcon_ts_wf, ds_report_connectivity, [('outputnode.connectplot',
                                               'in_file')]),
        (reho_compute_wf, ds_report_rehoplot, [('outputnode.rehohtml',
                                                'in_file')]),
        (alff_compute_wf, ds_report_afniplot, [('outputnode.alffhtml',
                                                'in_file')]),
    ])

    # exexetive summary workflow
    workflow.connect([
        (inputnode, executivesummary_wf, [('t1w', 'inputnode.t1w'),
                                          ('t1seg', 'inputnode.t1seg'),
                                          ('bold_file', 'inputnode.bold_file'),
                                          ('bold_mask', 'inputnode.mask')]),
        (regression_wf, executivesummary_wf, [('res_file', 'inputnode.regressed_data')
                                              ]),
        (filtering_wf, executivesummary_wf, [('filtered_file',
                                              'inputnode.residual_data')]),
        (censor_scrub, executivesummary_wf, [('fd_timeseries',
                                              'inputnode.fd')]),
    ])

    return workflow


def _create_mem_gb(bold_fname):
    bold_size_gb = os.path.getsize(bold_fname) / (1024**3)
    bold_tlen = nb.load(bold_fname).shape[-1]
    mem_gbz = {
        'derivative': bold_size_gb,
        'resampled': bold_size_gb * 4,
        'timeseries': bold_size_gb * (max(bold_tlen / 100, 1.0) + 4),
    }

    if mem_gbz['timeseries'] < 4.0:
        mem_gbz['timeseries'] = 6.0
        mem_gbz['resampled'] = 2
    elif mem_gbz['timeseries'] > 8.0:
        mem_gbz['timeseries'] = 8.0
        mem_gbz['resampled'] = 3

    return mem_gbz


def _get_ref_mask(fname):
    directx = os.path.dirname(fname)
    filename = os.path.basename(fname)
    filex = filename.split('preproc_bold.nii.gz')[0] + 'brain_mask.nii.gz'
    filez = filename.split('_desc-preproc_bold.nii.gz')[0] + '_boldref.nii.gz'
    mask = directx + '/' + filex
    ref = directx + '/' + filez
    return mask, ref


class DerivativesDataSink(BIDSDerivativesDataSink):
    """Defines the data sink for the workflow."""

    out_path_base = 'xcp_d'<|MERGE_RESOLUTION|>--- conflicted
+++ resolved
@@ -21,11 +21,8 @@
 from xcp_d.interfaces.regression import Regress
 from xcp_d.interfaces.report import FunctionalSummary
 from xcp_d.interfaces.resting_state import DespikePatch
-<<<<<<< HEAD
+from xcp_d.utils.concantenation import _t12native
 from xcp_d.utils.doc import fill_doc
-=======
-from xcp_d.utils.concantenation import _t12native
->>>>>>> 821b7e48
 from xcp_d.utils.utils import (
     get_maskfiles,
     get_transformfile,
