--- conflicted
+++ resolved
@@ -328,12 +328,8 @@
     # fmt:on
 
     fcon_ts_wf = init_nifti_functional_connectivity_wf(
-<<<<<<< HEAD
         output_dir=output_dir,
-        mem_gb=mem_gbx['timeseries'],
-=======
-        mem_gb=mem_gbx["timeseries"],
->>>>>>> c47c92ec
+        mem_gb=mem_gbx["timeseries"],
         name="fcons_ts_wf",
         omp_nthreads=omp_nthreads,
     )
