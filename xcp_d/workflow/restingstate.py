--- conflicted
+++ resolved
@@ -29,12 +29,8 @@
         .. workflow::
             :graph2use: orig
             :simple_form: yes
-<<<<<<< HEAD
-            from xcp_d.workflows.restingstate import init_compute_alff_wf
-=======
 
             from xcp_d.workflow.restingstate import init_compute_alff_wf
->>>>>>> 73067bcf
             wf = init_compute_alff_wf(
                 mem_gb=0.1,
                 TR=2.,
@@ -178,12 +174,8 @@
         .. workflow::
             :graph2use: orig
             :simple_form: yes
-<<<<<<< HEAD
-            from xcp_d.workflows.restingstate import init_surface_reho_wf
-=======
 
             from xcp_d.workflow.restingstate import init_surface_reho_wf
->>>>>>> 73067bcf
             wf = init_surface_reho_wf(
                 mem_gb=0.1,
                 omp_nthreads=1,
@@ -267,12 +259,8 @@
         .. workflow::
             :graph2use: orig
             :simple_form: yes
-<<<<<<< HEAD
-            from xcp_d.workflows.restingstate import init_3d_reho_wf
-=======
 
             from xcp_d.workflow.restingstate import init_3d_reho_wf
->>>>>>> 73067bcf
             wf = init_3d_reho_wf(
                 mem_gb=0.1,
                 omp_nthreads=1,
