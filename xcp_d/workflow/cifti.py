--- conflicted
+++ resolved
@@ -423,19 +423,6 @@
         n_procs=omp_nthreads,
     )
 
-<<<<<<< HEAD
-    executivesummary_wf = init_execsummary_wf(
-        TR=TR,
-        bold_file=bold_file,
-        layout=layout,
-        output_dir=output_dir,
-        omp_nthreads=omp_nthreads,
-        dummy_scans=dummy_scans,
-        mem_gb=mem_gbx['timeseries'],
-    )
-
-=======
->>>>>>> 5a726e96
     # Remove TR first:
     if dummy_scans:
         rm_dummytime = pe.Node(
@@ -444,34 +431,22 @@
             mem_gb=0.1 * mem_gbx["timeseries"],
         )
 
-        workflow.connect(
-            [
-                (
-                    inputnode,
-                    rm_dummytime,
-                    [
-                        ("fmriprep_confounds_tsv", "fmriprep_confounds_file"),
-                        ("bold_file", "bold_file"),
-                    ],
-                ),
-                (
-                    get_custom_confounds_file,
-                    rm_dummytime,
-                    [
-                        ("custom_confounds_file", "custom_confounds"),
-                    ],
-                ),
-                (
-                    rm_dummytime,
-                    censor_scrub,
-                    [
-                        ("bold_file_dropped_TR", "in_file"),
-                        ("fmriprep_confounds_file_dropped_TR", "fmriprep_confounds_file"),
-                        ("custom_confounds_dropped", "custom_confounds"),
-                    ],
-                ),
-            ]
-        )
+        # fmt:off
+        workflow.connect([
+            (inputnode, rm_dummytime, [
+                ("fmriprep_confounds_tsv", "fmriprep_confounds_file"),
+                ("bold_file", "bold_file"),
+            ]),
+            (get_custom_confounds_file, rm_dummytime, [
+                ("custom_confounds_file", "custom_confounds"),
+            ]),
+            (rm_dummytime, censor_scrub, [
+                ("bold_file_dropped_TR", "in_file"),
+                ("fmriprep_confounds_file_dropped_TR", "fmriprep_confounds_file"),
+                ("custom_confounds_dropped", "custom_confounds"),
+            ]),
+        ])
+        # fmt:on
 
     else:  # No need to remove TR
         # Censor Scrub:
@@ -751,7 +726,7 @@
             layout=layout,
             output_dir=output_dir,
             omp_nthreads=omp_nthreads,
-            dummyvols=initial_volumes_to_drop,
+            dummy_scans=dummy_scans,
             mem_gb=mem_gbx["timeseries"],
         )
 
