# emacs: -*- mode: python; py-indent-offset: 4; indent-tabs-mode: nil -*-
# vi: set ft=python sts=4 ts=4 sw=4 et:
"""Workflows for post-processing CIFTI-format BOLD data."""
import os

import nibabel as nb
import numpy as np
import sklearn
from nipype import Function, logging
from nipype.interfaces import utility as niu
from nipype.pipeline import engine as pe
from niworkflows.engine.workflows import LiterateWorkflow as Workflow
from num2words import num2words

from xcp_d.interfaces.bids import DerivativesDataSink
from xcp_d.interfaces.filtering import FilteringData
from xcp_d.interfaces.prepostcleaning import (
    CensorScrub,
    ConvertTo32,
    Interpolate,
    RemoveTR,
)
from xcp_d.interfaces.regression import CiftiDespike, Regress
from xcp_d.utils.bids import collect_run_data
from xcp_d.utils.doc import fill_doc
from xcp_d.utils.plot import plot_design_matrix
from xcp_d.utils.utils import consolidate_confounds, get_customfile, stringforparams
from xcp_d.workflow.connectivity import init_cifti_functional_connectivity_wf
from xcp_d.workflow.execsummary import init_execsummary_wf
from xcp_d.workflow.outputs import init_writederivatives_wf
from xcp_d.workflow.plotting import init_qc_report_wf
from xcp_d.workflow.postprocessing import init_resd_smoothing_wf
from xcp_d.workflow.restingstate import init_cifti_reho_wf, init_compute_alff_wf

LOGGER = logging.getLogger("nipype.workflow")


@fill_doc
def init_ciftipostprocess_wf(
    bold_file,
    lower_bpf,
    upper_bpf,
    bpf_order,
    motion_filter_type,
    motion_filter_order,
    bandpass_filter,
    band_stop_min,
    band_stop_max,
    smoothing,
    head_radius,
    params,
    output_dir,
    custom_confounds_folder,
    omp_nthreads,
    dummytime,
    dummy_scans,
    fd_thresh,
    despike,
    dcan_qc,
    n_runs,
    layout=None,
    name="cifti_process_wf",
):
    """Organize the cifti processing workflow.

    Workflow Graph
        .. workflow::
            :graph2use: orig
            :simple_form: yes

            from xcp_d.workflow.cifti import init_ciftipostprocess_wf
            wf = init_ciftipostprocess_wf(
                bold_file="/path/to/cifti.dtseries.nii",
                bandpass_filter=True,
                lower_bpf=0.009,
                upper_bpf=0.08,
                bpf_order=2,
                motion_filter_type=None,
                motion_filter_order=4,
                band_stop_min=0,
                band_stop_max=0,
                smoothing=6,
                head_radius=50,
                params="36P",
                output_dir=".",
                custom_confounds_folder=None,
                omp_nthreads=1,
                dummytime=0,
                dummy_scans=0,
                fd_thresh=0.2,
                despike=False,
                dcan_qc=False,
                n_runs=1,
                layout=None,
                name='cifti_postprocess_wf',
            )

    Parameters
    ----------
    bold_file
    %(bandpass_filter)s
    %(lower_bpf)s
    %(upper_bpf)s
    %(bpf_order)s
    %(motion_filter_type)s
    %(motion_filter_order)s
    %(band_stop_min)s
    %(band_stop_max)s
    %(smoothing)s
    %(head_radius)s
    %(params)s
    %(output_dir)s
    custom_confounds_folder: str
        path to cusrtom nuissance regressors
    %(omp_nthreads)s
    %(dummytime)s
    %(dummy_scans)s
    %(fd_thresh)s
    despike: bool
        afni depsike
    dcan_qc : bool
        Whether to run DCAN QC or not.
    n_runs
    layout : BIDSLayout object
        BIDS dataset layout
    %(name)s
        Default is 'cifti_postprocess_wf'.

    Inputs
    ------
    bold_file
        CIFTI file
    custom_confounds_folder
        custom regressors
    t1w
<<<<<<< HEAD
    t1w_seg
    %(mni_to_t1w)s
=======
    t1seg
    %(template_to_t1w)s
>>>>>>> d40d5883
    fmriprep_confounds_tsv

    References
    ----------
    .. footbibliography::
    """
    run_data = collect_run_data(layout, bold_file)

    TR = run_data["bold_metadata"]["RepetitionTime"]

    workflow = Workflow(name=name)

    filter_str, filter_post_str = "", ""
    if motion_filter_type:
        if motion_filter_type == "notch":
            filter_sub_str = (
                f"band-stop filtered to remove signals between {band_stop_min} and "
                f"{band_stop_max} breaths-per-minute using a notch filter, based on "
                "@fair2020correction"
            )
        else:  # lp
            filter_sub_str = (
                f"low-pass filtered below {band_stop_min} breaths-per-minute, "
                "based on @fair2020correction and @gratton2020removal"
            )

        filter_str = (
            f"the six translation and rotation head motion traces were {filter_sub_str}. Next, "
        )
        filter_post_str = (
            "The filtered versions of the motion traces and framewise displacement were not used "
            "for denoising."
        )

    fd_str = (
        f"{filter_str}framewise displacement was calculated using the formula from "
        f"@power_fd_dvars, with a head radius of {head_radius} mm"
    )

    if dummy_scans == 0 and dummytime != 0:
        dummy_scans = int(np.ceil(dummytime / TR))

    dummy_scans_str = ""
    if dummy_scans == "auto":
        dummy_scans_str = (
            "non-steady-state volumes were extracted from the preprocessed confounds "
            "and were discarded from both the BOLD data and nuisance regressors, then"
        )
    elif dummy_scans > 0:
        dummy_scans_str = (
            f"the first {num2words(dummy_scans)} of both the BOLD data and nuisance "
            "regressors were discarded, then "
        )

    if despike:
        despike_str = "despiked, mean-centered, and linearly detrended"
    else:
        despike_str = "mean-centered and linearly detrended"

    workflow.__desc__ = f"""\
For each of the {num2words(n_runs)} BOLD series found per subject (across all tasks and sessions),
the following post-processing was performed.
First, {dummy_scans_str}outlier detection was performed.
In order to identify high-motion outlier volumes, {fd_str}.
Volumes with {'filtered ' if motion_filter_type else ''}framewise displacement greater than
{fd_thresh} mm were flagged as outliers and excluded from nuisance regression [@power_fd_dvars].
{filter_post_str}
Before nuisance regression, but after censoring, the BOLD data were {despike_str}.
{stringforparams(params=params)} [@benchmarkp;@satterthwaite_2013].
These nuisance regressors were regressed from the BOLD data using linear regression -
as implemented in Scikit-Learn {sklearn.__version__} [@scikit-learn].
Any volumes censored earlier in the workflow were then interpolated in the residual time series
produced by the regression.
The interpolated timeseries were then band-pass filtered to retain signals within the
{lower_bpf}-{upper_bpf} Hz frequency band.
"""

    inputnode = pe.Node(
        niu.IdentityInterface(
            fields=[
                "bold_file",
                "custom_confounds_folder",
                "t1w",
<<<<<<< HEAD
                "t1w_seg",
                "mni_to_t1w",
=======
                "t1seg",
                "template_to_t1w",
>>>>>>> d40d5883
                "fmriprep_confounds_tsv",
                "dummy_scans",
            ],
        ),
        name="inputnode",
    )

    inputnode.inputs.bold_file = bold_file
    inputnode.inputs.custom_confounds_folder = custom_confounds_folder
    inputnode.inputs.fmriprep_confounds_tsv = run_data["confounds"]
    inputnode.inputs.dummy_scans = dummy_scans

    mem_gbx = _create_mem_gb(bold_file)

    downcast_data = pe.Node(
        ConvertTo32(),
        name="downcast_data",
        mem_gb=mem_gbx["timeseries"],
        n_procs=omp_nthreads,
    )

    # fmt:off
    workflow.connect([
        (inputnode, downcast_data, [
            ("bold_file", "bold_file"),
            ("t1w", "t1w"),
            ("t1seg", "t1seg"),
        ]),
    ])
    # fmt:on

    get_custom_confounds_file = pe.Node(
        Function(
            input_names=["custom_confounds_folder", "fmriprep_confounds_file"],
            output_names=["custom_confounds_file"],
            function=get_customfile,
        ),
        name="get_custom_confounds_file",
    )

    fcon_ts_wf = init_cifti_functional_connectivity_wf(
        mem_gb=mem_gbx["timeseries"], name="cifti_ts_con_wf", omp_nthreads=omp_nthreads
    )

    if bandpass_filter:
        alff_compute_wf = init_compute_alff_wf(
            mem_gb=mem_gbx["timeseries"],
            TR=TR,
            bold_file=bold_file,
            lowpass=upper_bpf,
            highpass=lower_bpf,
            smoothing=smoothing,
            cifti=True,
            name="compute_alff_wf",
            omp_nthreads=omp_nthreads,
        )

    reho_compute_wf = init_cifti_reho_wf(
        mem_gb=mem_gbx["timeseries"],
        bold_file=bold_file,
        name="cifti_reho_wf",
        omp_nthreads=omp_nthreads,
    )

    write_derivative_wf = init_writederivatives_wf(
        smoothing=smoothing,
        bold_file=bold_file,
        bandpass_filter=bandpass_filter,
        params=params,
        cifti=True,
        output_dir=output_dir,
        lowpass=upper_bpf,
        highpass=lower_bpf,
        motion_filter_type=motion_filter_type,
        TR=TR,
        name="write_derivative_wf",
    )

    censor_scrub = pe.Node(
        CensorScrub(
            TR=TR,
            band_stop_min=band_stop_min,
            band_stop_max=band_stop_max,
            motion_filter_type=motion_filter_type,
            motion_filter_order=motion_filter_order,
            head_radius=head_radius,
            fd_thresh=fd_thresh,
        ),
        name="censoring",
        mem_gb=mem_gbx["timeseries"],
        omp_nthreads=omp_nthreads,
    )

    resd_smoothing_wf = init_resd_smoothing_wf(
        mem_gb=mem_gbx["timeseries"],
        smoothing=smoothing,
        cifti=True,
        name="resd_smoothing_wf",
        omp_nthreads=omp_nthreads,
    )

    filtering_wf = pe.Node(
        FilteringData(
            TR=TR,
            lowpass=upper_bpf,
            highpass=lower_bpf,
            filter_order=bpf_order,
            bandpass_filter=bandpass_filter,
        ),
        name="filtering_wf",
        mem_gb=mem_gbx["timeseries"],
        n_procs=omp_nthreads,
    )

    consolidate_confounds_node = pe.Node(
        Function(
            input_names=[
                "img_file",
                "custom_confounds_file",
                "params",
            ],
            output_names=["out_file"],
            function=consolidate_confounds,
        ),
        name="consolidate_confounds_node",
    )
    consolidate_confounds_node.inputs.params = params

    # Load and filter confounds
    # fmt:off
    workflow.connect([
        (inputnode, get_custom_confounds_file, [
            ("custom_confounds_folder", "custom_confounds_folder"),
            ("fmriprep_confounds_tsv", "fmriprep_confounds_file"),
        ]),
        (inputnode, consolidate_confounds_node, [
            ("bold_file", "img_file"),
        ]),
        (get_custom_confounds_file, consolidate_confounds_node, [
            ("custom_confounds_file", "custom_confounds_file"),
        ]),
    ])
    # fmt:on

    plot_design_matrix_node = pe.Node(
        Function(
            input_names=["design_matrix"],
            output_names=["design_matrix_figure"],
            function=plot_design_matrix,
        ),
        name="plot_design_matrix_node",
    )

    regression_wf = pe.Node(
        Regress(TR=TR, params=params),
        name="regression_wf",
        mem_gb=mem_gbx["timeseries"],
        n_procs=omp_nthreads,
    )

    interpolate_wf = pe.Node(
        Interpolate(TR=TR),
        name="interpolation_wf",
        mem_gb=mem_gbx["timeseries"],
        n_procs=omp_nthreads,
    )

    qc_report_wf = init_qc_report_wf(
        output_dir=output_dir,
        TR=TR,
        motion_filter_type=motion_filter_type,
        band_stop_max=band_stop_max,
        band_stop_min=band_stop_min,
        motion_filter_order=motion_filter_order,
        fd_thresh=fd_thresh,
        head_radius=head_radius,
        mem_gb=mem_gbx["timeseries"],
        omp_nthreads=omp_nthreads,
        cifti=True,
        name="qc_report_wf",
    )

    # fmt:off
    workflow.connect([
        (downcast_data, qc_report_wf, [
            ("bold_file", "inputnode.preprocessed_bold_file"),
        ]),
    ])
    # fmt:on

    # Remove TR first
    if dummy_scans:
        remove_dummy_scans = pe.Node(
            RemoveTR(),
            name="remove_dummy_scans",
            mem_gb=0.1 * mem_gbx["timeseries"],
        )

        # fmt:off
        workflow.connect([
            (inputnode, remove_dummy_scans, [
                ("dummy_scans", "dummy_scans"),
                # fMRIPrep confounds file is needed for filtered motion.
                # The selected confounds are not guaranteed to include motion params.
                ("fmriprep_confounds_tsv", "fmriprep_confounds_file"),
            ]),
            (downcast_data, remove_dummy_scans, [
                ("bold_file", "bold_file"),
            ]),
            (consolidate_confounds_node, remove_dummy_scans, [
                ("out_file", "confounds_file"),
            ]),
            (remove_dummy_scans, censor_scrub, [
                ("bold_file_dropped_TR", "in_file"),
                ("confounds_file_dropped_TR", "confounds_file"),
                # fMRIPrep confounds file is needed for filtered motion.
                # The selected confounds are not guaranteed to include motion params.
                ("fmriprep_confounds_file_dropped_TR", "fmriprep_confounds_file"),
            ]),
            (remove_dummy_scans, qc_report_wf, [
                ("dummy_scans", "inputnode.dummy_scans"),
            ]),
        ])
        # fmt:on

    else:
        # fmt:off
        workflow.connect([
            (inputnode, qc_report_wf, [
                ("dummy_scans", "inputnode.dummy_scans"),
            ]),
            (downcast_data, censor_scrub, [
                ('bold_file', 'in_file'),
            ]),
            (inputnode, censor_scrub, [
                # fMRIPrep confounds file is needed for filtered motion.
                # The selected confounds are not guaranteed to include motion params.
                ("fmriprep_confounds_tsv", "fmriprep_confounds_file"),
            ]),
            (consolidate_confounds_node, censor_scrub, [
                ("out_file", "confounds_file"),
            ]),
        ])
        # fmt:on

    # fmt:off
    workflow.connect([
        (censor_scrub, plot_design_matrix_node, [
            ("confounds_censored", "design_matrix"),
        ]),
    ])
    # fmt:on

    if despike:  # If we despike
        despike3d = pe.Node(
            CiftiDespike(TR=TR),
            name="cifti_despike",
            mem_gb=mem_gbx["timeseries"],
            n_procs=omp_nthreads,
        )

        # fmt:off
        workflow.connect([
            (censor_scrub, despike3d, [("bold_censored", "in_file")]),
            (despike3d, regression_wf, [("des_file", "in_file")]),
        ])
        # fmt:on

    else:
        # fmt:off
        workflow.connect([
            (censor_scrub, regression_wf, [('bold_censored', 'in_file')]),
        ])
        # fmt:on

    # fmt:off
    workflow.connect([
        (censor_scrub, regression_wf, [('confounds_censored', 'confounds')]),
    ])
    # fmt:on

    # interpolation workflow
    # fmt:off
    workflow.connect([
        (downcast_data, interpolate_wf, [('bold_file', 'bold_file')]),
        (censor_scrub, interpolate_wf, [('tmask', 'tmask')]),
        (regression_wf, interpolate_wf, [('res_file', 'in_file')])
    ])

    # add filtering workflow
    workflow.connect([(interpolate_wf, filtering_wf, [('bold_interpolated',
                                                       'in_file')])])

    # residual smoothing
    workflow.connect([(filtering_wf, resd_smoothing_wf,
                       [('filtered_file', 'inputnode.bold_file')])])

    # functional connect workflow
    workflow.connect([(filtering_wf, fcon_ts_wf, [('filtered_file', 'inputnode.clean_bold')])])

    # reho and alff
    workflow.connect([
        (filtering_wf, reho_compute_wf, [('filtered_file', 'inputnode.clean_bold')]),
    ])

    if bandpass_filter:
        workflow.connect([
            (filtering_wf, alff_compute_wf, [('filtered_file', 'inputnode.clean_bold')]),
        ])

    # qc report
    workflow.connect([
        (filtering_wf, qc_report_wf, [("filtered_file", "inputnode.cleaned_file")]),
        (censor_scrub, qc_report_wf, [("tmask", "inputnode.tmask")]),
    ])

    # write derivatives
    workflow.connect([
        (consolidate_confounds_node, write_derivative_wf, [
            ('out_file', 'inputnode.confounds_file'),
        ]),
        (filtering_wf, write_derivative_wf, [
            ('filtered_file', 'inputnode.processed_bold'),
        ]),
        (qc_report_wf, write_derivative_wf, [
            ('outputnode.qc_file', 'inputnode.qc_file'),
        ]),
        (resd_smoothing_wf, write_derivative_wf, [
            ('outputnode.smoothed_bold', 'inputnode.smoothed_bold'),
        ]),
        (censor_scrub, write_derivative_wf, [
            ('filtered_motion', 'inputnode.filtered_motion'),
            ('tmask', 'inputnode.tmask'),
        ]),
        (reho_compute_wf, write_derivative_wf, [
            ('outputnode.reho_out', 'inputnode.reho_out'),
        ]),
        (fcon_ts_wf, write_derivative_wf, [
            ('outputnode.atlas_names', 'inputnode.atlas_names'),
            ('outputnode.correlations', 'inputnode.correlations'),
            ('outputnode.timeseries', 'inputnode.timeseries'),
        ]),
    ])

    if bandpass_filter:
        workflow.connect([
            (alff_compute_wf, write_derivative_wf, [
                ('outputnode.alff_out', 'inputnode.alff_out'),
                ('outputnode.smoothed_alff', 'inputnode.smoothed_alff'),
            ]),
        ])
    # fmt:on

    ds_design_matrix_plot = pe.Node(
        DerivativesDataSink(
            base_directory=output_dir,
            source_file=bold_file,
            dismiss_entities=["space", "res", "den", "desc"],
            datatype="figures",
            suffix="design",
            extension=".svg",
        ),
        name="ds_design_matrix_plot",
        run_without_submitting=False,
    )

    ds_report_connectivity = pe.Node(
        DerivativesDataSink(
            base_directory=output_dir,
            source_file=bold_file,
            desc="connectivityplot",
            datatype="figures",
        ),
        name="ds_report_connectivity",
        run_without_submitting=True,
    )

    if bandpass_filter:
        ds_report_alffplot = pe.Node(
            DerivativesDataSink(
                base_directory=output_dir,
                source_file=bold_file,
                desc="alffSurfacePlot",
                datatype="figures",
            ),
            name="ds_report_alffplot",
            run_without_submitting=False,
        )

    ds_report_rehoplot = pe.Node(
        DerivativesDataSink(
            base_directory=output_dir,
            source_file=bold_file,
            desc="rehoSurfacePlot",
            datatype="figures",
        ),
        name="ds_report_rehoplot",
        run_without_submitting=False,
    )

    # fmt:off
    workflow.connect([
        (plot_design_matrix_node, ds_design_matrix_plot, [("design_matrix_figure", "in_file")]),
        (reho_compute_wf, ds_report_rehoplot, [('outputnode.rehoplot', 'in_file')]),
        (fcon_ts_wf, ds_report_connectivity, [('outputnode.connectplot', "in_file")])
    ])
    # fmt:on

    if bandpass_filter:
        # fmt:off
        workflow.connect([
            (alff_compute_wf, ds_report_alffplot, [('outputnode.alffplot', 'in_file')])
        ])
        # fmt:on

    # executive summary workflow
    if dcan_qc:
        executivesummary_wf = init_execsummary_wf(
            TR=TR,
            bold_file=bold_file,
            layout=layout,
            output_dir=output_dir,
            omp_nthreads=omp_nthreads,
            mem_gb=mem_gbx["timeseries"],
        )

        # fmt:off
        workflow.connect([
            (inputnode, executivesummary_wf, [
                ('template_to_t1w', 'inputnode.template_to_t1w'),
            ]),
            (downcast_data, executivesummary_wf, [
                ('t1w', 'inputnode.t1w'),
                ('t1w_seg', 'inputnode.t1w_seg'),
                ('bold_file', 'inputnode.bold_file'),
            ]),
            (regression_wf, executivesummary_wf, [
                ('res_file', 'inputnode.regressed_data'),
            ]),
            (filtering_wf, executivesummary_wf, [
                ('filtered_file', 'inputnode.residual_data'),
            ]),
            (censor_scrub, executivesummary_wf, [
                ('filtered_motion', 'inputnode.filtered_motion'),
                ('tmask', 'inputnode.tmask'),
            ]),
        ])
        # fmt:on

        if dummy_scans:
            # fmt:off
            workflow.connect([
                (remove_dummy_scans, executivesummary_wf, [
                    ("dummy_scans", "inputnode.dummy_scans"),
                ])
            ])
            # fmt:on
        else:
            # fmt:off
            workflow.connect([
                (inputnode, executivesummary_wf, [
                    ("dummy_scans", "inputnode.dummy_scans"),
                ]),
            ])
            # fmt:on

    return workflow


def _create_mem_gb(bold_fname):
    bold_size_gb = os.path.getsize(bold_fname) / (1024**3)
    bold_tlen = nb.load(bold_fname).shape[-1]
    mem_gbz = {
        "derivative": bold_size_gb,
        "resampled": bold_size_gb * 4,
        "timeseries": bold_size_gb * (max(bold_tlen / 100, 1.0) + 4),
    }

    return mem_gbz<|MERGE_RESOLUTION|>--- conflicted
+++ resolved
@@ -133,13 +133,8 @@
     custom_confounds_folder
         custom regressors
     t1w
-<<<<<<< HEAD
-    t1w_seg
-    %(mni_to_t1w)s
-=======
     t1seg
     %(template_to_t1w)s
->>>>>>> d40d5883
     fmriprep_confounds_tsv
 
     References
@@ -223,13 +218,8 @@
                 "bold_file",
                 "custom_confounds_folder",
                 "t1w",
-<<<<<<< HEAD
-                "t1w_seg",
-                "mni_to_t1w",
-=======
                 "t1seg",
                 "template_to_t1w",
->>>>>>> d40d5883
                 "fmriprep_confounds_tsv",
                 "dummy_scans",
             ],
