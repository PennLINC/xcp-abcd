--- conflicted
+++ resolved
@@ -322,16 +322,10 @@
     ])
     # fmt:on
 
-<<<<<<< HEAD
     connectivity_wf = init_cifti_functional_connectivity_wf(
+        output_dir=output_dir,
         mem_gb=mem_gbx["timeseries"],
         name="connectivity_wf",
-=======
-    fcon_ts_wf = init_cifti_functional_connectivity_wf(
-        output_dir=output_dir,
-        mem_gb=mem_gbx["timeseries"],
-        name="cifti_ts_con_wf",
->>>>>>> 93b56104
         omp_nthreads=omp_nthreads,
     )
 
@@ -608,18 +602,10 @@
     workflow.connect([(filtering_wf, resd_smoothing_wf,
                        [('filtered_file', 'inputnode.bold_file')])])
 
-<<<<<<< HEAD
-    # functional connect workflow
-    workflow.connect([
-        (filtering_wf, connectivity_wf, [
-            ('filtered_file', 'inputnode.clean_bold'),
-        ]),
-=======
     # functional connectivity workflow
     workflow.connect([
-        (inputnode, fcon_ts_wf, [('bold_file', 'inputnode.bold_file')]),
-        (filtering_wf, fcon_ts_wf, [('filtered_file', 'inputnode.clean_bold')]),
->>>>>>> 93b56104
+        (inputnode, connectivity_wf, [('bold_file', 'inputnode.bold_file')]),
+        (filtering_wf, connectivity_wf, [('filtered_file', 'inputnode.clean_bold')]),
     ])
 
     # reho and alff
