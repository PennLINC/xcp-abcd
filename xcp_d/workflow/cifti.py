# emacs: -*- mode: python; py-indent-offset: 4; indent-tabs-mode: nil -*-
# vi: set ft=python sts=4 ts=4 sw=4 et:
"""Workflows for post-processing CIFTI-format BOLD data."""
import os

import nibabel as nb
import numpy as np
import sklearn
from nipype import Function, logging
from nipype.interfaces import utility as niu
from nipype.pipeline import engine as pe
from niworkflows.engine.workflows import LiterateWorkflow as Workflow
from num2words import num2words

from xcp_d.interfaces.bids import DerivativesDataSink
from xcp_d.interfaces.filtering import FilteringData
from xcp_d.interfaces.prepostcleaning import CensorScrub, Interpolate, RemoveTR
from xcp_d.interfaces.qc_plot import CensoringPlot, QCPlot
from xcp_d.interfaces.regression import CiftiDespike, Regress
from xcp_d.interfaces.report import FunctionalSummary
from xcp_d.utils.bids import collect_run_data
from xcp_d.utils.doc import fill_doc
from xcp_d.utils.plot import plot_design_matrix
from xcp_d.utils.utils import consolidate_confounds, get_customfile, stringforparams
from xcp_d.workflow.connectivity import init_cifti_functional_connectivity_wf
from xcp_d.workflow.execsummary import init_execsummary_wf
from xcp_d.workflow.outputs import init_writederivatives_wf
from xcp_d.workflow.postprocessing import init_resd_smoothing
from xcp_d.workflow.restingstate import init_cifti_reho_wf, init_compute_alff_wf

LOGGER = logging.getLogger("nipype.workflow")


@fill_doc
def init_ciftipostprocess_wf(
    bold_file,
    lower_bpf,
    upper_bpf,
    bpf_order,
    motion_filter_type,
    motion_filter_order,
    bandpass_filter,
    band_stop_min,
    band_stop_max,
    smoothing,
    head_radius,
    params,
    output_dir,
    custom_confounds_folder,
    omp_nthreads,
    dummytime,
    fd_thresh,
    despike,
    n_runs,
    layout=None,
    name="cifti_process_wf",
):
    """Organize the cifti processing workflow.

    Workflow Graph
        .. workflow::
            :graph2use: orig
            :simple_form: yes

            from xcp_d.workflow.cifti import init_ciftipostprocess_wf
            wf = init_ciftipostprocess_wf(
                bold_file="/path/to/cifti.dtseries.nii",
                bandpass_filter=True,
                lower_bpf=0.009,
                upper_bpf=0.08,
                bpf_order=2,
                motion_filter_type=None,
                motion_filter_order=4,
                band_stop_min=0,
                band_stop_max=0,
                smoothing=6,
                head_radius=50,
                params="36P",
                output_dir=".",
                custom_confounds_folder=None,
                omp_nthreads=1,
                dummytime=0,
                fd_thresh=0.2,
                despike=False,
                n_runs=1,
                layout=None,
                name='cifti_postprocess_wf',
            )

    Parameters
    ----------
    bold_file
    %(bandpass_filter)s
    %(lower_bpf)s
    %(upper_bpf)s
    %(bpf_order)s
    %(motion_filter_type)s
    %(motion_filter_order)s
    %(band_stop_min)s
    %(band_stop_max)s
    %(smoothing)s
    %(head_radius)s
    %(params)s
    %(output_dir)s
    custom_confounds_folder: str
        path to cusrtom nuissance regressors
    %(omp_nthreads)s
    dummytime: float
        the first few seconds to be removed before postprocessing
    %(fd_thresh)s
    despike: bool
        afni depsike
    n_runs
    layout : BIDSLayout object
        BIDS dataset layout
    %(name)s
        Default is 'cifti_postprocess_wf'.

    Inputs
    ------
    bold_file
        CIFTI file
    custom_confounds_folder
        custom regressors
    t1w
    t1seg
    %(mni_to_t1w)s
    fmriprep_confounds_tsv

    Outputs
    -------
    processed_bold
        clean bold after regression and filtering
    smoothed_bold
        smoothed clean bold
    alff_out
        ALFF file. Only generated if bandpass filtering is performed.
    smoothed_alff
        Smoothed ALFF file. Only generated if bandpass filtering is performed.
    reho_lh
        reho left hemisphere
    reho_rh
        reho right hemisphere
    %(atlas_names)s
    %(timeseries)s
    %(correlations)s
    qc_file
        quality control files

    References
    ----------
    .. footbibliography::
    """
    run_data = collect_run_data(layout, bold_file)

    TR = run_data["bold_metadata"]["RepetitionTime"]

    workflow = Workflow(name=name)

    filter_str, filter_post_str = "", ""
    if motion_filter_type:
        if motion_filter_type == "notch":
            filter_sub_str = (
                f"band-stop filtered to remove signals between {band_stop_min} and "
                f"{band_stop_max} breaths-per-minute using a notch filter, based on "
                "@fair2020correction"
            )
        else:  # lp
            filter_sub_str = (
                f"low-pass filtered below {band_stop_min} breaths-per-minute, "
                "based on @fair2020correction and @gratton2020removal"
            )

        filter_str = (
            f"the six translation and rotation head motion traces were {filter_sub_str}. " "Next, "
        )
        filter_post_str = (
            "The filtered versions of the motion traces and framewise displacement were not used "
            "for denoising."
        )

    fd_str = (
        f"{filter_str}framewise displacement was calculated using the formula from "
        f"@power_fd_dvars, with a head radius of {head_radius} mm"
    )

    dummytime_str = ""
    initial_volumes_to_drop = 0
    if dummytime > 0:
        initial_volumes_to_drop = int(np.ceil(dummytime / TR))
        dummytime_str = (
            f"the first {num2words(initial_volumes_to_drop)} of both the BOLD data and nuisance "
            "regressors were discarded, then "
        )

    if despike:
        despike_str = "despiked, mean-centered, and linearly detrended"
    else:
        despike_str = "mean-centered and linearly detrended"

    workflow.__desc__ = f"""\
For each of the {num2words(n_runs)} BOLD series found per subject (across all tasks and sessions),
the following post-processing was performed.
First, {dummytime_str}outlier detection was performed.
In order to identify high-motion outlier volumes, {fd_str}.
Volumes with {'filtered ' if motion_filter_type else ''}framewise displacement greater than
{fd_thresh} mm were flagged as outliers and excluded from nuisance regression [@power_fd_dvars].
{filter_post_str}
Before nuisance regression, but after censoring, the BOLD data were {despike_str}.
{stringforparams(params=params)} [@benchmarkp;@satterthwaite_2013].
These nuisance regressors were regressed from the BOLD data using linear regression -
as implemented in Scikit-Learn {sklearn.__version__} [@scikit-learn].
Any volumes censored earlier in the workflow were then interpolated in the residual time series
produced by the regression.
The interpolated timeseries were then band-pass filtered to retain signals within the
{lower_bpf}-{upper_bpf} Hz frequency band.
"""

    inputnode = pe.Node(
        niu.IdentityInterface(
            fields=[
<<<<<<< HEAD
                'bold_file',
                'custom_confounds_folder',
                't1w',
                't1seg',
                'mni_to_t1w',
                'fmriprep_confounds_tsv',
=======
                "bold_file",
                "custom_confounds",
                "t1w",
                "t1seg",
                "mni_to_t1w",
                "fmriprep_confounds_tsv",
>>>>>>> d0bb5533
            ],
        ),
        name="inputnode",
    )

    inputnode.inputs.bold_file = bold_file
    inputnode.inputs.custom_confounds_folder = custom_confounds_folder
    inputnode.inputs.fmriprep_confounds_tsv = run_data["confounds"]

    outputnode = pe.Node(
        niu.IdentityInterface(
            fields=[
                "processed_bold",
                "smoothed_bold",
                "alff_out",
                "smoothed_alff",
                "reho_out",
                "atlas_names",
                "timeseries",
                "correlations",
                "qc_file",
                "filtered_motion",
                "tmask",
            ],
        ),
        name="outputnode",
    )

    mem_gbx = _create_mem_gb(bold_file)

    get_custom_confounds_file = pe.Node(
        Function(
            input_names=["custom_confounds_folder", "fmriprep_confounds_file"],
            output_names=["custom_confounds_file"],
            function=get_customfile,
        ),
        name="get_custom_confounds_file",
    )

    fcon_ts_wf = init_cifti_functional_connectivity_wf(
        mem_gb=mem_gbx["timeseries"], name="cifti_ts_con_wf", omp_nthreads=omp_nthreads
    )

    if bandpass_filter:
        alff_compute_wf = init_compute_alff_wf(
            mem_gb=mem_gbx["timeseries"],
            TR=TR,
            bold_file=bold_file,
            lowpass=upper_bpf,
            highpass=lower_bpf,
            smoothing=smoothing,
            cifti=True,
            name="compute_alff_wf",
            omp_nthreads=omp_nthreads,
        )

    reho_compute_wf = init_cifti_reho_wf(
        mem_gb=mem_gbx["timeseries"],
        bold_file=bold_file,
        name="cifti_reho_wf",
        omp_nthreads=omp_nthreads,
    )

    write_derivative_wf = init_writederivatives_wf(
        smoothing=smoothing,
        bold_file=bold_file,
        bandpass_filter=bandpass_filter,
        params=params,
        cifti=True,
        output_dir=output_dir,
        dummytime=dummytime,
        lowpass=upper_bpf,
        highpass=lower_bpf,
        motion_filter_type=motion_filter_type,
        TR=TR,
        name="write_derivative_wf",
    )

<<<<<<< HEAD
    censor_scrub = pe.Node(CensorScrub(
        TR=TR,
        band_stop_min=band_stop_min,
        band_stop_max=band_stop_max,
        motion_filter_type=motion_filter_type,
        motion_filter_order=motion_filter_order,
        head_radius=head_radius,
        fd_thresh=fd_thresh),
        name='censoring',
        mem_gb=mem_gbx['timeseries'],
        omp_nthreads=omp_nthreads)
=======
    censor_scrub = pe.Node(
        CensorScrub(
            TR=TR,
            custom_confounds=custom_confounds,
            band_stop_min=band_stop_min,
            band_stop_max=band_stop_max,
            motion_filter_type=motion_filter_type,
            motion_filter_order=motion_filter_order,
            head_radius=head_radius,
            fd_thresh=fd_thresh,
        ),
        name="censoring",
        mem_gb=mem_gbx["timeseries"],
        omp_nthreads=omp_nthreads,
    )
>>>>>>> d0bb5533

    bold_holder_node = pe.Node(
        niu.IdentityInterface(
            fields=["bold_file", "fmriprep_confounds_tsv", "custom_confounds"],
        ),
        name="bold_holder_node",
    )

    resdsmoothing_wf = init_resd_smoothing(
        mem_gb=mem_gbx["timeseries"],
        smoothing=smoothing,
        cifti=True,
        name="resd_smoothing_wf",
        omp_nthreads=omp_nthreads,
    )

    filtering_wf = pe.Node(
        FilteringData(
            TR=TR,
            lowpass=upper_bpf,
            highpass=lower_bpf,
            filter_order=bpf_order,
            bandpass_filter=bandpass_filter,
        ),
        name="filtering_wf",
        mem_gb=mem_gbx["timeseries"],
        n_procs=omp_nthreads,
    )

    consolidate_confounds_node = pe.Node(
        Function(
            input_names=[
                "fmriprep_confounds_file",
                "custom_confounds_file",
                "namesource",
                "params",
            ],
            output_names=["out_file"],
            function=consolidate_confounds,
        ),
        name="consolidate_confounds_node",
    )
    consolidate_confounds_node.inputs.params = params

    plot_design_matrix_node = pe.Node(
        Function(
            input_names=["design_matrix"],
            output_names=["design_matrix_figure"],
            function=plot_design_matrix,
        ),
        name="plot_design_matrix_node",
    )

    regression_wf = pe.Node(
        Regress(TR=TR, original_file=bold_file, params=params),
        name="regression_wf",
        mem_gb=mem_gbx["timeseries"],
        n_procs=omp_nthreads,
    )

    interpolate_wf = pe.Node(
        Interpolate(TR=TR),
        name="interpolation_wf",
        mem_gb=mem_gbx["timeseries"],
        n_procs=omp_nthreads,
    )

    qcreport = pe.Node(
        QCPlot(
            TR=TR,
            dummytime=dummytime,
            head_radius=head_radius,
        ),
        name="qc_report",
        mem_gb=mem_gbx["resampled"],
        n_procs=omp_nthreads,
    )

    censor_report = pe.Node(
        CensoringPlot(
            TR=TR,
            dummytime=dummytime,
            head_radius=head_radius,
            motion_filter_type=motion_filter_type,
            band_stop_max=band_stop_max,
            band_stop_min=band_stop_min,
            motion_filter_order=motion_filter_order,
            fd_thresh=fd_thresh,
        ),
        name="censor_report",
        mem_gb=mem_gbx["timeseries"],
        n_procs=omp_nthreads,
    )

    executivesummary_wf = init_execsummary_wf(
        TR=TR,
        bold_file=bold_file,
        layout=layout,
        output_dir=output_dir,
        omp_nthreads=omp_nthreads,
        dummyvols=initial_volumes_to_drop,
        mem_gb=mem_gbx["timeseries"],
    )

    # Remove TR first:
    if dummytime > 0:
        rm_dummytime = pe.Node(
            RemoveTR(initial_volumes_to_drop=initial_volumes_to_drop),
            name="remove_dummy_time",
<<<<<<< HEAD
            mem_gb=0.1 * mem_gbx['timeseries'],
        )
=======
            mem_gb=0.1 * mem_gbx["timeseries"],
        )

        # fmt:off
        workflow.connect([
            (inputnode, rm_dummytime, [('fmriprep_confounds_tsv', 'fmriprep_confounds_file')]),
            (inputnode, rm_dummytime, [('bold_file', 'bold_file')]),
            (inputnode, rm_dummytime, [('custom_confounds', 'custom_confounds')])])
>>>>>>> d0bb5533

        workflow.connect([
            (inputnode, rm_dummytime, [
                ('fmriprep_confounds_tsv', 'fmriprep_confounds_file'),
                ('bold_file', 'bold_file'),
            ]),
            (get_custom_confounds_file, rm_dummytime, [
                ('custom_confounds_file', 'custom_confounds'),
            ]),
            (rm_dummytime, censor_scrub, [
                ('bold_file_dropped_TR', 'in_file'),
                ('fmriprep_confounds_file_dropped_TR', 'fmriprep_confounds_file'),
<<<<<<< HEAD
                ('custom_confounds_dropped', 'custom_confounds'),
            ]),
        ])
=======
                ('custom_confounds_dropped', 'custom_confounds')])])
        # fmt:on
>>>>>>> d0bb5533

    else:  # No need to remove TR
        # Censor Scrub:
        # fmt:off
        workflow.connect([
            (inputnode, censor_scrub, [
                ('fmriprep_confounds_tsv', 'fmriprep_confounds_file'),
                ('bold_file', 'in_file'),
            ]),
            (get_custom_confounds_file, censor_scrub, [
                ("custom_confounds_file", "custom_confounds"),
            ]),
        ])
        # fmt:on

    # fmt:off
    workflow.connect([
        (inputnode, bold_holder_node, [("bold_file", "bold_file")]),
        (inputnode, get_custom_confounds_file, [
            ("custom_confounds_folder", "custom_confounds_folder"),
            ("fmriprep_confounds_tsv", "fmriprep_confounds_file"),
        ]),
        (censor_scrub, bold_holder_node, [
            ("fmriprep_confounds_censored", "fmriprep_confounds_tsv"),
            ("custom_confounds_censored", "custom_confounds"),
        ]),
    ])
    workflow.connect([
        (inputnode, consolidate_confounds_node, [('bold_file', 'namesource')]),
        (bold_holder_node, consolidate_confounds_node, [
            ('fmriprep_confounds_tsv', 'fmriprep_confounds_file'),
            ('custom_confounds', 'custom_confounds_file'),
        ]),
        (consolidate_confounds_node, plot_design_matrix_node, [
            ("out_file", "design_matrix"),
        ]),
    ])
    # fmt:on

    if despike:  # If we despike
        despike3d = pe.Node(
            CiftiDespike(TR=TR),
            name="cifti_despike",
            mem_gb=mem_gbx["timeseries"],
            n_procs=omp_nthreads,
        )

        # fmt:off
        workflow.connect([(censor_scrub, despike3d, [('bold_censored', 'in_file')])])
        # Censor Scrub:
        workflow.connect([
            (despike3d, regression_wf, [
                ('des_file', 'in_file')]),
            (censor_scrub, regression_wf,
             [('fmriprep_confounds_censored', 'confounds'),
              ('custom_confounds_censored', 'custom_confounds')])])
        # fmt:on

    else:  # If we don't despike
        # regression workflow
        # fmt:off
        workflow.connect([(censor_scrub, regression_wf,
                         [('bold_censored', 'in_file'),
                          ('fmriprep_confounds_censored', 'confounds'),
                          ('custom_confounds_censored', 'custom_confounds')])])
        # fmt:on

    # interpolation workflow
    # fmt:off
    workflow.connect([
        (inputnode, interpolate_wf, [('bold_file', 'bold_file')]),
        (censor_scrub, interpolate_wf, [('tmask', 'tmask')]),
        (regression_wf, interpolate_wf, [('res_file', 'in_file')])
    ])

    # add filtering workflow
    workflow.connect([(interpolate_wf, filtering_wf, [('bold_interpolated',
                                                       'in_file')])])

    # residual smoothing
    workflow.connect([(filtering_wf, resdsmoothing_wf,
                       [('filtered_file', 'inputnode.bold_file')])])

    # functional connect workflow
    workflow.connect([(filtering_wf, fcon_ts_wf, [('filtered_file', 'inputnode.clean_bold')])])

    # reho and alff
    workflow.connect([
        (filtering_wf, reho_compute_wf, [('filtered_file', 'inputnode.clean_bold')]),
    ])

    if bandpass_filter:
        workflow.connect([
            (filtering_wf, alff_compute_wf, [('filtered_file', 'inputnode.clean_bold')]),
        ])

    # qc report
    workflow.connect([
        (inputnode, qcreport, [("bold_file", "bold_file")]),
        (inputnode, censor_report, [("bold_file", "bold_file")]),
        (filtering_wf, qcreport, [('filtered_file', 'cleaned_file')]),
        (censor_scrub, qcreport, [("tmask", "tmask")]),
        (censor_scrub, censor_report, [('tmask', 'tmask')]),
        (qcreport, outputnode, [('qc_file', 'qc_file')])
    ])

    workflow.connect([
        (filtering_wf, outputnode, [('filtered_file', 'processed_bold')]),
        (censor_scrub, outputnode, [('filtered_motion', 'filtered_motion'),
                                    ('tmask', 'tmask')]),
        (resdsmoothing_wf, outputnode, [('outputnode.smoothed_bold',
                                         'smoothed_bold')]),
        (reho_compute_wf, outputnode, [('outputnode.reho_out', 'reho_out')]),
        (fcon_ts_wf, outputnode, [('outputnode.atlas_names', 'atlas_names'),
                                  ('outputnode.correlations', 'correlations'),
                                  ('outputnode.timeseries', 'timeseries')]),
    ])

    if bandpass_filter:
        workflow.connect([
            (alff_compute_wf, outputnode, [('outputnode.alff_out', 'alff_out')]),
        ])

    # write derivatives
    workflow.connect([
        (consolidate_confounds_node, write_derivative_wf, [('out_file',
                                                            'inputnode.confounds_file')]),
        (filtering_wf, write_derivative_wf, [('filtered_file',
                                              'inputnode.processed_bold')]),
        (resdsmoothing_wf, write_derivative_wf, [('outputnode.smoothed_bold',
                                                  'inputnode.smoothed_bold')]),
        (censor_scrub, write_derivative_wf, [('filtered_motion', 'inputnode.filtered_motion'),
                                             ('tmask', 'inputnode.tmask')]),
        (reho_compute_wf, write_derivative_wf, [
            ('outputnode.reho_out', 'inputnode.reho_out')
        ]),
        (fcon_ts_wf, write_derivative_wf,
            [('outputnode.atlas_names', 'inputnode.atlas_names'),
             ('outputnode.correlations', 'inputnode.correlations'),
             ('outputnode.timeseries', 'inputnode.timeseries')]),
        (qcreport, write_derivative_wf, [('qc_file', 'inputnode.qc_file')])
    ])

    if bandpass_filter:
        workflow.connect([
            (alff_compute_wf, write_derivative_wf, [
                ('outputnode.alff_out', 'inputnode.alff_out'),
                ('outputnode.smoothed_alff', 'inputnode.smoothed_alff'),
            ]),
        ])
    # fmt:on

    functional_qc = pe.Node(
        FunctionalSummary(bold_file=bold_file, TR=TR),
        name="qcsummary",
        run_without_submitting=True,
    )

    ds_report_qualitycontrol = pe.Node(
        DerivativesDataSink(
            base_directory=output_dir,
            desc="qualitycontrol",
            source_file=bold_file,
            datatype="figures",
        ),
        name="ds_report_qualitycontrol",
        run_without_submitting=True,
    )

    ds_report_preprocessing = pe.Node(
        DerivativesDataSink(
            base_directory=output_dir,
            source_file=bold_file,
            desc="preprocessing",
            datatype="figures",
        ),
        name="ds_report_preprocessing",
        run_without_submitting=True,
    )

    ds_design_matrix_plot = pe.Node(
        DerivativesDataSink(
            base_directory=output_dir,
            source_file=bold_file,
            dismiss_entities=["space", "res", "den", "desc"],
            datatype="figures",
            suffix="design",
            extension=".svg",
        ),
        name='ds_design_matrix_plot',
        run_without_submitting=False,
    )

    ds_report_censoring = pe.Node(
        DerivativesDataSink(
            base_directory=output_dir,
            source_file=bold_file,
            datatype="figures",
            desc="censoring",
            suffix="motion",
            extension=".svg",
        ),
        name="ds_report_censoring",
        run_without_submitting=False,
    )

    ds_report_postprocessing = pe.Node(
        DerivativesDataSink(
            base_directory=output_dir,
            source_file=bold_file,
            desc="postprocessing",
            datatype="figures",
        ),
        name="ds_report_postprocessing",
        run_without_submitting=True,
    )

    ds_report_connectivity = pe.Node(
        DerivativesDataSink(
            base_directory=output_dir,
            source_file=bold_file,
            desc="connectivityplot",
            datatype="figures",
        ),
        name="ds_report_connectivity",
        run_without_submitting=True,
    )

    if bandpass_filter:
        ds_report_alffplot = pe.Node(
            DerivativesDataSink(
                base_directory=output_dir,
                source_file=bold_file,
                desc="alffSurfacePlot",
                datatype="figures",
            ),
            name="ds_report_alffplot",
            run_without_submitting=False,
        )

    ds_report_rehoplot = pe.Node(
        DerivativesDataSink(
            base_directory=output_dir,
            source_file=bold_file,
            desc="rehoSurfacePlot",
            datatype="figures",
        ),
        name="ds_report_rehoplot",
        run_without_submitting=False,
    )

    # fmt:off
    workflow.connect([
        (qcreport, ds_report_preprocessing, [('raw_qcplot', 'in_file')]),
        (qcreport, ds_report_postprocessing, [('clean_qcplot', 'in_file')]),
        (qcreport, functional_qc, [('qc_file', 'qc_file')]),
        (plot_design_matrix_node, ds_design_matrix_plot, [("design_matrix_figure", "in_file")]),
        (censor_report, ds_report_censoring, [("out_file", "in_file")]),
        (functional_qc, ds_report_qualitycontrol, [('out_report', 'in_file')]),
        (reho_compute_wf, ds_report_rehoplot, [('outputnode.rehoplot', 'in_file')]),
        (fcon_ts_wf, ds_report_connectivity, [('outputnode.connectplot', "in_file")])
    ])
    if bandpass_filter:
        workflow.connect([
            (alff_compute_wf, ds_report_alffplot, [('outputnode.alffplot', 'in_file')])
        ])
    # executive summary workflow
    workflow.connect([
        (inputnode, executivesummary_wf, [('t1w', 'inputnode.t1w'),
                                          ('t1seg', 'inputnode.t1seg'),
                                          ('bold_file', 'inputnode.bold_file'),
                                          ('mni_to_t1w', 'inputnode.mni_to_t1w')]),
        (regression_wf, executivesummary_wf, [('res_file', 'inputnode.regressed_data')
                                              ]),
        (filtering_wf, executivesummary_wf, [('filtered_file',
                                              'inputnode.residual_data')]),
        (censor_scrub, executivesummary_wf, [('filtered_motion',
                                              'inputnode.filtered_motion'),
                                             ('tmask',
                                              'inputnode.tmask')
                                             ]),
    ])
    # fmt:on

    return workflow


def _create_mem_gb(bold_fname):
    bold_size_gb = os.path.getsize(bold_fname) / (1024**3)
    bold_tlen = nb.load(bold_fname).shape[-1]
    mem_gbz = {
        "derivative": bold_size_gb,
        "resampled": bold_size_gb * 4,
        "timeseries": bold_size_gb * (max(bold_tlen / 100, 1.0) + 4),
    }

    return mem_gbz<|MERGE_RESOLUTION|>--- conflicted
+++ resolved
@@ -219,21 +219,12 @@
     inputnode = pe.Node(
         niu.IdentityInterface(
             fields=[
-<<<<<<< HEAD
-                'bold_file',
-                'custom_confounds_folder',
-                't1w',
-                't1seg',
-                'mni_to_t1w',
-                'fmriprep_confounds_tsv',
-=======
                 "bold_file",
-                "custom_confounds",
+                "custom_confounds_folder",
                 "t1w",
                 "t1seg",
                 "mni_to_t1w",
                 "fmriprep_confounds_tsv",
->>>>>>> d0bb5533
             ],
         ),
         name="inputnode",
@@ -312,23 +303,9 @@
         name="write_derivative_wf",
     )
 
-<<<<<<< HEAD
-    censor_scrub = pe.Node(CensorScrub(
-        TR=TR,
-        band_stop_min=band_stop_min,
-        band_stop_max=band_stop_max,
-        motion_filter_type=motion_filter_type,
-        motion_filter_order=motion_filter_order,
-        head_radius=head_radius,
-        fd_thresh=fd_thresh),
-        name='censoring',
-        mem_gb=mem_gbx['timeseries'],
-        omp_nthreads=omp_nthreads)
-=======
     censor_scrub = pe.Node(
         CensorScrub(
             TR=TR,
-            custom_confounds=custom_confounds,
             band_stop_min=band_stop_min,
             band_stop_max=band_stop_max,
             motion_filter_type=motion_filter_type,
@@ -340,7 +317,6 @@
         mem_gb=mem_gbx["timeseries"],
         omp_nthreads=omp_nthreads,
     )
->>>>>>> d0bb5533
 
     bold_holder_node = pe.Node(
         niu.IdentityInterface(
@@ -450,39 +426,37 @@
         rm_dummytime = pe.Node(
             RemoveTR(initial_volumes_to_drop=initial_volumes_to_drop),
             name="remove_dummy_time",
-<<<<<<< HEAD
-            mem_gb=0.1 * mem_gbx['timeseries'],
-        )
-=======
             mem_gb=0.1 * mem_gbx["timeseries"],
         )
 
-        # fmt:off
-        workflow.connect([
-            (inputnode, rm_dummytime, [('fmriprep_confounds_tsv', 'fmriprep_confounds_file')]),
-            (inputnode, rm_dummytime, [('bold_file', 'bold_file')]),
-            (inputnode, rm_dummytime, [('custom_confounds', 'custom_confounds')])])
->>>>>>> d0bb5533
-
-        workflow.connect([
-            (inputnode, rm_dummytime, [
-                ('fmriprep_confounds_tsv', 'fmriprep_confounds_file'),
-                ('bold_file', 'bold_file'),
-            ]),
-            (get_custom_confounds_file, rm_dummytime, [
-                ('custom_confounds_file', 'custom_confounds'),
-            ]),
-            (rm_dummytime, censor_scrub, [
-                ('bold_file_dropped_TR', 'in_file'),
-                ('fmriprep_confounds_file_dropped_TR', 'fmriprep_confounds_file'),
-<<<<<<< HEAD
-                ('custom_confounds_dropped', 'custom_confounds'),
-            ]),
-        ])
-=======
-                ('custom_confounds_dropped', 'custom_confounds')])])
-        # fmt:on
->>>>>>> d0bb5533
+        workflow.connect(
+            [
+                (
+                    inputnode,
+                    rm_dummytime,
+                    [
+                        ("fmriprep_confounds_tsv", "fmriprep_confounds_file"),
+                        ("bold_file", "bold_file"),
+                    ],
+                ),
+                (
+                    get_custom_confounds_file,
+                    rm_dummytime,
+                    [
+                        ("custom_confounds_file", "custom_confounds"),
+                    ],
+                ),
+                (
+                    rm_dummytime,
+                    censor_scrub,
+                    [
+                        ("bold_file_dropped_TR", "in_file"),
+                        ("fmriprep_confounds_file_dropped_TR", "fmriprep_confounds_file"),
+                        ("custom_confounds_dropped", "custom_confounds"),
+                    ],
+                ),
+            ]
+        )
 
     else:  # No need to remove TR
         # Censor Scrub:
@@ -672,7 +646,7 @@
             suffix="design",
             extension=".svg",
         ),
-        name='ds_design_matrix_plot',
+        name="ds_design_matrix_plot",
         run_without_submitting=False,
     )
 
