# emacs: -*- mode: python; py-indent-offset: 4; indent-tabs-mode: nil -*-
# vi: set ft=python sts=4 ts=4 sw=4 et:
"""Workflows for post-processing CIFTI-format BOLD data."""
import os

import nibabel as nb
import numpy as np
from nipype import Function, logging
from nipype.interfaces import utility as niu
from nipype.pipeline import engine as pe
from niworkflows.engine.workflows import LiterateWorkflow as Workflow
from num2words import num2words

from xcp_d.interfaces.bids import DerivativesDataSink
from xcp_d.interfaces.filtering import FilteringData
from xcp_d.interfaces.prepostcleaning import (
    CensorScrub,
    ConvertTo32,
    Interpolate,
    RemoveTR,
)
from xcp_d.interfaces.regression import Regress
from xcp_d.interfaces.resting_state import DespikePatch
from xcp_d.interfaces.workbench import CiftiConvert
from xcp_d.utils.bids import collect_run_data
from xcp_d.utils.confounds import (
    consolidate_confounds,
    describe_regression,
    get_customfile,
)
from xcp_d.utils.doc import fill_doc
from xcp_d.utils.plot import plot_design_matrix
from xcp_d.workflow.connectivity import init_cifti_functional_connectivity_wf
from xcp_d.workflow.execsummary import init_execsummary_wf
from xcp_d.workflow.outputs import init_writederivatives_wf
from xcp_d.workflow.plotting import init_qc_report_wf
from xcp_d.workflow.postprocessing import init_resd_smoothing_wf
from xcp_d.workflow.restingstate import init_cifti_reho_wf, init_compute_alff_wf

LOGGER = logging.getLogger("nipype.workflow")


@fill_doc
def init_ciftipostprocess_wf(
    bold_file,
    bandpass_filter,
    lower_bpf,
    upper_bpf,
    bpf_order,
    motion_filter_type,
    motion_filter_order,
    band_stop_min,
    band_stop_max,
    smoothing,
    head_radius,
    params,
    output_dir,
    custom_confounds_folder,
    input_type,
    dummytime,
    dummy_scans,
    fd_thresh,
    despike,
    dcan_qc,
    n_runs,
    omp_nthreads,
    layout=None,
    name="cifti_process_wf",
):
    """Organize the cifti processing workflow.

    Workflow Graph
        .. workflow::
            :graph2use: orig
            :simple_form: yes

            import os

            from xcp_d.utils.bids import collect_data
            from xcp_d.workflow.cifti import init_ciftipostprocess_wf
            from xcp_d.utils.doc import download_example_data

            fmri_dir = download_example_data()

            layout, subj_data = collect_data(
                bids_dir=fmri_dir,
                input_type="fmriprep",
                participant_label="01",
                task="imagery",
                bids_validate=False,
                cifti=True,
            )

            bold_file = subj_data["bold"][0]
            custom_confounds_folder = os.path.join(fmri_dir, "sub-01/func")

            wf = init_ciftipostprocess_wf(
                bold_file=bold_file,
                bandpass_filter=True,
                lower_bpf=0.01,
                upper_bpf=0.08,
                bpf_order=2,
                motion_filter_type="notch",
                motion_filter_order=4,
                band_stop_min=12,
                band_stop_max=20,
                smoothing=6,
                head_radius=50.,
                params="27P",
                output_dir=".",
                custom_confounds_folder=custom_confounds_folder,
                input_type="fmriprep",
                dummy_scans=0,
                dummytime=0,
                fd_thresh=0.2,
                despike=True,
                dcan_qc=True,
                n_runs=1,
                omp_nthreads=1,
                layout=layout,
                name="cifti_postprocess_wf",
            )
            wf.inputs.inputnode.t1w = subj_data["t1w"]
            wf.inputs.inputnode.t1seg = subj_data["t1w_seg"]

    Parameters
    ----------
    bold_file
    input_type
    %(bandpass_filter)s
    %(lower_bpf)s
    %(upper_bpf)s
    %(bpf_order)s
    %(motion_filter_type)s
    %(motion_filter_order)s
    %(band_stop_min)s
    %(band_stop_max)s
    %(smoothing)s
    %(head_radius)s
    %(params)s
    %(output_dir)s
    custom_confounds_folder: str
        path to cusrtom nuissance regressors
    %(omp_nthreads)s
    %(dummytime)s
    %(dummy_scans)s
    %(fd_thresh)s
    despike: bool
        afni depsike
    dcan_qc : bool
        Whether to run DCAN QC or not.
    n_runs
    layout : BIDSLayout object
        BIDS dataset layout
    %(name)s
        Default is 'cifti_postprocess_wf'.

    Inputs
    ------
    bold_file
        CIFTI file
    custom_confounds_file
        custom regressors
    t1w
    t1seg
    fmriprep_confounds_tsv

    References
    ----------
    .. footbibliography::
    """
    run_data = collect_run_data(layout, input_type, bold_file)

    TR = run_data["bold_metadata"]["RepetitionTime"]

    # Load custom confounds
    # We need to run this function directly to access information in the confounds that is
    # used for the boilerplate.
    custom_confounds_file = get_customfile(
        custom_confounds_folder,
        run_data["confounds"],
    )
    regression_description = describe_regression(params, custom_confounds_file)

    workflow = Workflow(name=name)

    filter_str, filter_post_str = "", ""
    if motion_filter_type:
        if motion_filter_type == "notch":
            filter_sub_str = (
                f"band-stop filtered to remove signals between {band_stop_min} and "
                f"{band_stop_max} breaths-per-minute using a notch filter, based on "
                "@fair2020correction"
            )
        else:  # lp
            filter_sub_str = (
                f"low-pass filtered below {band_stop_min} breaths-per-minute, "
                "based on @fair2020correction and @gratton2020removal"
            )

        filter_str = (
            f"the six translation and rotation head motion traces were {filter_sub_str}. Next, "
        )
        filter_post_str = (
            "The filtered versions of the motion traces and framewise displacement were not used "
            "for denoising."
        )

    fd_str = (
        f"{filter_str}framewise displacement was calculated using the formula from "
        f"@power_fd_dvars, with a head radius of {head_radius} mm"
    )

    if dummy_scans == 0 and dummytime != 0:
        dummy_scans = int(np.ceil(dummytime / TR))

    dummy_scans_str = ""
    if dummy_scans == "auto":
        dummy_scans_str = (
            "non-steady-state volumes were extracted from the preprocessed confounds "
            "and were discarded from both the BOLD data and nuisance regressors, then"
        )
    elif dummy_scans > 0:
        dummy_scans_str = (
            f"the first {num2words(dummy_scans)} of both the BOLD data and nuisance "
            "regressors were discarded, then "
        )

    despike_str = ""
    if despike:
        despike_str = (
            "After censoring, but before nuisance regression, "
            "the BOLD data were converted to NIfTI format, despiked with 3dDespike, "
            "and converted back to CIFTI format."
        )

    bandpass_str = ""
    if bandpass_filter:
        bandpass_str = (
            "The interpolated timeseries were then band-pass filtered to retain signals within "
            f"the {lower_bpf}-{upper_bpf} Hz frequency band."
        )

    workflow.__desc__ = f"""\
For each of the {num2words(n_runs)} BOLD series found per subject (across all tasks and sessions),
the following post-processing was performed.
First, {dummy_scans_str}outlier detection was performed.
In order to identify high-motion outlier volumes, {fd_str}.
Volumes with {'filtered ' if motion_filter_type else ''}framewise displacement greater than
{fd_thresh} mm were flagged as outliers and excluded from nuisance regression [@power_fd_dvars].
{filter_post_str}
{despike_str}
Next, the BOLD data and confounds were mean-centered and linearly detrended.
{regression_description}
Any volumes censored earlier in the workflow were then interpolated in the residual time series
produced by the regression.
{bandpass_str}
"""

    inputnode = pe.Node(
        niu.IdentityInterface(
            fields=[
                "bold_file",
                "custom_confounds_file",
                "t1w",
                "t1seg",
                "fmriprep_confounds_tsv",
                "dummy_scans",
            ],
        ),
        name="inputnode",
    )

    inputnode.inputs.bold_file = bold_file
    inputnode.inputs.ref_file = run_data["boldref"]
    inputnode.inputs.custom_confounds_file = custom_confounds_file
    inputnode.inputs.fmriprep_confounds_tsv = run_data["confounds"]
    inputnode.inputs.dummy_scans = dummy_scans

    mem_gbx = _create_mem_gb(bold_file)

    downcast_data = pe.Node(
        ConvertTo32(),
        name="downcast_data",
        mem_gb=mem_gbx["timeseries"],
        n_procs=omp_nthreads,
    )

    # fmt:off
    workflow.connect([
        (inputnode, downcast_data, [
            ("bold_file", "bold_file"),
            ("t1w", "t1w"),
            ("t1seg", "t1seg"),
        ]),
    ])
    # fmt:on

    fcon_ts_wf = init_cifti_functional_connectivity_wf(
<<<<<<< HEAD
        output_dir=output_dir,
        mem_gb=mem_gbx['timeseries'],
        name='cifti_ts_con_wf',
        omp_nthreads=omp_nthreads)
=======
        mem_gb=mem_gbx["timeseries"], name="cifti_ts_con_wf", omp_nthreads=omp_nthreads
    )
>>>>>>> c47c92ec

    if bandpass_filter:
        alff_compute_wf = init_compute_alff_wf(
            mem_gb=mem_gbx["timeseries"],
            TR=TR,
            bold_file=bold_file,
            lowpass=upper_bpf,
            highpass=lower_bpf,
            smoothing=smoothing,
            cifti=True,
            name="compute_alff_wf",
            omp_nthreads=omp_nthreads,
        )

    reho_compute_wf = init_cifti_reho_wf(
        mem_gb=mem_gbx["timeseries"],
        bold_file=bold_file,
        name="cifti_reho_wf",
        omp_nthreads=omp_nthreads,
    )

    write_derivative_wf = init_writederivatives_wf(
        smoothing=smoothing,
        bold_file=bold_file,
        bandpass_filter=bandpass_filter,
        params=params,
        cifti=True,
        output_dir=output_dir,
        lowpass=upper_bpf,
        highpass=lower_bpf,
        motion_filter_type=motion_filter_type,
        TR=TR,
        name="write_derivative_wf",
    )

    censor_scrub = pe.Node(
        CensorScrub(
            TR=TR,
            band_stop_min=band_stop_min,
            band_stop_max=band_stop_max,
            motion_filter_type=motion_filter_type,
            motion_filter_order=motion_filter_order,
            head_radius=head_radius,
            fd_thresh=fd_thresh,
        ),
        name="censoring",
        mem_gb=mem_gbx["timeseries"],
        omp_nthreads=omp_nthreads,
    )

    resd_smoothing_wf = init_resd_smoothing_wf(
        mem_gb=mem_gbx["timeseries"],
        smoothing=smoothing,
        cifti=True,
        name="resd_smoothing_wf",
        omp_nthreads=omp_nthreads,
    )

    filtering_wf = pe.Node(
        FilteringData(
            TR=TR,
            lowpass=upper_bpf,
            highpass=lower_bpf,
            filter_order=bpf_order,
            bandpass_filter=bandpass_filter,
        ),
        name="filtering_wf",
        mem_gb=mem_gbx["timeseries"],
        n_procs=omp_nthreads,
    )

    consolidate_confounds_node = pe.Node(
        Function(
            input_names=[
                "img_file",
                "custom_confounds_file",
                "params",
            ],
            output_names=["out_file"],
            function=consolidate_confounds,
        ),
        name="consolidate_confounds_node",
    )
    consolidate_confounds_node.inputs.params = params

    # Load and filter confounds
    # fmt:off
    workflow.connect([
        (inputnode, consolidate_confounds_node, [
            ("bold_file", "img_file"),
            ("custom_confounds_file", "custom_confounds_file"),
        ]),
    ])
    # fmt:on

    plot_design_matrix_node = pe.Node(
        Function(
            input_names=["design_matrix"],
            output_names=["design_matrix_figure"],
            function=plot_design_matrix,
        ),
        name="plot_design_matrix_node",
    )

    regression_wf = pe.Node(
        Regress(TR=TR, params=params),
        name="regression_wf",
        mem_gb=mem_gbx["timeseries"],
        n_procs=omp_nthreads,
    )

    interpolate_wf = pe.Node(
        Interpolate(TR=TR),
        name="interpolation_wf",
        mem_gb=mem_gbx["timeseries"],
        n_procs=omp_nthreads,
    )

    qc_report_wf = init_qc_report_wf(
        output_dir=output_dir,
        TR=TR,
        motion_filter_type=motion_filter_type,
        band_stop_max=band_stop_max,
        band_stop_min=band_stop_min,
        motion_filter_order=motion_filter_order,
        fd_thresh=fd_thresh,
        head_radius=head_radius,
        mem_gb=mem_gbx["timeseries"],
        omp_nthreads=omp_nthreads,
        dcan_qc=dcan_qc,
        cifti=True,
        name="qc_report_wf",
    )

    # fmt:off
    workflow.connect([
        (inputnode, qc_report_wf, [
            ("bold_file", "inputnode.preprocessed_bold_file"),
        ]),
        (regression_wf, qc_report_wf, [
            ("res_file", "inputnode.cleaned_unfiltered_file"),
        ]),
    ])
    # fmt:on

    # Remove TR first
    if dummy_scans:
        remove_dummy_scans = pe.Node(
            RemoveTR(),
            name="remove_dummy_scans",
            mem_gb=mem_gbx["timeseries"],
        )

        # fmt:off
        workflow.connect([
            (inputnode, remove_dummy_scans, [
                ("dummy_scans", "dummy_scans"),
                # fMRIPrep confounds file is needed for filtered motion.
                # The selected confounds are not guaranteed to include motion params.
                ("fmriprep_confounds_tsv", "fmriprep_confounds_file"),
            ]),
            (downcast_data, remove_dummy_scans, [
                ("bold_file", "bold_file"),
            ]),
            (consolidate_confounds_node, remove_dummy_scans, [
                ("out_file", "confounds_file"),
            ]),
            (remove_dummy_scans, censor_scrub, [
                ("bold_file_dropped_TR", "in_file"),
                ("confounds_file_dropped_TR", "confounds_file"),
                # fMRIPrep confounds file is needed for filtered motion.
                # The selected confounds are not guaranteed to include motion params.
                ("fmriprep_confounds_file_dropped_TR", "fmriprep_confounds_file"),
            ]),
            (remove_dummy_scans, qc_report_wf, [
                ("dummy_scans", "inputnode.dummy_scans"),
            ]),
        ])
        # fmt:on

    else:
        # fmt:off
        workflow.connect([
            (inputnode, qc_report_wf, [
                ("dummy_scans", "inputnode.dummy_scans"),
            ]),
            (downcast_data, censor_scrub, [
                ('bold_file', 'in_file'),
            ]),
            (inputnode, censor_scrub, [
                # fMRIPrep confounds file is needed for filtered motion.
                # The selected confounds are not guaranteed to include motion params.
                ("fmriprep_confounds_tsv", "fmriprep_confounds_file"),
            ]),
            (consolidate_confounds_node, censor_scrub, [
                ("out_file", "confounds_file"),
            ]),
        ])
        # fmt:on

    # fmt:off
    workflow.connect([
        (censor_scrub, plot_design_matrix_node, [
            ("confounds_censored", "design_matrix"),
        ]),
    ])
    # fmt:on

    if despike:
        # first, convert the cifti to a nifti
        convert_to_nifti = pe.Node(
            CiftiConvert(target="to"),
            name="convert_to_nifti",
            mem_gb=mem_gbx["timeseries"],
            n_procs=omp_nthreads,
        )

        # next, run 3dDespike
        despike3d = pe.Node(
            DespikePatch(outputtype="NIFTI_GZ", args="-nomask -NEW"),
            name="despike3d",
            mem_gb=mem_gbx["timeseries"],
            n_procs=omp_nthreads,
        )

        # finally, convert the despiked nifti back to cifti
        convert_to_cifti = pe.Node(
            CiftiConvert(target="from", TR=TR),
            name="convert_to_cifti",
            mem_gb=mem_gbx["timeseries"],
            n_procs=omp_nthreads,
        )

        # fmt:off
        workflow.connect([
            (censor_scrub, convert_to_nifti, [("bold_censored", "in_file")]),
            (convert_to_nifti, despike3d, [("out_file", "in_file")]),
            (censor_scrub, convert_to_cifti, [("bold_censored", "cifti_template")]),
            (despike3d, convert_to_cifti, [("out_file", "in_file")]),
            (convert_to_cifti, regression_wf, [("out_file", "in_file")]),
        ])
        # fmt:on

    else:
        # fmt:off
        workflow.connect([
            (censor_scrub, regression_wf, [('bold_censored', 'in_file')]),
        ])
        # fmt:on

    # fmt:off
    workflow.connect([
        (censor_scrub, regression_wf, [('confounds_censored', 'confounds')]),
    ])
    # fmt:on

    # interpolation workflow
    # fmt:off
    workflow.connect([
        (downcast_data, interpolate_wf, [('bold_file', 'bold_file')]),
        (censor_scrub, interpolate_wf, [('tmask', 'tmask')]),
        (regression_wf, interpolate_wf, [('res_file', 'in_file')])
    ])

    # add filtering workflow
    workflow.connect([(interpolate_wf, filtering_wf, [('bold_interpolated',
                                                       'in_file')])])

    # residual smoothing
    workflow.connect([(filtering_wf, resd_smoothing_wf,
                       [('filtered_file', 'inputnode.bold_file')])])

    # functional connectivity workflow
    workflow.connect([
        (inputnode, fcon_ts_wf, [('bold_file', 'inputnode.bold_file')]),
        (filtering_wf, fcon_ts_wf, [('filtered_file', 'inputnode.clean_bold')]),
    ])

    # reho and alff
    workflow.connect([
        (filtering_wf, reho_compute_wf, [('filtered_file', 'inputnode.clean_bold')]),
    ])

    if bandpass_filter:
        workflow.connect([
            (filtering_wf, alff_compute_wf, [('filtered_file', 'inputnode.clean_bold')]),
        ])

    # qc report
    workflow.connect([
        (filtering_wf, qc_report_wf, [("filtered_file", "inputnode.cleaned_file")]),
        (censor_scrub, qc_report_wf, [
            ("tmask", "inputnode.tmask"),
            ("filtered_motion", "inputnode.filtered_motion"),
        ]),
    ])

    # write derivatives
    workflow.connect([
        (consolidate_confounds_node, write_derivative_wf, [
            ('out_file', 'inputnode.confounds_file'),
        ]),
        (filtering_wf, write_derivative_wf, [
            ('filtered_file', 'inputnode.processed_bold'),
        ]),
        (qc_report_wf, write_derivative_wf, [
            ('outputnode.qc_file', 'inputnode.qc_file'),
        ]),
        (resd_smoothing_wf, write_derivative_wf, [
            ('outputnode.smoothed_bold', 'inputnode.smoothed_bold'),
        ]),
        (censor_scrub, write_derivative_wf, [
            ('filtered_motion', 'inputnode.filtered_motion'),
            ('tmask', 'inputnode.tmask'),
        ]),
        (reho_compute_wf, write_derivative_wf, [
            ('outputnode.reho_out', 'inputnode.reho_out'),
        ]),
        (fcon_ts_wf, write_derivative_wf, [
            ('outputnode.atlas_names', 'inputnode.atlas_names'),
            ('outputnode.correlations', 'inputnode.correlations'),
            ('outputnode.timeseries', 'inputnode.timeseries'),
        ]),
    ])

    if bandpass_filter:
        workflow.connect([
            (alff_compute_wf, write_derivative_wf, [
                ('outputnode.alff_out', 'inputnode.alff_out'),
                ('outputnode.smoothed_alff', 'inputnode.smoothed_alff'),
            ]),
        ])
    # fmt:on

    ds_design_matrix_plot = pe.Node(
        DerivativesDataSink(
            base_directory=output_dir,
            source_file=bold_file,
            dismiss_entities=["space", "res", "den", "desc"],
            datatype="figures",
            suffix="design",
            extension=".svg",
        ),
        name="ds_design_matrix_plot",
        run_without_submitting=False,
    )

    ds_report_connectivity = pe.Node(
        DerivativesDataSink(
            base_directory=output_dir,
            source_file=bold_file,
            desc="connectivityplot",
            datatype="figures",
        ),
        name="ds_report_connectivity",
        run_without_submitting=True,
    )

    if bandpass_filter:
        ds_report_alffplot = pe.Node(
            DerivativesDataSink(
                base_directory=output_dir,
                source_file=bold_file,
                desc="alffSurfacePlot",
                datatype="figures",
            ),
            name="ds_report_alffplot",
            run_without_submitting=False,
        )

    ds_report_rehoplot = pe.Node(
        DerivativesDataSink(
            base_directory=output_dir,
            source_file=bold_file,
            desc="rehoSurfacePlot",
            datatype="figures",
        ),
        name="ds_report_rehoplot",
        run_without_submitting=False,
    )

    # fmt:off
    workflow.connect([
        (plot_design_matrix_node, ds_design_matrix_plot, [("design_matrix_figure", "in_file")]),
        (reho_compute_wf, ds_report_rehoplot, [('outputnode.rehoplot', 'in_file')]),
        (fcon_ts_wf, ds_report_connectivity, [('outputnode.connectplot', "in_file")])
    ])
    # fmt:on

    if bandpass_filter:
        # fmt:off
        workflow.connect([
            (alff_compute_wf, ds_report_alffplot, [('outputnode.alffplot', 'in_file')])
        ])
        # fmt:on

    # executive summary workflow
    if dcan_qc:
        executive_summary_wf = init_execsummary_wf(
            bold_file=bold_file,
            layout=layout,
            output_dir=output_dir,
            name="executive_summary_wf",
        )

        # fmt:off
        # Use inputnode for executive summary instead of downcast_data
        # because T1w is used as name source.
        workflow.connect([
            # Use inputnode for executive summary instead of downcast_data
            # because T1w is used as name source.
            (inputnode, executive_summary_wf, [
                ('bold_file', 'inputnode.bold_file'),
                ("ref_file", "inputnode.boldref_file"),
            ]),
        ])
        # fmt:on

    return workflow


def _create_mem_gb(bold_fname):
    bold_size_gb = os.path.getsize(bold_fname) / (1024**3)
    bold_tlen = nb.load(bold_fname).shape[-1]
    mem_gbz = {
        "derivative": bold_size_gb,
        "resampled": bold_size_gb * 4,
        "timeseries": bold_size_gb * (max(bold_tlen / 100, 1.0) + 4),
    }

    return mem_gbz<|MERGE_RESOLUTION|>--- conflicted
+++ resolved
@@ -297,15 +297,11 @@
     # fmt:on
 
     fcon_ts_wf = init_cifti_functional_connectivity_wf(
-<<<<<<< HEAD
         output_dir=output_dir,
-        mem_gb=mem_gbx['timeseries'],
-        name='cifti_ts_con_wf',
-        omp_nthreads=omp_nthreads)
-=======
-        mem_gb=mem_gbx["timeseries"], name="cifti_ts_con_wf", omp_nthreads=omp_nthreads
-    )
->>>>>>> c47c92ec
+        mem_gb=mem_gbx["timeseries"],
+        name="cifti_ts_con_wf",
+        omp_nthreads=omp_nthreads,
+    )
 
     if bandpass_filter:
         alff_compute_wf = init_compute_alff_wf(
