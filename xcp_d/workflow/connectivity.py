--- conflicted
+++ resolved
@@ -13,14 +13,10 @@
 from nipype.pipeline import engine as pe
 from niworkflows.engine.workflows import LiterateWorkflow as Workflow
 
-<<<<<<< HEAD
-from xcp_d.interfaces import ConnectPlot
-=======
->>>>>>> 89c6fd63
 from xcp_d.interfaces.connectivity import (
     ApplyTransformsx,
     NiftiConnect,
-    connectplot,
+    ConnectPlot,
     get_atlas_cifti,
     get_atlas_nifti,
 )
