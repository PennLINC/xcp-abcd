# emacs: -*- mode: python; py-indent-offset: 4; indent-tabs-mode: nil -*-
# vi: set ft=python sts=4 ts=4 sw=4 et:
"""Workflows for generating the executive summary."""
import fnmatch
import glob
import os
from pathlib import Path

from nipype import Function, logging
from nipype.interfaces import utility as niu
from nipype.pipeline import engine as pe
from niworkflows.engine.workflows import LiterateWorkflow as Workflow
from templateflow.api import get as get_template

from xcp_d.interfaces.bids import DerivativesDataSink
from xcp_d.interfaces.connectivity import ApplyTransformsx
from xcp_d.interfaces.surfplotting import (
    BrainPlotx,
    PlotImage,
    PlotSVGData,
    RibbontoStatmap,
)
from xcp_d.utils.doc import fill_doc
from xcp_d.utils.plot import plot_ribbon_svg
from xcp_d.utils.utils import get_std2bold_xforms

LOGGER = logging.getLogger("nipype.workflow")


@fill_doc
def init_brainsprite_wf(
    layout,
    fmri_dir,
    subject_id,
    output_dir,
    dcan_qc,
    input_type,
    mem_gb,
    omp_nthreads,
    name="init_brainsprite_wf",
):
    """Create a brainsprite figure from stuff.

    Parameters
    ----------
    %(layout)s
    %(fmri_dir)s
    %(subject_id)s
    %(output_dir)s
    dcan_qc : bool
        Whether to run DCAN QC or not.
    %(input_type)s
    %(mem_gb)s
    %(omp_nthreads)s
    %(name)s
        Default is "init_brainsprite_wf".

    Inputs
    ------
    t1w
    t1seg
    """
    workflow = Workflow(name=name)

    inputnode = pe.Node(
        niu.IdentityInterface(fields=["t1w", "t1seg"]),
        name="inputnode",
    )
    ribbon2statmap = pe.Node(
        RibbontoStatmap(),
        name="ribbon2statmap",
        mem_gb=mem_gb,
        n_procs=omp_nthreads,
    )
    if dcan_qc:
        # Create a brainsprite if dcan_qc is True
        plot_ribbon = pe.Node(
            BrainPlotx(),
            name="brainsprite",
            mem_gb=mem_gb,
            n_procs=omp_nthreads,
        )
    else:
        # Otherwise, make a static mosaic plot
        plot_ribbon = pe.Node(
            Function(
                input_names=["template", "in_file"],
                output_names=["plot_file"],
                function=plot_ribbon_svg,
            ),
            name="ribbon_mosaic",
            mem_gb=mem_gb,
            n_procs=omp_nthreads,
        )

    ds_brainspriteplot = pe.Node(
        DerivativesDataSink(
            base_directory=output_dir,
            check_hdr=False,
            dismiss_entities=["desc"],
            desc="brainplot",
            datatype="figures",
        ),
        name="ds_brainspriteplot",
    )

    use_t1seg_as_ribbon = False
    if input_type in ("dcan", "hcp"):
        # The dcan2fmriprep/hcp2fmriprep functions copy the ribbon file to the derivatives dset.
        ribbon = layout.get(
            return_type="file",
            subject=subject_id,
            desc="ribbon",
            extension="nii.gz",
        )
        if len(ribbon) != 1:
            LOGGER.warning(f"{len(ribbon)} matches found for the ribbon file: {ribbon}")
            use_t1seg_as_ribbon = True
        else:
            ribbon = ribbon[0]

    else:
        # verify freesurfer directory
        fmri_path = Path(fmri_dir).absolute()

        # for fmriprep and nibabies versions before XXXX,
        # the freesurfer dir was placed at the same level as the main derivatives
        freesurfer_paths = [fp for fp in fmri_path.parent.glob("*freesurfer*") if fp.is_dir()]
        if len(freesurfer_paths) == 0:
            # for later versions, the freesurfer dir is placed in sourcedata
            # within the main derivatives folder
            freesurfer_paths = [
                fp for fp in fmri_path.glob("sourcedata/*freesurfer*") if fp.is_dir()
            ]

        if len(freesurfer_paths) > 0:
            freesurfer_path = freesurfer_paths[0]
            LOGGER.info(f"Freesurfer directory found at {freesurfer_path}.")
            ribbon = freesurfer_path / f"sub-{subject_id}" / "mri" / "ribbon.mgz"
            LOGGER.info(f"Using {ribbon} for ribbon.")

            if not ribbon.is_file():
                LOGGER.warning(f"File DNE: {ribbon}")
                use_t1seg_as_ribbon = True

        else:
            LOGGER.info("No Freesurfer derivatives found.")
            use_t1seg_as_ribbon = True

    if use_t1seg_as_ribbon:
        LOGGER.info("Using T1w segmentation for ribbon.")
        # fmt:off
        workflow.connect([(inputnode, ribbon2statmap, [("t1seg", "ribbon")])])
        # fmt:on
    else:
        ribbon2statmap.inputs.ribbon = ribbon

    # fmt:off
    workflow.connect(
        [
            (inputnode, plot_ribbon, [("t1w", "template")]),
            (ribbon2statmap, plot_ribbon, [("out_file", "in_file")]),
            (plot_ribbon, ds_brainspriteplot, [("plot_file", "in_file")]),
            (inputnode, ds_brainspriteplot, [("t1w", "source_file")]),
        ]
    )
    # fmt:on

    return workflow


@fill_doc
<<<<<<< HEAD
def init_execsummary_wf(omp_nthreads,
                        bold_file,
                        output_dir,
                        TR,
                        dummy_scans,
                        mem_gb,
                        layout,
                        name='execsummary_wf'):
=======
def init_execsummary_wf(
    omp_nthreads, bold_file, output_dir, TR, dummyvols, mem_gb, layout, name="execsummary_wf"
):
>>>>>>> 5a726e96
    """Generate an executive summary.

    Parameters
    ----------
    %(omp_nthreads)s
    bold_file
    %(output_dir)s
    TR
    %(mem_gb)s
    dummy_scans
    layout
    %(name)s

    Inputs
    ------
    t1w
    t1seg
    regressed_data
    residual_data
    filtered_motion
    tmask
    rawdata
    mask
    %(mni_to_t1w)s
    """
    workflow = Workflow(name=name)

    inputnode = pe.Node(
        niu.IdentityInterface(
            fields=[
                "t1w",
                "t1seg",
                "regressed_data",
                "residual_data",
                "filtered_motion",
                "tmask",
                "rawdata",
                "mask",
                "mni_to_t1w",
            ]
        ),
        name="inputnode",
    )
    inputnode.inputs.bold_file = bold_file
    # Get bb_registration_file prefix from fmriprep
    all_files = list(layout.get_files())
    current_bold_file = os.path.basename(bold_file)
    if "_space" in current_bold_file:
        bb_register_prefix = current_bold_file.split("_space")[0]
    else:
        bb_register_prefix = current_bold_file.split("_desc")[0]

    # check if there is a bb_registration_file or coregister file
    patterns = ("*bbregister_bold.svg", "*coreg_bold.svg", "*bbr_bold.svg")
    registration_file = [pat for pat in patterns if fnmatch.filter(all_files, pat)]
    #  Get the T1w registration file
    bold_t1w_registration_file = fnmatch.filter(
        all_files, "*" + bb_register_prefix + registration_file[0]
    )[0]

    # Get the nifti reference file
    if bold_file.endswith(".nii.gz"):
        bold_reference_file = bold_file.split("desc-preproc_bold.nii.gz")[0] + "boldref.nii.gz"

    else:  # Get the cifti reference file
        bb_file_prefix = bold_file.split("space-fsLR_den-91k_bold.dtseries.nii")[0]
        bold_reference_file = glob.glob(bb_file_prefix + "*boldref.nii.gz")[0]
        bold_file = glob.glob(bb_file_prefix + "*preproc_bold.nii.gz")[0]

    # Plot the reference bold image
    plotrefbold_wf = pe.Node(PlotImage(in_file=bold_reference_file), name="plotrefbold_wf")

    # Get the transform file to native space
    get_std2native_transform = pe.Node(
        Function(
            input_names=["bold_file", "mni_to_t1w", "t1w_to_native"],
            output_names=["transform_list"],
            function=get_std2bold_xforms,
        ),
        name="get_std2native_transform",
    )
    get_std2native_transform.inputs.bold_file = bold_file
    get_std2native_transform.inputs.t1w_to_native = t1_to_native(bold_file)

    # Transform the file to native space
    resample_parc = pe.Node(
        ApplyTransformsx(
            dimension=3,
            input_image=str(
                get_template(
                    "MNI152NLin2009cAsym",
                    resolution=1,
                    desc="carpet",
                    suffix="dseg",
                    extension=[".nii", ".nii.gz"],
                )
            ),
            interpolation="MultiLabel",
            reference_image=bold_reference_file,
        ),
        name="resample_parc",
        n_procs=omp_nthreads,
        mem_gb=mem_gb * 3 * omp_nthreads,
    )

    # Plot the SVG files
<<<<<<< HEAD
    plot_svgx_wf = pe.Node(PlotSVGData(TR=TR, rawdata=bold_file, dummyvols=dummy_scans),
                           name='plot_svgx_wf',
                           mem_gb=mem_gb,
                           n_procs=omp_nthreads)
=======
    plot_svgx_wf = pe.Node(
        PlotSVGData(TR=TR, rawdata=bold_file, dummyvols=dummyvols),
        name="plot_svgx_wf",
        mem_gb=mem_gb,
        n_procs=omp_nthreads,
    )
>>>>>>> 5a726e96

    # Write out the necessary files:
    # Reference file
    ds_plot_bold_reference_file_wf = pe.Node(
        DerivativesDataSink(
            base_directory=output_dir, dismiss_entities=["den"], datatype="figures", desc="boldref"
        ),
        name="plotbold_reference_file",
        run_without_submitting=True,
    )

    # Plot SVG before
    ds_plot_svg_before_wf = pe.Node(
        DerivativesDataSink(
            base_directory=output_dir,
            dismiss_entities=["den"],
            datatype="figures",
            desc="precarpetplot",
        ),
        name="plot_svgxbe",
        run_without_submitting=True,
    )
    # Plot SVG after
    ds_plot_svg_after_wf = pe.Node(
        DerivativesDataSink(
            base_directory=output_dir,
            dismiss_entities=["den"],
            datatype="figures",
            desc="postcarpetplot",
        ),
        name="plot_svgx_after",
        run_without_submitting=True,
    )
    # Bold T1 registration file
    ds_registration_wf = pe.Node(
        DerivativesDataSink(
            base_directory=output_dir,
            in_file=bold_t1w_registration_file,
            dismiss_entities=["den"],
            datatype="figures",
            desc="bbregister",
        ),
        name="bb_registration_file",
        run_without_submitting=True,
    )

    # Connect all the workflows
    # fmt:off
    workflow.connect([
        (plotrefbold_wf, ds_plot_bold_reference_file_wf, [('out_file', 'in_file')]),
        (inputnode, plot_svgx_wf, [('filtered_motion', 'filtered_motion'),
                                   ('regressed_data', 'regressed_data'),
                                   ('residual_data', 'residual_data'), ('mask', 'mask'),
                                   ('bold_file', 'rawdata'), ('tmask', 'tmask')]),
        (inputnode, get_std2native_transform, [('mni_to_t1w', 'mni_to_t1w')]),
        (get_std2native_transform, resample_parc, [('transform_list', 'transforms')]),
        (resample_parc, plot_svgx_wf, [('output_image', 'seg_data')]),
        (plot_svgx_wf, ds_plot_svg_before_wf, [('before_process', 'in_file')]),
        (plot_svgx_wf, ds_plot_svg_after_wf, [('after_process', 'in_file')]),
        (inputnode, ds_plot_svg_before_wf, [('bold_file', 'source_file')]),
        (inputnode, ds_plot_svg_after_wf, [('bold_file', 'source_file')]),
        (inputnode, ds_plot_bold_reference_file_wf, [('bold_file', 'source_file')]),
        (inputnode, ds_registration_wf, [('bold_file', 'source_file')]),
    ])
    # fmt:on

    return workflow


def t1_to_native(file_name):
    """Get t1 to native transform file."""
    dir_name = os.path.dirname(file_name)
    filename = os.path.basename(file_name)
    file_name_prefix = filename.split("desc-preproc_bold.nii.gz")[0].split("space-")[0]
    t1_to_native_file = (
        dir_name + "/" + file_name_prefix + "from-T1w_to-scanner_mode-image_xfm.txt"
    )
    return t1_to_native_file<|MERGE_RESOLUTION|>--- conflicted
+++ resolved
@@ -170,20 +170,16 @@
 
 
 @fill_doc
-<<<<<<< HEAD
-def init_execsummary_wf(omp_nthreads,
-                        bold_file,
-                        output_dir,
-                        TR,
-                        dummy_scans,
-                        mem_gb,
-                        layout,
-                        name='execsummary_wf'):
-=======
 def init_execsummary_wf(
-    omp_nthreads, bold_file, output_dir, TR, dummyvols, mem_gb, layout, name="execsummary_wf"
+    omp_nthreads,
+    bold_file,
+    output_dir,
+    TR,
+    dummy_scans,
+    mem_gb,
+    layout,
+    name="execsummary_wf",
 ):
->>>>>>> 5a726e96
     """Generate an executive summary.
 
     Parameters
@@ -290,19 +286,12 @@
     )
 
     # Plot the SVG files
-<<<<<<< HEAD
-    plot_svgx_wf = pe.Node(PlotSVGData(TR=TR, rawdata=bold_file, dummyvols=dummy_scans),
-                           name='plot_svgx_wf',
-                           mem_gb=mem_gb,
-                           n_procs=omp_nthreads)
-=======
     plot_svgx_wf = pe.Node(
-        PlotSVGData(TR=TR, rawdata=bold_file, dummyvols=dummyvols),
+        PlotSVGData(TR=TR, rawdata=bold_file, dummyvols=dummy_scans),
         name="plot_svgx_wf",
         mem_gb=mem_gb,
         n_procs=omp_nthreads,
     )
->>>>>>> 5a726e96
 
     # Write out the necessary files:
     # Reference file
