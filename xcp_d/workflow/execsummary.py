--- conflicted
+++ resolved
@@ -63,13 +63,6 @@
     Inputs
     ------
     t1w
-<<<<<<< HEAD
-    t1seg
-    lh_pial_surf
-    rh_pial_surf
-    lh_smoothwm_surf
-    rh_smoothwm_surf
-=======
         Path to T1w image.
     t2w
         Path to T2w image. Optional. Should only be defined if ``t2w_available`` is True.
@@ -77,7 +70,6 @@
     rh_smoothwm_surf
     lh_pial_surf
     rh_pial_surf
->>>>>>> 44d814b7
     """
     workflow = Workflow(name=name)
 
@@ -85,19 +77,11 @@
         niu.IdentityInterface(
             fields=[
                 "t1w",
-<<<<<<< HEAD
-                "t1seg",
-                "lh_pial_surf",
-                "rh_pial_surf",
-                "lh_smoothwm_surf",
-                "rh_smoothwm_surf",
-=======
                 "t2w",
                 "lh_smoothwm_surf",
                 "rh_smoothwm_surf",
                 "lh_pial_surf",
                 "rh_pial_surf",
->>>>>>> 44d814b7
             ],
         ),
         name="inputnode",
