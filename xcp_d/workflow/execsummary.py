--- conflicted
+++ resolved
@@ -271,7 +271,7 @@
 
     find_t1_to_native = pe.Node(
         Function(
-            function=t1_to_native,
+            function=_t12native,
             input_names=["bold_file"],
             output_names=["t1w_to_native_xform"],
         ),
@@ -295,7 +295,6 @@
         ),
         name="get_std2native_transform",
     )
-<<<<<<< HEAD
 
     # fmt:off
     workflow.connect([
@@ -307,10 +306,6 @@
         ]),
     ])
     # fmt:on
-=======
-    get_std2native_transform.inputs.bold_file = bold_file
-    get_std2native_transform.inputs.t1w_to_native = _t12native(bold_file)
->>>>>>> 1e980b5f
 
     # Transform the file to native space
     resample_parc = pe.Node(
