--- conflicted
+++ resolved
@@ -18,11 +18,7 @@
     PlotSVGData,
     RibbontoStatmap,
 )
-<<<<<<< HEAD
-from xcp_d.utils.bids import find_nifti_boldref_file
-=======
-from xcp_d.utils.bids import find_nifti_bold_files, get_freesurfer_dir
->>>>>>> 598b1c3c
+from xcp_d.utils.bids import find_nifti_boldref_file, get_freesurfer_dir
 from xcp_d.utils.doc import fill_doc
 from xcp_d.utils.plot import plot_ribbon_svg
 from xcp_d.utils.utils import _t12native, get_std2bold_xforms
