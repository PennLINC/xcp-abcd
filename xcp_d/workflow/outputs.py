--- conflicted
+++ resolved
@@ -349,38 +349,13 @@
             iterfield=["atlas", "in_file"],
         )
 
-<<<<<<< HEAD
-        write_derivative_reholh_wf = pe.Node(
+        write_derivative_reho_wf = pe.Node(
             DerivativesDataSink(
                 base_directory=output_dir,
                 source_file=bold_file,
                 check_hdr=False,
                 dismiss_entities=['desc', 'den'],
-                den='32k',
-                hemi='L',
-                suffix='reho',
-                extension='.shape.gii',
-            ),
-            name='write_derivative_reholh_wf',
-            run_without_submitting=True,
-            mem_gb=1,
-        )
-
-        write_derivative_rehorh_wf = pe.Node(
-=======
-        write_derivative_reho_wf = pe.Node(
->>>>>>> 8da06743
-            DerivativesDataSink(
-                base_directory=output_dir,
-                source_file=bold_file,
-                check_hdr=False,
-                dismiss_entities=['desc', 'den'],
-<<<<<<< HEAD
-                den='32k',
-                hemi='R',
-=======
-                density='91k',
->>>>>>> 8da06743
+                den='91k',
                 suffix='reho',
                 extension='.dscalar.nii',
             ),
