# emacs: -*- mode: python; py-indent-offset: 4; indent-tabs-mode: nil -*-
# vi: set ft=python sts=4 ts=4 sw=4 et:
"""Quality control plotting interfaces."""
import os

import matplotlib.pyplot as plt
import numpy as np
import pandas as pd
import seaborn as sns
from nipype import logging
from nipype.interfaces.base import (
    BaseInterfaceInputSpec,
    File,
    SimpleInterface,
    TraitedSpec,
    traits,
)

from xcp_d.utils.confounds import load_confound, load_motion
from xcp_d.utils.filemanip import fname_presuffix
from xcp_d.utils.modified_data import compute_fd
from xcp_d.utils.plot import FMRIPlot
from xcp_d.utils.qcmetrics import compute_dvars, compute_registration_qc
from xcp_d.utils.write_save import read_ndata, write_ndata

LOGGER = logging.getLogger("nipype.interface")


class _CensoringPlotInputSpec(BaseInterfaceInputSpec):
    bold_file = File(
        exists=True,
        mandatory=True,
        desc="Raw bold file from fMRIPrep. Used only to identify the right confounds file.",
    )
<<<<<<< HEAD
    tmask = File(exists=False, mandatory=False, desc="Temporal mask. Current unused.")
    dummyvols = traits.Int(
        exists=False,
=======
    tmask = File(exists=True, mandatory=False, desc="Temporal mask. Current unused.")
    dummytime = traits.Float(
>>>>>>> 5a726e96
        mandatory=False,
        default_value=0,
        desc="Dummy time to drop",
    )
    TR = traits.Float(mandatory=True, desc="Repetition Time")
    head_radius = traits.Float(
        mandatory=False,
        default_value=50,
        desc="Head radius; recommended value is 40 for babies",
    )
    motion_filter_type = traits.Either(
        None,
        traits.Str,
        mandatory=True,
    )
    motion_filter_order = traits.Int(mandatory=True)
    band_stop_min = traits.Either(
        None,
        traits.Float,
        mandatory=True,
        desc="Lower frequency for the band-stop motion filter, in breaths-per-minute (bpm).",
    )
    band_stop_max = traits.Either(
        None,
        traits.Float,
        mandatory=True,
        desc="Upper frequency for the band-stop motion filter, in breaths-per-minute (bpm).",
    )
    fd_thresh = traits.Float(mandatory=True, desc="Framewise displacement threshold.")


class _CensoringPlotOutputSpec(TraitedSpec):
    out_file = File(exists=True, mandatory=True, desc="Censoring plot.")


class CensoringPlot(SimpleInterface):
    """Generate a censoring figure.

    This is a line plot showing both the raw and filtered framewise displacement time series,
    with vertical lines/bands indicating volumes removed by the post-processing workflow.
    """

    input_spec = _CensoringPlotInputSpec
    output_spec = _CensoringPlotOutputSpec

    def _run_interface(self, runtime):
        palette = sns.color_palette("colorblind", 4)

        # Load confound matrix and load motion with motion filtering
        confound_matrix = load_confound(datafile=self.inputs.bold_file)[0]
        preproc_motion_df = load_motion(
            confound_matrix.copy(),
            TR=self.inputs.TR,
            motion_filter_type=None,
        )
        preproc_fd_timeseries = compute_fd(
            confound=preproc_motion_df,
            head_radius=self.inputs.head_radius,
        )

        fig, ax = plt.subplots(figsize=(16, 8))

        time_array = np.arange(0, self.inputs.TR * preproc_fd_timeseries.size, self.inputs.TR)

        ax.plot(
            time_array,
            preproc_fd_timeseries,
            label="Raw Framewise Displacement",
            color=palette[0],
        )
        ax.axhline(self.inputs.fd_thresh, label="Outlier Threshold", color="gray", alpha=0.5)

        if self.inputs.dummytime:
            initial_volumes_to_drop = int(np.ceil(self.inputs.dummytime / self.inputs.TR))
            ax.axvspan(
                0,
                initial_volumes_to_drop,
                label="Dummy Volumes",
                alpha=0.5,
                color=palette[1],
            )
        else:
            initial_volumes_to_drop = 0

        # Compute filtered framewise displacement to plot censoring
        if self.inputs.motion_filter_type:
            filtered_motion_df = load_motion(
                confound_matrix.copy(),
                TR=self.inputs.TR,
                motion_filter_type=self.inputs.motion_filter_type,
                motion_filter_order=self.inputs.motion_filter_order,
                band_stop_min=self.inputs.band_stop_min,
                band_stop_max=self.inputs.band_stop_max,
            )
            filtered_fd_timeseries = compute_fd(
                confound=filtered_motion_df,
                head_radius=self.inputs.head_radius,
            )

            ax.plot(
                time_array,
                filtered_fd_timeseries,
                label="Filtered Framewise Displacement",
                color=palette[2],
            )
        else:
            filtered_fd_timeseries = preproc_fd_timeseries.copy()

        # NOTE: TS- Probably should replace with the actual tmask file.
        tmask = filtered_fd_timeseries >= self.inputs.fd_thresh
        tmask[:initial_volumes_to_drop] = False

        # Only plot censored volumes if any were flagged
        if sum(tmask) > 0:
            tmask_idx = np.where(tmask)[0]
            for i_idx, idx in enumerate(tmask_idx):
                if i_idx == 0:
                    label = "Censored Volumes"
                else:
                    label = ""

                ax.axvline(idx * self.inputs.TR, label=label, color=palette[3], alpha=0.5)

        ax.set_xlim(0, max(time_array))
        y_max = (
            np.max(
                np.hstack(
                    (
                        preproc_fd_timeseries,
                        filtered_fd_timeseries,
                        [self.inputs.fd_thresh],
                    )
                )
            )
            * 1.5
        )
        ax.set_ylim(0, y_max)
        ax.set_xlabel("Time (seconds)", fontsize=20)
        ax.set_ylabel("Movement (millimeters)", fontsize=20)
        ax.legend(fontsize=20)
        fig.tight_layout()

        self._results["out_file"] = fname_presuffix(
            "censoring",
            suffix="_motion.svg",
            newpath=runtime.cwd,
            use_ext=False,
        )

        fig.savefig(self._results["out_file"])
        return runtime


class _QCPlotInputSpec(BaseInterfaceInputSpec):
    bold_file = File(exists=True, mandatory=True, desc="Raw bold file from fMRIPrep")
    mask_file = File(exists=True, mandatory=False, desc="Mask file from nifti")
    seg_file = File(exists=True, mandatory=False, desc="Seg file for nifti")
    cleaned_file = File(exists=True, mandatory=True, desc="Processed file")
    tmask = File(exists=True, mandatory=False, desc="Temporal mask")
    dummytime = traits.Float(
        mandatory=False,
        default_value=0,
        desc="Dummy time to drop",
    )
    TR = traits.Float(mandatory=True, desc="Repetition Time")
    head_radius = traits.Float(
        mandatory=False,
        default_value=50,
        desc="Head radius; recommended value is 40 for babies",
    )
    bold2T1w_mask = File(exists=True, mandatory=False, desc="Bold mask in MNI")
    bold2temp_mask = File(exists=True, mandatory=False, desc="Bold mask in T1W")
    template_mask = File(exists=True, mandatory=False, desc="Template mask")
    t1w_mask = File(exists=True, mandatory=False, desc="Mask in T1W")


class _QCPlotOutputSpec(TraitedSpec):
    qc_file = File(exists=True, mandatory=True, desc="qc file in tsv")
    raw_qcplot = File(exists=True, mandatory=True, desc="qc plot before regression")
    clean_qcplot = File(exists=True, mandatory=True, desc="qc plot after regression")


class QCPlot(SimpleInterface):
    """Generate a quality control (QC) figure.

    Examples
    --------
    .. testsetup::
    >>> from tempfile import TemporaryDirectory
    >>> tmpdir = TemporaryDirectory()
    >>> os.chdir(tmpdir.name)
    .. doctest::
    computeqcwf = QCPlot()
    computeqcwf.inputs.cleaned_file = datafile
    computeqcwf.inputs.bold_file = rawbold
    computeqcwf.inputs.TR = TR
    computeqcwf.inputs.tmask = temporalmask
    computeqcwf.inputs.mask_file = mask
    computeqcwf.inputs.dummytime = dummytime
    computeqcwf.run()
    .. testcleanup::
    >>> tmpdir.cleanup()
    """

    input_spec = _QCPlotInputSpec
    output_spec = _QCPlotOutputSpec

    def _run_interface(self, runtime):
        # Load confound matrix and load motion with motion filtering
        confound_matrix = load_confound(datafile=self.inputs.bold_file)[0]
        preproc_motion_df = load_motion(
            confound_matrix.copy(),
            TR=self.inputs.TR,
            motion_filter_type=None,
        )
        preproc_fd_timeseries = compute_fd(
            confound=preproc_motion_df,
            head_radius=self.inputs.head_radius,
        )
        postproc_fd_timeseries = preproc_fd_timeseries.copy()

        # Get rmsd
        rmsd = confound_matrix["rmsd"]

        if self.inputs.dummytime > 0:  # Calculate number of vols to drop if any
            initial_volumes_to_drop = int(np.ceil(self.inputs.dummytime / self.inputs.TR))
        else:
            initial_volumes_to_drop = 0

        # Drop volumes from time series
        # NOTE: TS- Why drop dummy volumes in preprocessed plot?
        preproc_fd_timeseries = preproc_fd_timeseries[initial_volumes_to_drop:]
        postproc_fd_timeseries = postproc_fd_timeseries[initial_volumes_to_drop:]
        rmsd = rmsd[initial_volumes_to_drop:]

        if self.inputs.tmask:  # If a tmask is provided, find # vols censored
            tmask_df = pd.read_table(self.inputs.tmask)
            tmask_arr = tmask_df["framewise_displacement"].values
            num_censored_volumes = np.sum(tmask_arr)
        else:
            num_censored_volumes = 0

        # Compute the DVARS for both bold files provided
        dvars_before_processing = compute_dvars(
            read_ndata(
                datafile=self.inputs.bold_file,
                maskfile=self.inputs.mask_file,
            )[:, initial_volumes_to_drop:],
        )
        dvars_after_processing = compute_dvars(
            read_ndata(
                datafile=self.inputs.cleaned_file,
                maskfile=self.inputs.mask_file,
            ),
        )

        # get QC plot names
        self._results["raw_qcplot"] = fname_presuffix(
            "preprocess",
            suffix="_raw_qcplot.svg",
            newpath=runtime.cwd,
            use_ext=False,
        )
        self._results["clean_qcplot"] = fname_presuffix(
            "postprocess",
            suffix="_clean_qcplot.svg",
            newpath=runtime.cwd,
            use_ext=False,
        )
        raw_data_removed_TR = read_ndata(
            datafile=self.inputs.bold_file,
            maskfile=self.inputs.mask_file,
        )[:, initial_volumes_to_drop:]

        # Get file names to write out & write data out
        dropped_bold_file = fname_presuffix(
            self.inputs.bold_file,
            newpath=runtime.cwd,
            suffix="_dropped",
            use_ext=True,
        )

        write_ndata(
            data_matrix=raw_data_removed_TR,
            template=self.inputs.bold_file,
            mask=self.inputs.mask_file,
            filename=dropped_bold_file,
            TR=self.inputs.TR,
        )

        preproc_confounds = pd.DataFrame(
            {
                "FD": preproc_fd_timeseries,
                "DVARS": dvars_before_processing,
            }
        )

        preproc_fig = FMRIPlot(
            func_file=dropped_bold_file,
            seg_file=self.inputs.seg_file,
            data=preproc_confounds,
            mask_file=self.inputs.mask_file,
        ).plot(labelsize=8)

        preproc_fig.savefig(
            self._results["raw_qcplot"],
            bold_file_name_componentsox_inches="tight",
        )

        # If censoring occurs, censor the cleaned BOLD data and FD time series
        # NOTE: TS- Why are we censoring these plots? This ignores/misrepresents the
        # interpolation step.
        if num_censored_volumes > 0:
            # Apply temporal mask to time series
            postproc_fd_timeseries = preproc_fd_timeseries[tmask_arr == 0]
            rmsd = rmsd[tmask_arr == 0]
            # NOTE: TS- Why mask DVARS before processing?
            dvars_before_processing = dvars_before_processing[tmask_arr == 0]
            dvars_after_processing = dvars_after_processing[tmask_arr == 0]

            # Apply temporal mask to data
            raw_data_removed_TR = read_ndata(
                datafile=self.inputs.cleaned_file,
                maskfile=self.inputs.mask_file,
            )
            raw_data_censored = raw_data_removed_TR[:, tmask_arr == 0]

            # Get temporary filename and write data out
            dropped_clean_file = fname_presuffix(
                self.inputs.bold_file,
                newpath=runtime.cwd,
                suffix="_droppedClean",
                use_ext=True,
            )

            write_ndata(
                data_matrix=raw_data_censored,
                template=self.inputs.bold_file,
                mask=self.inputs.mask_file,
                filename=dropped_clean_file,
                TR=self.inputs.TR,
            )

        else:
            dropped_clean_file = self.inputs.cleaned_file

        postproc_confounds = pd.DataFrame(
            {
                "FD": postproc_fd_timeseries,
                "DVARS": dvars_after_processing,
            }
        )

        postproc_fig = FMRIPlot(
            func_file=dropped_clean_file,
            seg_file=self.inputs.seg_file,
            data=postproc_confounds,
            mask_file=self.inputs.mask_file,
        ).plot(labelsize=8)

        postproc_fig.savefig(
            self._results["clean_qcplot"],
            bold_file_name_componentsox_inches="tight",
        )

        # Calculate QC measures
        mean_fd = np.mean(postproc_fd_timeseries)
        mean_rms = np.mean(rmsd)
        mean_dvars_before_processing = np.mean(dvars_before_processing)
        mean_dvars_after_processing = np.mean(dvars_after_processing)
        # NOTE: TS- If we didn't mask DVARS before postproc, we'd use preproc_fd_timeseries here.
        motionDVCorrInit = np.corrcoef(postproc_fd_timeseries, dvars_before_processing)[0][1]
        motionDVCorrFinal = np.corrcoef(postproc_fd_timeseries, dvars_after_processing)[0][1]
        rmsd_max_value = np.max(rmsd)

        # A summary of all the values
        qc_values = {
            "meanFD": [mean_fd],
            "relMeansRMSMotion": [mean_rms],
            "relMaxRMSMotion": [rmsd_max_value],
            "meanDVInit": [mean_dvars_before_processing],
            "meanDVFinal": [mean_dvars_after_processing],
            "num_censored_volumes": [num_censored_volumes],
            "nVolsRemoved": [initial_volumes_to_drop],
            "motionDVCorrInit": [motionDVCorrInit],
            "motionDVCorrFinal": [motionDVCorrFinal],
        }

        # Get the different components in the bold file name
        # eg: ['sub-colornest001', 'ses-1'], etc.
        _, bold_file_name = os.path.split(self.inputs.bold_file)
        bold_file_name_components = bold_file_name.split("_")

        # Fill out dictionary with entities from filename
        qc_dictionary = {}
        for entity in bold_file_name_components[:-1]:
            qc_dictionary.update({entity.split("-")[0]: entity.split("-")[1]})

        qc_dictionary.update(qc_values)
        if self.inputs.bold2T1w_mask:  # If a bold mask in T1w is provided
            # Compute quality of registration
            registration_qc = compute_registration_qc(
                bold2t1w_mask=self.inputs.bold2T1w_mask,
                t1w_mask=self.inputs.t1w_mask,
                bold2template_mask=self.inputs.bold2temp_mask,
                template_mask=self.inputs.template_mask,
            )
            qc_dictionary.update(registration_qc)  # Add values to dictionary

        # Convert dictionary to df and write out the qc file
        df = pd.DataFrame(qc_dictionary)
        self._results["qc_file"] = fname_presuffix(
            self.inputs.cleaned_file,
            suffix="qc_bold.csv",
            newpath=runtime.cwd,
            use_ext=False,
        )
        df.to_csv(self._results["qc_file"], index=False, header=True)

        return runtime<|MERGE_RESOLUTION|>--- conflicted
+++ resolved
@@ -32,14 +32,9 @@
         mandatory=True,
         desc="Raw bold file from fMRIPrep. Used only to identify the right confounds file.",
     )
-<<<<<<< HEAD
-    tmask = File(exists=False, mandatory=False, desc="Temporal mask. Current unused.")
+    tmask = File(exists=True, mandatory=False, desc="Temporal mask. Current unused.")
     dummyvols = traits.Int(
         exists=False,
-=======
-    tmask = File(exists=True, mandatory=False, desc="Temporal mask. Current unused.")
-    dummytime = traits.Float(
->>>>>>> 5a726e96
         mandatory=False,
         default_value=0,
         desc="Dummy time to drop",
