--- conflicted
+++ resolved
@@ -22,14 +22,6 @@
                                    mandatory=False,
                                    desc="fmriprep confounds tsv")
 
-<<<<<<< HEAD
-class _removeTROutputSpec(TraitedSpec):
-    fmrip_confdropTR  = File(exists=True, mandatory=True,
-                                  desc="fmriprep confound after removing TRs,")
-    
-    bold_file_TR = File(exists=True,mandatory=True, desc=" either bold or nifti modified")
-=======
->>>>>>> 44c43d46
 
 class _RemoveTROutputSpec(TraitedSpec):
     fmriprep_confounds_file_dropped_TR = File(exists=True,
@@ -125,43 +117,11 @@
         return runtime
 
 
-<<<<<<< HEAD
-class _censorscrubInputSpec(BaseInterfaceInputSpec):
-    bold_file = File(exists=True,mandatory=True, desc=" raw bold or nifti real")
-    in_file =File(exists=True,mandatory=True, desc=" bold or nifti")
-    fd_thresh = traits.Float(exists=True,mandatory=True, desc ="fd_threshold")
-    mask_file = File(exists=False,mandatory=False, desc ="required for nifti")
-    TR = traits.Float(exists=True,mandatory=True, desc="repetition time in TR")
-    custom_conf = traits.Either(
-        traits.Undefined, File,
-        desc="name of output file with field or true",exists=False,mandatory=False)
-    #custom_conf = File(exists=False,mandatory=False,desc=" custom confound")
-    fmriprep_conf= File(exists=True,mandatory=True,
-                           desc=" confound selected from fmriprep confound matrix ")
-    head_radius = traits.Float(exists=False,mandatory=False, default_value=50,
-                           desc="head radius in mm  ")
-    filtertype = traits.Float(exists=False,mandatory=False)
-    time_todrop = traits.Float(exists=False,mandatory=False,default_value=0, desc="time in seconds to drop")
-    low_freq= traits.Float(exit=False,mandatory=False, desc=' low frequency band for notch filterin breathe per min (bpm)')
-    high_freq= traits.Float(exit=False,mandatory=False, desc=' high frequency for notch filter in breathe per min (bpm)')
-
-
-class _censorscrubOutputSpec(TraitedSpec):
-    bold_censored  = File(exists=True, mandatory=True,
-                                     desc=" fmriprep censored")
-    fmriprepconf_censored  = File(exists=True,mandatory=True, 
-                                    desc=" fmriprep_conf censored")
-    customconf_censored = File(exists=False,mandatory=False, desc="custom conf censored")
-    tmask = File(exists=True,mandatory=True,desc="temporal mask")
-    fd_timeseries = File(exists=True,mandatory=True,desc="fd timeseries")
-
-
-class censorscrub(SimpleInterface):
-=======
 class _CensorScrubInputSpec(BaseInterfaceInputSpec):
     in_file = File(exists=True, mandatory=True, desc=" Partially processed bold or nifti")
-    fd_thresh = traits.Float(exists=True, mandatory=True, desc="Framewise displacement threshold. All"
-                             "values above this will be dropped.")
+    fd_thresh = traits.Float(exists=True, mandatory=True,
+                             desc="Framewise displacement threshold. "
+                             "All values above this will be dropped.")
     custom_confounds = traits.Either(traits.Undefined,
                                      File,
                                      desc="Name of custom confounds file, or True",
@@ -205,14 +165,13 @@
 
 
 class CensorScrub(SimpleInterface):
->>>>>>> 44c43d46
     r"""
-    Takes in confound files, bold file to be censored, and information about filtering 
-    - including band stop values and motion filter type. Then proceeds to create a 
-    motion-filtered confounds matrix and recalculates FDfrom filtered motion parameters. 
+    Takes in confound files, bold file to be censored, and information about filtering
+    - including band stop values and motion filter type. Then proceeds to create a
+    motion-filtered confounds matrix and recalculates FDfrom filtered motion parameters.
     Finally generates temporal mask with volumes above fd threshold set to 1, then dropped
     from both confounds file and bolds file. Outputs temporal mask, framewise displacement
-    timeseries and censored bold files. 
+    timeseries and censored bold files.
     """
     input_spec = _CensorScrubInputSpec
     output_spec = _CensorScrubOutputSpec
@@ -282,7 +241,7 @@
 
         # get the output
         self._results['bold_censored'] = fname_presuffix(self.inputs.in_file,
-                                                         suffix = '_censored',
+                                                         suffix='_censored',
                                                          newpath=os.getcwd(),
                                                          use_ext=True)
         self._results['fmriprep_confounds_censored'] = fname_presuffix(
@@ -341,15 +300,10 @@
 
 
 class _interpolateOutputSpec(TraitedSpec):
-<<<<<<< HEAD
-    bold_interpolated  = File(exists=True, mandatory=True,
-                                     desc=" fmriprep censored")
-=======
     bold_interpolated = File(exists=True,
                              manadatory=True,
                              desc=" fmriprep censored")
 
->>>>>>> 44c43d46
 
 class interpolate(SimpleInterface):
     r"""
@@ -360,11 +314,11 @@
     >>> os.chdir(tmpdir.name)
     .. doctest::
     >>> interpolatewf = interpolate()
-    >>> interpolatewf.inputs.in_file = datafile
-    >>> interpolatewf.inputs.bold_file = rawbold
-    >>> interpolatewf.inputs.TR = TR
-    >>> interpolatewf.inputs.tmask = temporalmask
-    >>> interpolatewf.inputs.mask_file = mask
+    # >>> interpolatewf.inputs.in_file = datafile
+    # >>> interpolatewf.inputs.bold_file = rawbold
+    # >>> interpolatewf.inputs.TR = TR
+    # >>> interpolatewf.inputs.tmask = temporalmask
+    # >>> interpolatewf.inputs.mask_file = mask
     >>> interpolatewf.run()
     .. testcleanup::
     >>> tmpdir.cleanup()
