# emacs: -*- mode: python; py-indent-offset: 4; indent-tabs-mode: nil -*-
# vi: set ft=python sts=4 ts=4 sw=4 et:
"""Regression interfaces."""
from os.path import exists

import pandas as pd
from nipype import logging
from nipype.interfaces.base import (
    BaseInterfaceInputSpec,
    File,
    SimpleInterface,
    TraitedSpec,
    traits,
)

from xcp_d.utils.confounds import load_confound_matrix
from xcp_d.utils.filemanip import fname_presuffix
from xcp_d.utils.utils import demean_detrend_data, linear_regression
from xcp_d.utils.write_save import despikedatacifti, read_ndata, write_ndata

LOGGER = logging.getLogger('nipype.interface')


class _RegressInputSpec(BaseInterfaceInputSpec):
    in_file = File(exists=True,
                   mandatory=True,
                   desc="The bold file to be regressed")
    confounds = File(
        exists=True,
        mandatory=True,
        desc="The fMRIPrep confounds tsv after censoring")
    TR = traits.Float(exists=True, mandatory=True, desc="Repetition time")
    mask = File(exists=False, mandatory=False, desc="Brain mask for nifti files")
    original_file = traits.Str(exists=True, mandatory=False,
                               desc="Name of original bold file- helps load in the confounds"
                               "file down the line using the original path name")
    custom_confounds = traits.Either(traits.Undefined,
                                     File,
                                     desc="Name of custom confounds file, or True",
                                     exists=False,
                                     mandatory=False)


class _RegressOutputSpec(TraitedSpec):
    res_file = File(exists=True,
                    mandatory=True,
                    desc="Residual file after regression")
    confound_matrix = File(exists=True,
                           mandatory=True,
                           desc="Confounds matrix returned for testing purposes only")


class Regress(SimpleInterface):
    """Takes in the confound tsv, turns it to a matrix and expands it.

    Custom confounds are added in during this step if present.

    Then reads in the bold file, does demeaning and a linear detrend.

    Finally, uses sklearns's Linear Regression to regress out the confounds from
    the bold files and returns the residual image, as well as the confounds for testing.
    """

    input_spec = _RegressInputSpec
    output_spec = _RegressOutputSpec

    def _run_interface(self, runtime):

        # Get the confound matrix
        # Do we have custom confounds?
        if self.inputs.custom_confounds and exists(self.inputs.custom_confounds):
            confound = load_confound_matrix(original_file=self.inputs.original_file,
                                            datafile=self.inputs.in_file,
                                            custom_confounds=self.inputs.custom_confounds,
                                            confound_tsv=self.inputs.confounds)
        else:  # No custom confounds
            confound = load_confound_matrix(original_file=self.inputs.original_file,
                                            datafile=self.inputs.in_file,
                                            confound_tsv=self.inputs.confounds)
        # for testing, let's write out the confounds file:
        confounds_file_output_name = fname_presuffix(
            self.inputs.confounds,
            suffix='_matrix.tsv',
            newpath=runtime.cwd,
            use_ext=False,
        )
        self._results['confound_matrix'] = confounds_file_output_name
        confound = pd.DataFrame(confound)
        confound.to_csv(confounds_file_output_name, sep="\t", header=True, index=False)

        confound = confound.to_numpy().T  # Transpose confounds matrix to line up with bold matrix
        # Get the nifti/cifti matrix
        bold_matrix = read_ndata(datafile=self.inputs.in_file,
                                 maskfile=self.inputs.mask)

        # Demean and detrend the data

        demeaned_detrended_data = demean_detrend_data(data=bold_matrix)

        # Regress out the confounds via linear regression from sklearn
        if demeaned_detrended_data.shape[1] < confound.shape[0]:
            print("Warning: Regression might not be effective due to rank deficiency, i.e:"
                  "the number of volumes in the bold file is much smaller than the number of"
                  " egressors.")
        residualized_data = linear_regression(data=demeaned_detrended_data, confound=confound)

        # Write out the data
        if self.inputs.in_file.endswith('.dtseries.nii'):  # If cifti
            suffix = '_residualized.dtseries.nii'
        elif self.inputs.in_file.endswith('.nii.gz'):  # If nifti
            suffix = '_residualized.nii.gz'

        # write the output out
        self._results['res_file'] = fname_presuffix(
            self.inputs.in_file,
            suffix=suffix,
            newpath=runtime.cwd,
            use_ext=False,
        )
        self._results['res_file'] = write_ndata(
            data_matrix=residualized_data,
            template=self.inputs.in_file,
            filename=self._results['res_file'],
            mask=self.inputs.mask)
        return runtime


<<<<<<< HEAD
class _ciftidespikeInputSpec(BaseInterfaceInputSpec):
=======
def linear_regression(data, confound):
    """Perform linear regression with sklearn's LinearRegression.

    Parameters
    ----------
    data : numpy.ndarray
        vertices by timepoints for bold file
    confound : numpy.ndarray
       nuisance regressors - vertices by timepoints for confounds matrix

    Returns
    -------
    numpy.ndarray
        residual matrix after regression
    """
    regression = LinearRegression(n_jobs=1)
    regression.fit(confound.T, data.T)
    y_predicted = regression.predict(confound.T)

    return data - y_predicted.T


def demean_detrend_data(data):
    """Mean-center and remove linear trends over time from data.

    Parameters
    ----------
    data : numpy.ndarray
        vertices by timepoints for bold file

    Returns
    -------
    detrended : numpy.ndarray
        demeaned and detrended data
    """
    demeaned = signal.detrend(data, axis=- 1, type='constant', bp=0,
                              overwrite_data=False)  # Demean data using "constant" detrend,
    # which subtracts mean
    detrended = signal.detrend(demeaned, axis=- 1, type='linear', bp=0,
                               overwrite_data=False)  # Detrend data using linear method

    return detrended  # Subtract these predicted values from the demeaned data


class _CiftiDespikeInputSpec(BaseInterfaceInputSpec):
>>>>>>> 925c1ff1
    in_file = File(exists=True, mandatory=True, desc=" cifti  file ")
    TR = traits.Float(exists=True, mandatory=True, desc="repetition time")


class _CiftiDespikeOutputSpec(TraitedSpec):
    des_file = File(exists=True, manadatory=True, desc=" despike cifti")


class CiftiDespike(SimpleInterface):
    """Despike a CIFTI file."""

    input_spec = _CiftiDespikeInputSpec
    output_spec = _CiftiDespikeOutputSpec

    def _run_interface(self, runtime):

        # write the output out
        self._results['des_file'] = fname_presuffix(
            'ciftidepike',
            suffix='.dtseries.nii',
            newpath=runtime.cwd,
            use_ext=False,
        )
        self._results['des_file'] = despikedatacifti(cifti=self.inputs.in_file,
                                                     TR=self.inputs.TR,
                                                     basedir=runtime.cwd)
        return runtime<|MERGE_RESOLUTION|>--- conflicted
+++ resolved
@@ -125,55 +125,7 @@
         return runtime
 
 
-<<<<<<< HEAD
-class _ciftidespikeInputSpec(BaseInterfaceInputSpec):
-=======
-def linear_regression(data, confound):
-    """Perform linear regression with sklearn's LinearRegression.
-
-    Parameters
-    ----------
-    data : numpy.ndarray
-        vertices by timepoints for bold file
-    confound : numpy.ndarray
-       nuisance regressors - vertices by timepoints for confounds matrix
-
-    Returns
-    -------
-    numpy.ndarray
-        residual matrix after regression
-    """
-    regression = LinearRegression(n_jobs=1)
-    regression.fit(confound.T, data.T)
-    y_predicted = regression.predict(confound.T)
-
-    return data - y_predicted.T
-
-
-def demean_detrend_data(data):
-    """Mean-center and remove linear trends over time from data.
-
-    Parameters
-    ----------
-    data : numpy.ndarray
-        vertices by timepoints for bold file
-
-    Returns
-    -------
-    detrended : numpy.ndarray
-        demeaned and detrended data
-    """
-    demeaned = signal.detrend(data, axis=- 1, type='constant', bp=0,
-                              overwrite_data=False)  # Demean data using "constant" detrend,
-    # which subtracts mean
-    detrended = signal.detrend(demeaned, axis=- 1, type='linear', bp=0,
-                               overwrite_data=False)  # Detrend data using linear method
-
-    return detrended  # Subtract these predicted values from the demeaned data
-
-
 class _CiftiDespikeInputSpec(BaseInterfaceInputSpec):
->>>>>>> 925c1ff1
     in_file = File(exists=True, mandatory=True, desc=" cifti  file ")
     TR = traits.Float(exists=True, mandatory=True, desc="repetition time")
 
