--- conflicted
+++ resolved
@@ -30,15 +30,7 @@
     filtered_file = File(exists=True, mandatory=True, desc="filtered file")
     mask = File(exists=True, mandatory=True, desc="brain mask file")
     atlas = File(exists=True, mandatory=True, desc="atlas file")
-<<<<<<< HEAD
     atlas_labels = File(exists=True, mandatory=True, desc="atlas labels file")
-
-
-class _NiftiConnectOutputSpec(TraitedSpec):
-    timeseries = File(exists=True, mandatory=True, desc="Parcellated time series file.")
-    correlations = File(exists=True, mandatory=True, desc="Correlation matrix file.")
-    coverage = File(exists=True, mandatory=True, desc="Parcel-wise coverage file.")
-=======
     min_coverage = traits.Float(
         default=0.5,
         usedefault=True,
@@ -52,10 +44,9 @@
 
 
 class _NiftiConnectOutputSpec(TraitedSpec):
-    time_series_tsv = File(exists=True, mandatory=True, desc="Parcellated time series file.")
-    fcon_matrix_tsv = File(exists=True, mandatory=True, desc="Correlation matrix file.")
-    parcel_coverage_file = File(exists=True, mandatory=True, desc="Parcel-wise coverage file.")
->>>>>>> 2d2ed9fd
+    timeseries = File(exists=True, mandatory=True, desc="Parcellated time series file.")
+    correlations = File(exists=True, mandatory=True, desc="Correlation matrix file.")
+    coverage = File(exists=True, mandatory=True, desc="Parcel-wise coverage file.")
 
 
 class NiftiConnect(SimpleInterface):
@@ -73,8 +64,8 @@
         filtered_file = self.inputs.filtered_file
         mask = self.inputs.mask
         atlas = self.inputs.atlas
-<<<<<<< HEAD
         atlas_labels = self.inputs.atlas_labels
+        coverage_threshold = self.inputs.min_coverage
 
         node_labels_df = pd.read_table(atlas_labels, index_col="index")
         node_labels_df.sort_index(inplace=True)  # ensure index is in order
@@ -88,9 +79,6 @@
             node_labels_df = node_labels_df.drop(index=[0])
 
         node_labels = node_labels_df["name"].tolist()
-=======
-        coverage_threshold = self.inputs.min_coverage
->>>>>>> 2d2ed9fd
 
         self._results["timeseries"] = fname_presuffix(
             "timeseries.tsv",
@@ -136,12 +124,15 @@
         parcel_coverage = np.squeeze(n_voxels_in_masked_parcels / n_voxels_in_parcels)
         coverage_thresholded = parcel_coverage < coverage_threshold
 
-<<<<<<< HEAD
         n_nodes = len(node_labels)
         n_found_nodes = coverage_thresholded.size
         n_bad_nodes = np.sum(parcel_coverage == 0)
-        n_poor_nodes = np.sum(np.logical_and(parcel_coverage > 0, parcel_coverage < 0.5))
-        n_partial_nodes = np.sum(np.logical_and(parcel_coverage >= 0.5, parcel_coverage < 1))
+        n_poor_parcels = np.sum(
+            np.logical_and(parcel_coverage > 0, parcel_coverage < coverage_threshold)
+        )
+        n_partial_parcels = np.sum(
+            np.logical_and(parcel_coverage >= coverage_threshold, parcel_coverage < 1)
+        )
 
         if n_found_nodes != n_nodes:
             LOGGER.warning(
@@ -150,15 +141,6 @@
 
         if n_bad_nodes:
             LOGGER.warning(f"{n_bad_nodes}/{n_nodes} of parcels have 0% coverage.")
-=======
-        n_nodes = coverage_thresholded.size
-        n_bad_parcels = np.sum(parcel_coverage == 0)
-        n_poor_parcels = np.sum(np.logical_and(parcel_coverage > 0, parcel_coverage < 0.5))
-        n_partial_parcels = np.sum(np.logical_and(parcel_coverage >= 0.5, parcel_coverage < 1))
-
-        if n_bad_parcels:
-            LOGGER.warning(f"{n_bad_parcels}/{n_nodes} of parcels have 0% coverage.")
->>>>>>> 2d2ed9fd
 
         if n_poor_parcels:
             LOGGER.warning(
