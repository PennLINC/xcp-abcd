--- conflicted
+++ resolved
@@ -128,30 +128,6 @@
     output_spec = _ConnectPlotOutputSpec
 
     def _run_interface(self, runtime):
-<<<<<<< HEAD
-
-        if self.inputs.in_file.endswith('dtseries.nii'):  # for cifti
-            #  Get the correlation coefficient of the data
-            sc217 = np.corrcoef(
-                nb.load(self.inputs.sc217_timeseries).get_fdata().T)
-            sc417 = np.corrcoef(
-                nb.load(self.inputs.sc417_timeseries).get_fdata().T)
-            gd333 = np.corrcoef(
-                nb.load(self.inputs.gd333_timeseries).get_fdata().T)
-            gs360 = np.corrcoef(
-                nb.load(self.inputs.gs360_timeseries).get_fdata().T)
-
-        else:  # for nifti
-            #  Get the correlation coefficient of the data
-            sc217 = np.corrcoef(
-                np.loadtxt(self.inputs.sc217_timeseries, delimiter='\t').T)
-            sc417 = np.corrcoef(
-                np.loadtxt(self.inputs.sc417_timeseries, delimiter='\t').T)
-            gd333 = np.corrcoef(
-                np.loadtxt(self.inputs.gd333_timeseries, delimiter='\t').T)
-            gs360 = np.corrcoef(
-                np.loadtxt(self.inputs.gs360_timeseries, delimiter='\t').T)
-=======
         ATLAS_LOOKUP = {
             "Schaefer217": {
                 "title": "schaefer 200  17 networks",
@@ -170,7 +146,6 @@
                 "axes": [1, 1],
             },
         }
->>>>>>> 2082f383
 
         # Generate a plot of each matrix's correlation coefficients
         fig, axes = plt.subplots(2, 2)
@@ -187,7 +162,7 @@
 
             else:  # for nifti
                 #  Get the correlation coefficient of the data
-                corrs = np.corrcoef(np.loadtxt(atlas_file, delimiter=',').T)
+                corrs = np.corrcoef(np.loadtxt(atlas_file, delimiter='\t').T)
 
             plot_matrix(
                 mat=corrs,
