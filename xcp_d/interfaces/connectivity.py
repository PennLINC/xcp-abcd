# emacs: -*- mode: python; py-indent-offset: 4; indent-tabs-mode: nil -*-
# vi: set ft=python sts=4 ts=4 sw=4 et:
"""Handling functional connectvity."""
import warnings

import matplotlib.pyplot as plt
import nibabel as nb
import numpy as np
import pandas as pd
from nilearn.maskers import NiftiLabelsMasker
from nilearn.plotting import plot_matrix
from nipype import logging
from nipype.interfaces.base import (
    BaseInterfaceInputSpec,
    File,
    InputMultiObject,
    SimpleInterface,
    TraitedSpec,
    traits,
)

from xcp_d.utils.filemanip import fname_presuffix
from xcp_d.utils.write_save import get_cifti_intents

LOGGER = logging.getLogger("nipype.interface")


class _NiftiConnectInputSpec(BaseInterfaceInputSpec):
    filtered_file = File(exists=True, mandatory=True, desc="filtered file")
    mask = File(exists=True, mandatory=True, desc="brain mask file")
    temporal_mask = File(
        exists=True,
        mandatory=False,
        desc="Temporal mask, after dummy scan removal. Only necessary if correlate is True.",
    )
    atlas = File(exists=True, mandatory=True, desc="atlas file")
    atlas_labels = File(exists=True, mandatory=True, desc="atlas labels file")
    min_coverage = traits.Float(
        default=0.5,
        usedefault=True,
        desc=(
            "Coverage threshold to apply to parcels. "
            "Any parcels with lower coverage than the threshold will be replaced with NaNs. "
            "Must be a value between zero and one. "
            "Default is 0.5."
        ),
    )
    correlate = traits.Bool(
        mandatory=True,
        desc="Whether to return correlations (True) or not (False).",
    )


class _NiftiConnectOutputSpec(TraitedSpec):
    coverage = File(exists=True, desc="Parcel-wise coverage file.")
    timeseries = File(exists=True, desc="Parcellated time series file.")
    correlations = File(exists=True, desc="Correlation matrix file.")
    correlations_exact = traits.Either(
        None,
        traits.List(File(exists=True)),
        desc="Correlation matrix files limited to an exact number of volumes.",
    )


class NiftiConnect(SimpleInterface):
    """Extract timeseries and compute connectivity matrices.

    Write out time series using Nilearn's NiftiLabelMasker
    Then write out functional correlation matrix of
    timeseries using numpy.
    """

    input_spec = _NiftiConnectInputSpec
    output_spec = _NiftiConnectOutputSpec

    def _run_interface(self, runtime):
        filtered_file = self.inputs.filtered_file
        mask = self.inputs.mask
        atlas = self.inputs.atlas
        atlas_labels = self.inputs.atlas_labels
        min_coverage = self.inputs.min_coverage
        correlate = self.inputs.correlate

        node_labels_df = pd.read_table(atlas_labels, index_col="index")
        node_labels_df.sort_index(inplace=True)  # ensure index is in order

        # Explicitly remove label corresponding to background (index=0), if present.
        if 0 in node_labels_df.index:
            LOGGER.warning(
                "Index value of 0 found in atlas labels file. "
                "Will assume this describes the background and ignore it."
            )
            node_labels_df = node_labels_df.drop(index=[0])

        node_labels = node_labels_df["label"].tolist()

        # Before anything, we need to measure coverage
        atlas_img = nb.load(atlas)
        atlas_data = atlas_img.get_fdata()
        atlas_data_bin = (atlas_data > 0).astype(np.float32)
        atlas_img_bin = nb.Nifti1Image(atlas_data_bin, atlas_img.affine, atlas_img.header)

        sum_masker_masked = NiftiLabelsMasker(
            labels_img=atlas,
            labels=node_labels,
            mask_img=mask,
            smoothing_fwhm=None,
            standardize=False,
            strategy="sum",
            resampling_target=None,  # they should be in the same space/resolution already
        )
        sum_masker_unmasked = NiftiLabelsMasker(
            labels_img=atlas,
            labels=node_labels,
            smoothing_fwhm=None,
            standardize=False,
            strategy="sum",
            resampling_target=None,  # they should be in the same space/resolution already
        )
        n_voxels_in_masked_parcels = sum_masker_masked.fit_transform(atlas_img_bin)
        n_voxels_in_parcels = sum_masker_unmasked.fit_transform(atlas_img_bin)
        parcel_coverage = np.squeeze(n_voxels_in_masked_parcels / n_voxels_in_parcels)
        coverage_thresholded = parcel_coverage < min_coverage

        n_nodes = len(node_labels)
        n_found_nodes = coverage_thresholded.size
        n_bad_nodes = np.sum(parcel_coverage == 0)
        n_poor_parcels = np.sum(
            np.logical_and(parcel_coverage > 0, parcel_coverage < min_coverage)
        )
        n_partial_parcels = np.sum(
            np.logical_and(parcel_coverage >= min_coverage, parcel_coverage < 1)
        )

        if n_found_nodes != n_nodes:
            LOGGER.warning(
                f"{n_nodes - n_found_nodes}/{n_nodes} of parcels not found in atlas file."
            )

        if n_bad_nodes:
            LOGGER.warning(f"{n_bad_nodes}/{n_nodes} of parcels have 0% coverage.")

        if n_poor_parcels:
            LOGGER.warning(
                f"{n_poor_parcels}/{n_nodes} of parcels have <50% coverage. "
                "These parcels' time series will be replaced with zeros."
            )

        if n_partial_parcels:
            LOGGER.warning(
                f"{n_partial_parcels}/{n_nodes} of parcels have at least one uncovered "
                "voxel, but have enough good voxels to be useable. "
                "The bad voxels will be ignored and the parcels' time series will be "
                "calculated from the remaining voxels."
            )

        masker = NiftiLabelsMasker(
            labels_img=atlas,
            labels=node_labels,
            mask_img=mask,
            smoothing_fwhm=None,
            standardize=False,
            resampling_target=None,  # they should be in the same space/resolution already
        )

        # Use nilearn for time_series
        timeseries_arr = masker.fit_transform(filtered_file)
        assert timeseries_arr.shape[1] == n_found_nodes

        # Apply the coverage mask
        timeseries_arr[:, coverage_thresholded] = np.nan

        # Region indices in the atlas may not be sequential, so we map them to sequential ints.
        seq_mapper = {idx: i for i, idx in enumerate(node_labels_df.index.tolist())}

        if n_found_nodes != n_nodes:  # parcels lost by warping/downsampling atlas
            # Fill in any missing nodes in the timeseries array with NaNs.
            new_timeseries_arr = np.full(
                (timeseries_arr.shape[0], n_nodes),
                fill_value=np.nan,
                dtype=timeseries_arr.dtype,
            )
            for col in range(timeseries_arr.shape[1]):
                label_col = seq_mapper[masker.labels_[col]]
                new_timeseries_arr[:, label_col] = timeseries_arr[:, col]

            timeseries_arr = new_timeseries_arr

            # Fill in any missing nodes in the coverage array with zero.
            new_parcel_coverage = np.zeros(n_nodes, dtype=parcel_coverage.dtype)
            for row in range(parcel_coverage.shape[0]):
                label_row = seq_mapper[masker.labels_[row]]
                new_parcel_coverage[label_row] = parcel_coverage[row]

            parcel_coverage = new_parcel_coverage

        # The time series file is tab-delimited, with node names included in the first row.
        self._results["timeseries"] = fname_presuffix(
            "timeseries.tsv",
            newpath=runtime.cwd,
            use_ext=True,
        )
        timeseries_df = pd.DataFrame(data=timeseries_arr, columns=node_labels)
<<<<<<< HEAD
        correlations_r_df = timeseries_df.corr()
        np.fill_diagonal(correlations_r_df.values, 0)
        correlations_z_df = np.arctanh(correlations_r_df)
        coverage_df = pd.DataFrame(data=parcel_coverage, index=node_labels, columns=["coverage"])

=======
>>>>>>> ee49ad09
        timeseries_df.to_csv(self._results["timeseries"], sep="\t", na_rep="n/a", index=False)

        self._results["correlations_exact"] = None
        if correlate:
<<<<<<< HEAD
            correlations_z_df.to_csv(
=======
            self._results["correlations"] = fname_presuffix(
                "correlations.tsv",
                newpath=runtime.cwd,
                use_ext=True,
            )
            self._results["coverage"] = fname_presuffix(
                "coverage.tsv",
                newpath=runtime.cwd,
                use_ext=True,
            )
            correlations_df = timeseries_df.corr()
            coverage_df = pd.DataFrame(
                data=parcel_coverage,
                index=node_labels,
                columns=["coverage"],
            )
            correlations_df.to_csv(
>>>>>>> ee49ad09
                self._results["correlations"],
                sep="\t",
                na_rep="n/a",
                index_label="Node",
            )
            coverage_df.to_csv(self._results["coverage"], sep="\t", index_label="Node")

            # Create correlation matrices limited to exact scan numbers
            censoring_df = pd.read_table(self.inputs.temporal_mask)
            censored_censoring_df = censoring_df.loc[censoring_df["framewise_displacement"] == 0]
            censored_censoring_df.reset_index(drop=True, inplace=True)
            exact_columns = [c for c in censoring_df.columns if c.startswith("exact_")]
            if exact_columns:
                self._results["correlations_exact"] = []

            for exact_column in exact_columns:
                exact_timeseries_df = timeseries_df.loc[censored_censoring_df[exact_column] == 0]
                exact_correlations_df = exact_timeseries_df.corr()
                exact_correlations_file = fname_presuffix(
                    f"correlations_{exact_column}.tsv",
                    newpath=runtime.cwd,
                    use_ext=True,
                )
                exact_correlations_df.to_csv(
                    exact_correlations_file,
                    sep="\t",
                    na_rep="n/a",
                    index_label="Node",
                )
                self._results["correlations_exact"].append(exact_correlations_file)

        return runtime


class _CiftiConnectInputSpec(BaseInterfaceInputSpec):
    min_coverage = traits.Float(
        default=0.5,
        usedefault=True,
        desc=(
            "Coverage threshold to apply to parcels. "
            "Any parcels with lower coverage than the threshold will be replaced with NaNs. "
            "Must be a value between zero and one. "
            "Default is 0.5."
        ),
    )
    data_file = File(
        exists=True,
        mandatory=True,
        desc="Dense CIFTI time series file to parcellate.",
    )
    temporal_mask = File(
        exists=True,
        mandatory=False,
        desc="Temporal mask, after dummy scan removal. Only necessary if correlate is True.",
    )
    atlas_file = File(
        exists=True,
        mandatory=True,
        desc=(
            "Atlas CIFTI file to use to parcellate data_file. "
            "This file must already be resampled to the same structure as data_file."
        ),
    )
    parcellated_atlas = File(
        exists=True,
        mandatory=True,
        desc=(
            "Atlas CIFTI that has been parcellated with itself to make a .pscalar.nii file. "
            "This is just used for its ParcelsAxis."
        ),
    )
    atlas_labels = File(exists=True, mandatory=True, desc="atlas labels file")
    correlate = traits.Bool(
        mandatory=True,
        desc="Whether to return correlations (True) or not (False).",
    )


class _CiftiConnectOutputSpec(TraitedSpec):
    coverage_ciftis = File(exists=True, desc="Coverage CIFTI file.")
    timeseries_ciftis = File(exists=True, desc="Parcellated data ptseries.nii file.")
    correlation_ciftis = File(exists=True, desc="Correlation matrix pconn.nii file.")
    correlation_ciftis_exact = traits.Either(
        None,
        traits.List(File(exists=True)),
        desc="Correlation matrix files limited to an exact number of volumes.",
    )
    coverage = File(exists=True, desc="Coverage tsv file.")
    timeseries = File(exists=True, desc="Parcellated data tsv file.")
    correlations = File(exists=True, desc="Correlation matrix tsv file.")
    correlations_exact = traits.Either(
        None,
        traits.List(File(exists=True)),
        desc="Correlation matrix files limited to an exact number of volumes.",
    )


class CiftiConnect(SimpleInterface):
    """Extract timeseries and compute connectivity matrices.

    Write out time series using Nilearn's NiftiLabelMasker
    Then write out functional correlation matrix of
    timeseries using numpy.
    """

    input_spec = _CiftiConnectInputSpec
    output_spec = _CiftiConnectOutputSpec

    def _run_interface(self, runtime):
        min_coverage = self.inputs.min_coverage
        data_file = self.inputs.data_file
        atlas_file = self.inputs.atlas_file
        pscalar_file = self.inputs.parcellated_atlas
        atlas_labels = self.inputs.atlas_labels
        correlate = self.inputs.correlate

        cifti_intents = get_cifti_intents()

        assert data_file.endswith((".dtseries.nii", ".dscalar.nii")), data_file
        assert atlas_file.endswith(".dlabel.nii"), atlas_file
        assert pscalar_file.endswith(".pscalar.nii"), pscalar_file

        data_img = nb.load(data_file)
        atlas_img = nb.load(atlas_file)
        pscalar_img = nb.load(pscalar_file)
        node_labels_df = pd.read_table(atlas_labels, index_col="index")
        node_labels_df.sort_index(inplace=True)  # ensure index is in order

        data_arr = data_img.get_fdata()
        atlas_arr = np.squeeze(atlas_img.get_fdata())  # first dim is singleton

        # First, replace all bad vertices' time series with NaNs.
        # This way, any partially-covered parcels will have NaNs in the bad portions,
        # so those vertices will be ignored by wb_command -cifti-parcellate.
        bad_vertices_idx = np.where(
            np.all(np.logical_or(data_arr == 0, np.isnan(data_arr)), axis=0)
        )[0]
        data_arr[:, bad_vertices_idx] = np.nan

        # Now we can work to parcellate the data
        label_axis = atlas_img.header.get_axis(0)
        parcels_axis = pscalar_img.header.get_axis(1)
        atlas_label_mapper = label_axis.label[0]
        atlas_label_mapper = {k: v[0] for k, v in atlas_label_mapper.items()}

        if 0 in atlas_label_mapper:
            atlas_label_mapper.pop(0)

        # Explicitly remove label corresponding to background (index=0), if present.
        if 0 in node_labels_df.index:
            LOGGER.warning(
                "Index value of 0 found in atlas labels file. "
                "Will assume this describes the background and ignore it."
            )
            node_labels_df = node_labels_df.drop(index=[0])

        expected_cifti_node_labels = node_labels_df["cifti_label"].tolist()
        parcel_label_mapper = dict(zip(node_labels_df["cifti_label"], node_labels_df["label"]))

        # Load node labels from CIFTI file.
        # First axis should be time, second should be parcels
        detected_node_labels = parcels_axis.name

        # If there are nodes in the CIFTI that aren't in the node labels file, raise an error.
        # And vice versa as well.
        found_but_not_expected = sorted(
            list(set(detected_node_labels) - set(expected_cifti_node_labels))
        )
        expected_but_not_found = sorted(
            list(set(expected_cifti_node_labels) - set(detected_node_labels))
        )
        error_msg = ""
        if found_but_not_expected:
            error_msg += (
                "Mismatch found between atlas nodes and node labels file: "
                f"{', '.join(found_but_not_expected)}\n"
            )

        if expected_but_not_found:
            error_msg += (
                "Mismatch found between node labels file and atlas nodes: "
                f"{', '.join(expected_but_not_found)}\n"
            )

        if error_msg:
            raise ValueError(error_msg)

        # Sort labels by corresponding values in atlas.
        # This step is probably unnecessary
        # (the axis labels are probably already sorted by the atlas values),
        # but I wanted to be extra safe.
        # Code from https://stackoverflow.com/a/6618543/2589328.
        sorted_parcel_labels = [
            x for _, x in sorted(atlas_label_mapper.items(), key=lambda pair: pair[0])
        ]

        timeseries_arr = np.zeros((data_arr.shape[0], len(atlas_label_mapper)), dtype=np.float32)
        timeseries_df = pd.DataFrame(columns=sorted_parcel_labels, data=timeseries_arr)

        coverage_arr = np.zeros((len(atlas_label_mapper), 1), dtype=np.float32)
        coverage_df = pd.DataFrame(
            index=sorted_parcel_labels,
            columns=["coverage"],
            data=coverage_arr,
        )

        parcels_in_atlas = []  # list of labels for parcels
        for parcel_val, parcel_label in atlas_label_mapper.items():
            parcel_idx = np.where(atlas_arr == parcel_val)[0]

            if parcel_idx.size:  # parcel is found in atlas
                # Determine which, if any, vertices in the parcel are missing.
                bad_vertices_in_parcel_idx = np.intersect1d(parcel_idx, bad_vertices_idx)

                # Determine the percentage of vertices with good data
                parcel_coverage = 1 - (bad_vertices_in_parcel_idx.size / parcel_idx.size)
                coverage_df.loc[parcel_label, "coverage"] = parcel_coverage

                if parcel_coverage < min_coverage:
                    # If the parcel has >=50% bad data, replace all of the values with zeros.
                    data_arr[:, parcel_idx] = np.nan

                parcels_in_atlas.append(parcel_label)
                parcel_data = data_arr[:, parcel_idx]
                with warnings.catch_warnings():
                    # Ignore warning if calculating mean from only NaNs.
                    warnings.simplefilter("ignore", category=RuntimeWarning)

                    label_timeseries = np.nanmean(parcel_data, axis=1)

            else:  # parcel not found in atlas
                # Label was probably erased by downsampling or something.
                label_timeseries = np.full(
                    data_arr.shape[0],
                    fill_value=np.nan,
                    dtype=data_arr.dtype,
                )
                coverage_df.loc[parcel_label, "coverage"] = 0

            timeseries_df[parcel_label] = label_timeseries

        # Use parcel names from tsv file instead of internal CIFTI parcel names for tsvs.
        timeseries_df = timeseries_df.rename(columns=parcel_label_mapper)

        # Save out the timeseries tsv
        self._results["timeseries"] = fname_presuffix(
            "timeseries.tsv",
            newpath=runtime.cwd,
            use_ext=True,
        )
        timeseries_df.to_csv(self._results["timeseries"], sep="\t", na_rep="n/a", index=False)

        self._results["correlations_exact"] = None
        self._results["correlation_ciftis_exact"] = None
        if correlate:
            # Save out the timeseries CIFTI
            time_axis = data_img.header.get_axis(0)
            new_header = nb.cifti2.Cifti2Header.from_axes((time_axis, parcels_axis))
            nifti_header = data_img.nifti_header.copy()
            nifti_header.set_intent(cifti_intents[".ptseries.nii"])
            timeseries_img = nb.Cifti2Image(
                timeseries_df.to_numpy(),  # (n_vols x n_parcels) array
                new_header,
                nifti_header=nifti_header,
            )
            self._results["timeseries_ciftis"] = fname_presuffix(
                "timeseries.ptseries.nii",
                newpath=runtime.cwd,
                use_ext=True,
            )
            timeseries_img.to_filename(self._results["timeseries_ciftis"])

            correlations_r_df = timeseries_df.corr()
            np.fill_diagonal(correlations_r_df.values, 0)
            correlations_z_df = np.arctanh(correlations_r_df)

            # Save out the coverage tsv
            self._results["coverage"] = fname_presuffix(
                "coverage.tsv",
                newpath=runtime.cwd,
                use_ext=True,
            )
            coverage_df.to_csv(self._results["coverage"], sep="\t", index_label="Node")

            # Save out the correlation matrix tsv
            self._results["correlations"] = fname_presuffix(
                "correlations.tsv",
                newpath=runtime.cwd,
                use_ext=True,
            )
            correlations_z_df.to_csv(
                self._results["correlations"],
                sep="\t",
                na_rep="n/a",
                index_label="Node",
            )

            # Save out the coverage CIFTI
            coverage_img = nb.Cifti2Image(
                coverage_df.to_numpy().T,  # (1 x n_parcels) array
                pscalar_img.header,
                nifti_header=pscalar_img.nifti_header,
            )
            self._results["coverage_ciftis"] = fname_presuffix(
                "coverage.pscalar.nii",
                newpath=runtime.cwd,
                use_ext=True,
            )
            coverage_img.to_filename(self._results["coverage_ciftis"])

            # Save out the correlation matrix CIFTI
            new_header = nb.cifti2.Cifti2Header.from_axes((parcels_axis, parcels_axis))
            nifti_header = nifti_header.copy()
            nifti_header.set_intent(cifti_intents[".pconn.nii"])
            conn_img = nb.Cifti2Image(
                correlations_z_df.to_numpy(),
                new_header,
                nifti_header=nifti_header,
            )
            self._results["correlation_ciftis"] = fname_presuffix(
                "correlations.pconn.nii",
                newpath=runtime.cwd,
                use_ext=True,
            )
            conn_img.to_filename(self._results["correlation_ciftis"])

            # Create correlation matrices limited to exact scan numbers
            censoring_df = pd.read_table(self.inputs.temporal_mask)
            censored_censoring_df = censoring_df.loc[censoring_df["framewise_displacement"] == 0]
            censored_censoring_df.reset_index(drop=True, inplace=True)
            exact_columns = [c for c in censoring_df.columns if c.startswith("exact_")]
            if exact_columns:
                self._results["correlations_exact"] = []
                self._results["correlation_ciftis_exact"] = []

            for exact_column in exact_columns:
                exact_timeseries_df = timeseries_df.loc[censored_censoring_df[exact_column] == 0]
                exact_correlations_df = exact_timeseries_df.corr()
                exact_correlations_file = fname_presuffix(
                    f"correlations_{exact_column}.tsv",
                    newpath=runtime.cwd,
                    use_ext=True,
                )
                exact_correlations_df.to_csv(
                    exact_correlations_file,
                    sep="\t",
                    na_rep="n/a",
                    index_label="Node",
                )
                self._results["correlations_exact"].append(exact_correlations_file)

                exact_conn_img = nb.Cifti2Image(
                    exact_correlations_df.to_numpy(),
                    new_header,
                    nifti_header=nifti_header,
                )
                exact_correlations_cifti_file = fname_presuffix(
                    f"correlations_{exact_column}.pconn.nii",
                    newpath=runtime.cwd,
                    use_ext=True,
                )
                exact_conn_img.to_filename(exact_correlations_cifti_file)
                self._results["correlation_ciftis_exact"].append(exact_correlations_cifti_file)

        return runtime


class _ConnectPlotInputSpec(BaseInterfaceInputSpec):
    in_file = File(exists=True, mandatory=True, desc="bold file")
    atlas_names = InputMultiObject(
        traits.Str,
        mandatory=True,
        desc="List of atlases. Aligned with the list of time series in time_series_tsv.",
    )
    correlations_tsv = InputMultiObject(
        File(exists=True),
        mandatory=True,
        desc=(
            "List of TSV file with correlation matrices. "
            "Aligned with the list of atlases in atlas_names"
        ),
    )


class _ConnectPlotOutputSpec(TraitedSpec):
    connectplot = File(
        exists=True,
        mandatory=True,
        desc="Path to SVG file with four correlation heat maps.",
    )


class ConnectPlot(SimpleInterface):
    """Extract timeseries and compute connectivity matrices."""

    input_spec = _ConnectPlotInputSpec
    output_spec = _ConnectPlotOutputSpec

    def _run_interface(self, runtime):
        ATLAS_LOOKUP = {
            "Schaefer217": {
                "title": "schaefer 200  17 networks",
                "axes": [0, 0],
            },
            "Schaefer417": {
                "title": "schaefer 400  17 networks",
                "axes": [0, 1],
            },
            "Gordon": {
                "title": "Gordon 333",
                "axes": [1, 0],
            },
            "Glasser": {
                "title": "Glasser 360",
                "axes": [1, 1],
            },
        }

        # Generate a plot of each matrix's correlation coefficients
        fig, axes = plt.subplots(2, 2)
        fig.set_size_inches(20, 20)
        font = {"weight": "normal", "size": 20}

        for atlas_name, subdict in ATLAS_LOOKUP.items():
            atlas_idx = self.inputs.atlas_names.index(atlas_name)
            atlas_file = self.inputs.correlations_tsv[atlas_idx]

            corrs_df = pd.read_table(atlas_file, index_col="Node")

            plot_matrix(
                mat=corrs_df.to_numpy(),
                colorbar=False,
                vmax=1,
                vmin=-1,
                axes=axes[subdict["axes"][0], subdict["axes"][1]],
            )
            axes[subdict["axes"][0], subdict["axes"][1]].set_title(
                subdict["title"],
                fontdict=font,
            )

        # Write the results out
        self._results["connectplot"] = fname_presuffix(
            "connectivityplot",
            suffix="_matrixplot.svg",
            newpath=runtime.cwd,
            use_ext=False,
        )

        fig.savefig(self._results["connectplot"], bbox_inches="tight", pad_inches=None)

        return runtime<|MERGE_RESOLUTION|>--- conflicted
+++ resolved
@@ -201,21 +201,10 @@
             use_ext=True,
         )
         timeseries_df = pd.DataFrame(data=timeseries_arr, columns=node_labels)
-<<<<<<< HEAD
-        correlations_r_df = timeseries_df.corr()
-        np.fill_diagonal(correlations_r_df.values, 0)
-        correlations_z_df = np.arctanh(correlations_r_df)
-        coverage_df = pd.DataFrame(data=parcel_coverage, index=node_labels, columns=["coverage"])
-
-=======
->>>>>>> ee49ad09
         timeseries_df.to_csv(self._results["timeseries"], sep="\t", na_rep="n/a", index=False)
 
         self._results["correlations_exact"] = None
         if correlate:
-<<<<<<< HEAD
-            correlations_z_df.to_csv(
-=======
             self._results["correlations"] = fname_presuffix(
                 "correlations.tsv",
                 newpath=runtime.cwd,
@@ -226,14 +215,15 @@
                 newpath=runtime.cwd,
                 use_ext=True,
             )
-            correlations_df = timeseries_df.corr()
+            correlations_r_df = timeseries_df.corr()
+            np.fill_diagonal(correlations_r_df.values, 0)
+            correlations_z_df = np.arctanh(correlations_r_df)
             coverage_df = pd.DataFrame(
                 data=parcel_coverage,
                 index=node_labels,
                 columns=["coverage"],
             )
-            correlations_df.to_csv(
->>>>>>> ee49ad09
+            correlations_z_df.to_csv(
                 self._results["correlations"],
                 sep="\t",
                 na_rep="n/a",
