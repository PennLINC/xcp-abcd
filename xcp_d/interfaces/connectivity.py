--- conflicted
+++ resolved
@@ -28,19 +28,12 @@
 
 
 class _nifticonnectOutputSpec(TraitedSpec):
-<<<<<<< HEAD
-    time_series_tsv = File(exists=True, mandatory=True,
-                                  desc=" time series file")
-    fcon_matrix_tsv = File(exists=True, mandatory=True,
-                                  desc=" time series file")
-=======
     time_series_tsv = File(exists=True,
                            manadatory=True,
                            desc=" time series file")
     fcon_matrix_tsv = File(exists=True,
                            manadatory=True,
                            desc=" time series file")
->>>>>>> 44c43d46
 
 
 # RF: Should be capitalized
@@ -197,14 +190,9 @@
 
 
 class _connectplotOutputSpec(TraitedSpec):
-<<<<<<< HEAD
-    connectplot = File(exists=True, mandatory=True,)
-=======
     connectplot = File(
         exists=True,
-        manadatory=True,
-    )
->>>>>>> 44c43d46
+        manadatory=True)
 
 
 class connectplot(SimpleInterface):
