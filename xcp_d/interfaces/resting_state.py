# emacs: -*- mode: python; py-indent-offset: 4; indent-tabs-mode: nil -*-
# vi: set ft=python sts=4 ts=4 sw=4 et:
"""Handling computation of reho and alff.

    .. testsetup::
    # will comeback
"""
import os

import nibabel as nb
import numpy as np
import tempita
from brainsprite import viewer_substitute
from nipype import logging
from nipype.interfaces.base import (
    BaseInterfaceInputSpec,
    File,
    SimpleInterface,
    TraitedSpec,
    traits,
)
from pkg_resources import resource_filename as pkgrf

from xcp_d.utils import (
    compute_2d_reho,
    compute_alff,
    mesh_adjacency,
    read_gii,
    read_ndata,
    write_gii,
    write_ndata,
)
from xcp_d.utils.filemanip import fname_presuffix

LOGGER = logging.getLogger('nipype.interface')


# compute 2D reho
class _surfaceRehoInputSpec(BaseInterfaceInputSpec):
    surf_bold = File(exists=True,
                     mandatory=True,
                     desc="left or right hemisphere gii ")
    surf_hemi = traits.Str(exists=True, mandatory=True, desc="L or R ")


class _surfaceRehoOutputSpec(TraitedSpec):
    surf_gii = File(exists=True, manadatory=True, desc=" lh hemisphere reho")


class surfaceReho(SimpleInterface):
    """Calculate regional homogeneity (ReHo) on a surface file.

    Examples
    --------
    .. testsetup::
    >>> from tempfile import TemporaryDirectory
    >>> tmpdir = TemporaryDirectory()
    >>> os.chdir(tmpdir.name)
    .. doctest::
<<<<<<< HEAD
    >>> surfaceRehowf = surfaceReho()
    >>> surfaceRehowf.inputs.surf_bold = 'rhhemi.func.gii'
    >>> surfaceRehowf.inputs.surf_hemi = 'R'
    >>> surfaceRehowf.run()
=======
    surfaceRehowf = surfaceReho()
    surfaceRehowf.inputs.surf_bold= rhhemi.func.gii
    surfaceRehowf.inputs.surf_hemi = 'R'
    surfaceRehowf.run()
>>>>>>> 7b19d4ae
    .. testcleanup::
    >>> tmpdir.cleanup()
    """

    input_spec = _surfaceRehoInputSpec
    output_spec = _surfaceRehoOutputSpec

    def _run_interface(self, runtime):

        # Read the gifti data
        data_matrix = read_gii(self.inputs.surf_bold)

        # Get the mesh adjacency matrix
        mesh_matrix = mesh_adjacency(self.inputs.surf_hemi)

        # Compute reho
        reho_surf = compute_2d_reho(datat=data_matrix,
                                    adjacency_matrix=mesh_matrix)

        # Write the output out
        self._results['surf_gii'] = fname_presuffix(self.inputs.surf_bold,
                                                    suffix='.shape.gii',
                                                    newpath=runtime.cwd,
                                                    use_ext=False)
        write_gii(datat=reho_surf,
                  template=self.inputs.surf_bold,
                  filename=self._results['surf_gii'],
                  hemi=self.inputs.surf_hemi)
        return runtime


class _alffInputSpec(BaseInterfaceInputSpec):
    in_file = File(exists=True, mandatory=True, desc="nifti, cifti or gifti")
    TR = traits.Float(exists=True, mandatory=True, desc="repetition time")
    lowpass = traits.Float(exists=True,
                           mandatory=True,
                           default_value=0.10,
                           desc="lowpass filter in Hz")
    highpass = traits.Float(exists=True,
                            mandatory=True,
                            default_value=0.01,
                            desc="highpass filter in Hz")
    mask = File(exists=False,
                mandatory=False,
                desc=" brain mask for nifti file")


class _alffOutputSpec(TraitedSpec):
    alff_out = File(exists=True, manadatory=True, desc=" alff")


class computealff(SimpleInterface):
    """Compute ALFF.

    Examples
    --------
    .. testsetup::
    >>> from tempfile import TemporaryDirectory
    >>> tmpdir = TemporaryDirectory()
    >>> os.chdir(tmpdir.name)
    .. doctest::
    computealffwf = computealff()
    computealffwf.inputs.in_file = datafile
    computealffwf.inputs.lowpass = 0.1
    computealffwf.inputs.highpass = 0.01
    computealffwf.inputs.TR = TR
    computealffwf.inputs.mask_file = mask
    computealffwf.run()
    .. testcleanup::
    >>> tmpdir.cleanup()
    """

    input_spec = _alffInputSpec
    output_spec = _alffOutputSpec

    def _run_interface(self, runtime):

        # Get the nifti/cifti into matrix form
        data_matrix = read_ndata(datafile=self.inputs.in_file,
                                 maskfile=self.inputs.mask)
        # compute the ALFF
        alff_mat = compute_alff(data_matrix=data_matrix,
                                low_pass=self.inputs.lowpass,
                                high_pass=self.inputs.highpass,
                                TR=self.inputs.TR)

        # Write out the data

        if self.inputs.in_file.endswith('.dtseries.nii'):
            suffix = '_alff.dtseries.nii'
        elif self.inputs.in_file.endswith('.nii.gz'):
            suffix = '_alff.nii.gz'

        self._results['alff_out'] = fname_presuffix(
            self.inputs.in_file,
            suffix=suffix,
            newpath=runtime.cwd,
            use_ext=False,
        )
        write_ndata(data_matrix=alff_mat,
                    template=self.inputs.in_file,
                    filename=self._results['alff_out'],
                    mask=self.inputs.mask)

        return runtime


class _brainplotInputSpec(BaseInterfaceInputSpec):
    in_file = File(exists=True, mandatory=True, desc="alff or reho")
    mask_file = File(exists=True, mandatory=True, desc="mask file ")


class _brainplotOutputSpec(TraitedSpec):
    nifti_html = File(exists=True, manadatory=True, desc="zscore html")


class brainplot(SimpleInterface):
    """Create a brainsprite figure from a NIFTI file.

    The image will first be normalized (z-scored) before the figure is generated.
    """

    input_spec = _brainplotInputSpec
    output_spec = _brainplotOutputSpec

    def _run_interface(self, runtime):

        # create a file name
        z_score_nifti = os.path.split(os.path.abspath(
            self.inputs.in_file))[0] + '/zscore.nii.gz'

        # create a nifti with z-scores
        z_score_nifti = zscore_nifti(img=self.inputs.in_file,
                                     mask=self.inputs.mask_file,
                                     outputname=z_score_nifti)
        #  get the right template
        temptlatehtml = pkgrf('xcp_d',
                              'data/transform/brainsprite_template.html')
        # adjust settings for viewing in HTML
        bsprite = viewer_substitute(threshold=0,
                                    opacity=0.5,
                                    title="zcore",
                                    cut_coords=[0, 0, 0])

        bsprite.fit(z_score_nifti, bg_img=None)

        template = tempita.Template.from_filename(temptlatehtml,
                                                  encoding="utf-8")
        viewer = bsprite.transform(template,
                                   javascript='js',
                                   html='html',
                                   library='bsprite')
        # write the html out
        self._results['nifti_html'] = fname_presuffix(
            'zscore_nifti_',
            suffix='stat.html',
            newpath=runtime.cwd,
            use_ext=False,
        )

        viewer.save_as_html(self._results['nifti_html'])
        return runtime


def zscore_nifti(img, outputname, mask=None):
    """Normalize (z-score) a NIFTI image.

    Image and mask must be in the same space.
    TODO: Use Nilearn for masking.

    Parameters
    ----------
    img : str
        Path to the NIFTI image to z-score.
    outputname : str
        Output filename.
    mask : str or None, optional
        Path to binary mask file. Default is None.

    Returns
    -------
    outputname : str
        Output filename. Same as the ``outputname`` parameter.
    """
    img = nb.load(img)

    if mask:
        # z-score the data
        maskdata = nb.load(mask).get_fdata()
        imgdata = img.get_fdata()
        meandata = imgdata[maskdata > 0].mean()
        stddata = imgdata[maskdata > 0].std()
        zscore_fdata = (imgdata - meandata) / stddata
        # values where the mask is less than 1 are set to 0
        zscore_fdata[maskdata < 1] = 0
    else:
        # z-score the data
        imgdata = img.get_fdata()
        meandata = imgdata[np.abs(imgdata) > 0].mean()
        stddata = imgdata[np.abs(imgdata) > 0].std()
        zscore_fdata = (imgdata - meandata) / stddata

    # turn image to nifti and write it out
    dataout = nb.Nifti1Image(zscore_fdata,
                             affine=img.affine,
                             header=img.header)
    dataout.to_filename(outputname)
    return outputname<|MERGE_RESOLUTION|>--- conflicted
+++ resolved
@@ -57,17 +57,10 @@
     >>> tmpdir = TemporaryDirectory()
     >>> os.chdir(tmpdir.name)
     .. doctest::
-<<<<<<< HEAD
     >>> surfaceRehowf = surfaceReho()
     >>> surfaceRehowf.inputs.surf_bold = 'rhhemi.func.gii'
     >>> surfaceRehowf.inputs.surf_hemi = 'R'
     >>> surfaceRehowf.run()
-=======
-    surfaceRehowf = surfaceReho()
-    surfaceRehowf.inputs.surf_bold= rhhemi.func.gii
-    surfaceRehowf.inputs.surf_hemi = 'R'
-    surfaceRehowf.run()
->>>>>>> 7b19d4ae
     .. testcleanup::
     >>> tmpdir.cleanup()
     """
