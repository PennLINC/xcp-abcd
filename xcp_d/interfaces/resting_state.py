--- conflicted
+++ resolved
@@ -30,13 +30,8 @@
 
 
 class _surfaceRehoOutputSpec(TraitedSpec):
-<<<<<<< HEAD
-    surf_gii = File(exists=True, mandatory=True,
-                                  desc=" lh hemisphere reho")
-=======
-    surf_gii = File(exists=True, manadatory=True, desc=" lh hemisphere reho")
-
->>>>>>> 44c43d46
+    surf_gii = File(exists=True, manadatory=True, desc="lh hemisphere reho")
+
 
 class surfaceReho(SimpleInterface):
     r"""
@@ -47,7 +42,7 @@
     >>> os.chdir(tmpdir.name)
     .. doctest::
     >>> surfaceRehowf = surfaceReho()
-    >>> surfaceRehowf.inputs.surf_bold= rhhemi.func.gii
+    >>> surfaceRehowf.inputs.surf_bold= 'rhhemi.func.gii'
     >>> surfaceRehowf.inputs.surf_hemi = 'R'
     >>> surfaceRehowf.run()
     .. testcleanup::
@@ -98,13 +93,8 @@
 
 
 class _alffOutputSpec(TraitedSpec):
-<<<<<<< HEAD
-    alff_out = File(exists=True, mandatory=True,
-                                  desc=" alff")
-=======
     alff_out = File(exists=True, manadatory=True, desc=" alff")
 
->>>>>>> 44c43d46
 
 class computealff(SimpleInterface):
     r"""
@@ -115,11 +105,11 @@
     >>> os.chdir(tmpdir.name)
     .. doctest::
     >>> computealffwf = computealff()
-    >>> computealffwf.inputs.in_file = datafile
+    >>> computealffwf.inputs.in_file = 'datafile'
     >>> computealffwf.inputs.lowpass = 0.1
     >>> computealffwf.inputs.highpass = 0.01
-    >>> computealffwf.inputs.TR = TR
-    >>> computealffwf.inputs.mask_file = mask
+    >>> computealffwf.inputs.TR = 'TR'
+    >>> computealffwf.inputs.mask_file = 'mask'
     >>> computealffwf.run()
     .. testcleanup::
     >>> tmpdir.cleanup()
@@ -166,13 +156,8 @@
 
 
 class _brainplotOutputSpec(TraitedSpec):
-<<<<<<< HEAD
-    nifti_html = File(exists=True, mandatory=True,
-                                  desc="zscore html")
-=======
     nifti_html = File(exists=True, manadatory=True, desc="zscore html")
 
->>>>>>> 44c43d46
 
 class brainplot(SimpleInterface):
     r"""
