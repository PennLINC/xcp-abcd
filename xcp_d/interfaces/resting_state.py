--- conflicted
+++ resolved
@@ -213,13 +213,7 @@
 
 
 def zscore_nifti(img, outputname, mask=None):
-<<<<<<< HEAD
     """Normalize (z-score) a NIFTI image.
-=======
-    """
-    Turn image into z_score.
-    Image and mask must be in the same space.
->>>>>>> 0adfa9b4
 
     Image and mask must be in the same space.
     TODO: Use Nilearn for masking.
