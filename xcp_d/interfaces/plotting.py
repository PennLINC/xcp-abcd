# emacs: -*- mode: python; py-indent-offset: 4; indent-tabs-mode: nil -*-
# vi: set ft=python sts=4 ts=4 sw=4 et:
"""Plotting interfaces."""
import os

import matplotlib.pyplot as plt
import numpy as np
import pandas as pd
import seaborn as sns
from nilearn.plotting import plot_anat
from nipype import logging
from nipype.interfaces.base import (
    BaseInterfaceInputSpec,
    Directory,
    File,
    InputMultiPath,
    OutputMultiPath,
    SimpleInterface,
    TraitedSpec,
    isdefined,
    traits,
)
from nipype.interfaces.fsl.base import FSLCommand, FSLCommandInputSpec

from xcp_d.utils.confounds import load_motion
from xcp_d.utils.filemanip import fname_presuffix
from xcp_d.utils.modified_data import compute_fd
from xcp_d.utils.plotting import FMRIPlot, plot_fmri_es
from xcp_d.utils.qcmetrics import compute_dvars, compute_registration_qc
from xcp_d.utils.write_save import read_ndata

LOGGER = logging.getLogger("nipype.interface")


class _CensoringPlotInputSpec(BaseInterfaceInputSpec):
    fmriprep_confounds_file = File(exists=True, mandatory=True, desc="fMRIPrep confounds file.")
    filtered_motion = File(exists=True, mandatory=True, desc="Filtered motion file.")
    tmask = File(exists=True, mandatory=True, desc="Temporal mask.")
    dummy_scans = traits.Int(mandatory=True, desc="Dummy time to drop")
    TR = traits.Float(mandatory=True, desc="Repetition Time")
    head_radius = traits.Float(mandatory=True, desc="Head radius for FD calculation")
    motion_filter_type = traits.Either(None, traits.Str, mandatory=True)
    fd_thresh = traits.Float(mandatory=True, desc="Framewise displacement threshold.")


class _CensoringPlotOutputSpec(TraitedSpec):
    out_file = File(exists=True, mandatory=True, desc="Censoring plot.")


class CensoringPlot(SimpleInterface):
    """Generate a censoring figure.

    This is a line plot showing both the raw and filtered framewise displacement time series,
    with vertical lines/bands indicating volumes removed by the post-processing workflow.

    """

    input_spec = _CensoringPlotInputSpec
    output_spec = _CensoringPlotOutputSpec

    def _run_interface(self, runtime):
        palette = sns.color_palette("colorblind", 4)

        # Load confound matrix and load motion with motion filtering
<<<<<<< HEAD
        confounds_df = load_confound(datafile=self.inputs.bold_file)[0]
=======
        confounds_df = pd.read_table(self.inputs.fmriprep_confounds_file)
>>>>>>> 5aa474aa
        preproc_motion_df = load_motion(
            confounds_df.copy(),
            TR=self.inputs.TR,
            motion_filter_type=None,
        )
        preproc_fd_timeseries = compute_fd(
            confound=preproc_motion_df,
            head_radius=self.inputs.head_radius,
        )

        fig, ax = plt.subplots(figsize=(16, 8))

        time_array = np.arange(0, self.inputs.TR * preproc_fd_timeseries.size, self.inputs.TR)

        ax.plot(
            time_array,
            preproc_fd_timeseries,
            label="Raw Framewise Displacement",
            color=palette[0],
        )
        ax.axhline(self.inputs.fd_thresh, label="Outlier Threshold", color="gray", alpha=0.5)

        dummy_scans = self.inputs.dummy_scans
        # This check is necessary, because init_qc_report_wf connects dummy_scans from the
        # inputnode, forcing it to be undefined instead of using the default when not set.
        if not isdefined(dummy_scans):
            dummy_scans = 0

        if dummy_scans:
            ax.axvspan(
                0,
                dummy_scans * self.inputs.TR,
                label="Dummy Volumes",
                alpha=0.5,
                color=palette[1],
            )

        # Plot censored volumes as vertical lines
        tmask_df = pd.read_table(self.inputs.tmask)
        tmask_arr = tmask_df["framewise_displacement"].values
        tmask_idx = np.where(tmask_arr)[0]
        for i_idx, idx in enumerate(tmask_idx):
            if i_idx == 0:
                label = "Censored Volumes"
            else:
                label = ""

            idx_after_dummy_scans = idx + dummy_scans
            ax.axvline(
                idx_after_dummy_scans * self.inputs.TR,
                label=label,
                color=palette[3],
                alpha=0.5,
            )

        # Compute filtered framewise displacement to plot censoring
        if self.inputs.motion_filter_type:
<<<<<<< HEAD
            filtered_motion_df = load_motion(
                confounds_df.copy(),
                TR=self.inputs.TR,
                motion_filter_type=self.inputs.motion_filter_type,
                motion_filter_order=self.inputs.motion_filter_order,
                band_stop_min=self.inputs.band_stop_min,
                band_stop_max=self.inputs.band_stop_max,
            )
            filtered_fd_timeseries = compute_fd(
                confound=filtered_motion_df,
                head_radius=self.inputs.head_radius,
            )
=======
            filtered_fd_timeseries = pd.read_table(self.inputs.filtered_motion)[
                "framewise_displacement"
            ]
>>>>>>> 5aa474aa

            ax.plot(
                time_array,
                filtered_fd_timeseries,
                label="Filtered Framewise Displacement",
                color=palette[2],
            )
        else:
            filtered_fd_timeseries = preproc_fd_timeseries.copy()

        ax.set_xlim(0, max(time_array))
        y_max = (
            np.max(
                np.hstack(
                    (
                        preproc_fd_timeseries,
                        filtered_fd_timeseries,
                        [self.inputs.fd_thresh],
                    )
                )
            )
            * 1.5
        )
        ax.set_ylim(0, y_max)
        ax.set_xlabel("Time (seconds)", fontsize=20)
        ax.set_ylabel("Movement (millimeters)", fontsize=20)
        ax.legend(fontsize=20)
        fig.tight_layout()

        self._results["out_file"] = fname_presuffix(
            "censoring",
            suffix="_motion.svg",
            newpath=runtime.cwd,
            use_ext=False,
        )

        fig.savefig(self._results["out_file"])
        return runtime


class _QCPlotsInputSpec(BaseInterfaceInputSpec):
<<<<<<< HEAD
    bold_file = File(exists=True, mandatory=True, desc="Preprocessed bold file from fMRIPrep")
    dummy_scans = traits.Int(mandatory=True, desc="Dummy time to drop")
    tmask = File(exists=True, mandatory=True, desc="Temporal mask")
    cleaned_file = File(
        exists=True,
        mandatory=True,
        desc="Processed file, after denoising and censoring.",
    )
=======
    name_source = File(
        exists=False,
        mandatory=True,
        desc=(
            "Preprocessed BOLD file. Used to find files. "
            "In the case of the concatenation workflow, "
            "this may be a nonexistent file "
            "(i.e., the preprocessed BOLD file, with the run entity removed)."
        ),
    )
    bold_file = File(
        exists=True,
        mandatory=True,
        desc="Preprocessed BOLD file. Used in carpet plot.",
    )
    dummy_scans = traits.Int(mandatory=True, desc="Dummy time to drop")
    tmask = File(exists=True, mandatory=True, desc="Temporal mask")
    fmriprep_confounds_file = File(
        exists=True,
        mandatory=True,
        desc="fMRIPrep confounds file, after dummy scans removal",
    )
    cleaned_file = File(exists=True, mandatory=True, desc="Processed file")
>>>>>>> 5aa474aa
    TR = traits.Float(mandatory=True, desc="Repetition Time")
    head_radius = traits.Float(mandatory=True, desc="Head radius for FD calculation")
    mask_file = traits.Either(
        None,
        File(exists=True),
        mandatory=True,
        desc="Mask file from nifti. May be None, for CIFTI processing.",
    )

    # Inputs used only for nifti data
    seg_file = File(exists=True, mandatory=False, desc="Seg file for nifti")
    t1w_mask = File(exists=True, mandatory=False, desc="Mask in T1W")
    template_mask = File(exists=True, mandatory=False, desc="Template mask")
    bold2T1w_mask = File(exists=True, mandatory=False, desc="Bold mask in MNI")
    bold2temp_mask = File(exists=True, mandatory=False, desc="Bold mask in T1W")


class _QCPlotsOutputSpec(TraitedSpec):
    qc_file = File(exists=True, mandatory=True, desc="qc file in tsv")
    raw_qcplot = File(exists=True, mandatory=True, desc="qc plot before regression")
    clean_qcplot = File(exists=True, mandatory=True, desc="qc plot after regression")


class QCPlots(SimpleInterface):
    """Generate pre- and post-processing quality control (QC) figures.

    Examples
    --------
    .. testsetup::
    >>> from tempfile import TemporaryDirectory
    >>> tmpdir = TemporaryDirectory()
    >>> os.chdir(tmpdir.name)
    .. doctest::
    qcplots = QCPlots()
    qcplots.inputs.cleaned_file = datafile
    qcplots.inputs.name_source = rawbold
    qcplots.inputs.bold_file = rawbold
    qcplots.inputs.TR = TR
    qcplots.inputs.tmask = temporalmask
    qcplots.inputs.mask_file = mask
    qcplots.inputs.dummy_scans = dummy_scans
    qcplots.run()
    .. testcleanup::
    >>> tmpdir.cleanup()
    """

    input_spec = _QCPlotsInputSpec
    output_spec = _QCPlotsOutputSpec

    def _run_interface(self, runtime):
        # Load confound matrix and load motion with motion filtering
<<<<<<< HEAD
        confounds_df = load_confound(datafile=self.inputs.bold_file)[0]
=======
        confounds_df = pd.read_table(self.inputs.fmriprep_confounds_file)
>>>>>>> 5aa474aa
        preproc_motion_df = load_motion(
            confounds_df.copy(),
            TR=self.inputs.TR,
            motion_filter_type=None,
        )
        preproc_fd_timeseries = compute_fd(
            confound=preproc_motion_df,
            head_radius=self.inputs.head_radius,
        )

        # Get rmsd
<<<<<<< HEAD
        rmsd = confounds_df["rmsd"].to_numpy()
=======
        rmsd = confounds_df["rmsd"]
>>>>>>> 5aa474aa

        # Determine number of dummy volumes and load temporal mask
        dummy_scans = self.inputs.dummy_scans
<<<<<<< HEAD
        tmask_df = pd.read_table(self.inputs.tmask)
        tmask_arr = tmask_df["framewise_displacement"].values
        num_censored_volumes = int(tmask_arr.sum())

        # Apply dummy scans and temporal mask to interpolated/full data
        rmsd_censored = rmsd[dummy_scans:][tmask_arr == 0]
        postproc_fd_timeseries = preproc_fd_timeseries[dummy_scans:][tmask_arr == 0]

        # Compute the DVARS for both bold files provided
        dvars_before_processing = compute_dvars(
            read_ndata(
                datafile=self.inputs.bold_file,
                maskfile=self.inputs.mask_file,
            ),
        )
        dvars_after_processing = compute_dvars(
            read_ndata(
                datafile=self.inputs.cleaned_file,
                maskfile=self.inputs.mask_file,
            ),
        )

=======

        if self.inputs.tmask:  # If a tmask is provided, find # vols censored
            tmask_df = pd.read_table(self.inputs.tmask)
            tmask_arr = tmask_df["framewise_displacement"].values
            num_censored_volumes = np.sum(tmask_arr)
        else:
            num_censored_volumes = 0

>>>>>>> 5aa474aa
        # get QC plot names
        self._results["raw_qcplot"] = fname_presuffix(
            "preprocess",
            suffix="_raw_qcplot.svg",
            newpath=runtime.cwd,
            use_ext=False,
        )
        self._results["clean_qcplot"] = fname_presuffix(
            "postprocess",
            suffix="_clean_qcplot.svg",
            newpath=runtime.cwd,
            use_ext=False,
        )
<<<<<<< HEAD
=======
        if dummy_scans > 0:
            raw_data_removed_TR = read_ndata(
                datafile=self.inputs.bold_file,
                maskfile=self.inputs.mask_file,
            )[:, dummy_scans:]

            dvars_before_processing = compute_dvars(raw_data_removed_TR)

            # Get file names to write out & write data out
            dropped_bold_file = fname_presuffix(
                self.inputs.name_source,
                newpath=runtime.cwd,
                suffix="_dropped",
                use_ext=True,
            )
>>>>>>> 5aa474aa

            write_ndata(
                data_matrix=raw_data_removed_TR,
                template=self.inputs.bold_file,
                mask=self.inputs.mask_file,
                filename=dropped_bold_file,
                TR=self.inputs.TR,
            )
        else:
            dropped_bold_file = self.inputs.bold_file

            dvars_before_processing = compute_dvars(
                read_ndata(
                    datafile=self.inputs.bold_file,
                    maskfile=self.inputs.mask_file,
                )
            )

        dvars_after_processing = compute_dvars(
            read_ndata(
                datafile=self.inputs.cleaned_file,
                maskfile=self.inputs.mask_file,
            ),
        )
        if preproc_fd_timeseries.size != dvars_before_processing.size:
            raise ValueError(
                f"FD {preproc_fd_timeseries.size} != DVARS {dvars_before_processing.size}\n"
            )
        preproc_confounds = pd.DataFrame(
            {
                "FD": preproc_fd_timeseries,
                "DVARS": dvars_before_processing,
            }
        )

        preproc_fig = FMRIPlot(
            func_file=self.inputs.bold_file,
            seg_file=self.inputs.seg_file,
            data=preproc_confounds,
            mask_file=self.inputs.mask_file,
        ).plot(labelsize=8)

        preproc_fig.savefig(
            self._results["raw_qcplot"],
            bbox_inches="tight",
        )

<<<<<<< HEAD
=======
        # If censoring occurs, censor the cleaned BOLD data and FD time series
        # NOTE: TS- Why are we censoring these plots? This ignores/misrepresents the
        # interpolation step.
        if num_censored_volumes > 0:
            # Apply temporal mask to time series
            postproc_fd_timeseries = preproc_fd_timeseries[tmask_arr == 0]
            rmsd = rmsd[tmask_arr == 0]
            # NOTE: TS- Why mask DVARS before processing?
            dvars_before_processing = dvars_before_processing[tmask_arr == 0]
            dvars_after_processing = dvars_after_processing[tmask_arr == 0]

            # Apply temporal mask to data
            raw_data_removed_TR = read_ndata(
                datafile=self.inputs.cleaned_file,
                maskfile=self.inputs.mask_file,
            )
            raw_data_censored = raw_data_removed_TR[:, tmask_arr == 0]

            # Get temporary filename and write data out
            dropped_clean_file = fname_presuffix(
                self.inputs.name_source,
                newpath=runtime.cwd,
                suffix="_droppedClean",
                use_ext=True,
            )

            write_ndata(
                data_matrix=raw_data_censored,
                template=self.inputs.bold_file,
                mask=self.inputs.mask_file,
                filename=dropped_clean_file,
                TR=self.inputs.TR,
            )

        else:
            dropped_clean_file = self.inputs.cleaned_file

>>>>>>> 5aa474aa
        postproc_confounds = pd.DataFrame(
            {
                "FD": postproc_fd_timeseries,
                "DVARS": dvars_after_processing,
            }
        )

        postproc_fig = FMRIPlot(
            func_file=self.inputs.cleaned_file,
            seg_file=self.inputs.seg_file,
            data=postproc_confounds,
            mask_file=self.inputs.mask_file,
        ).plot(labelsize=8)

        postproc_fig.savefig(
            self._results["clean_qcplot"],
            bbox_inches="tight",
        )

        # Calculate QC measures
        mean_fd = np.mean(preproc_fd_timeseries)
        mean_rms = np.mean(rmsd_censored)
        mean_dvars_before_processing = np.mean(dvars_before_processing)
        mean_dvars_after_processing = np.mean(dvars_after_processing)
        motionDVCorrInit = np.corrcoef(preproc_fd_timeseries, dvars_before_processing)[0][1]
        motionDVCorrFinal = np.corrcoef(postproc_fd_timeseries, dvars_after_processing)[0][1]
        rmsd_max_value = np.max(rmsd_censored)

        # A summary of all the values
        qc_values = {
            "meanFD": [mean_fd],
            "relMeansRMSMotion": [mean_rms],
            "relMaxRMSMotion": [rmsd_max_value],
            "meanDVInit": [mean_dvars_before_processing],
            "meanDVFinal": [mean_dvars_after_processing],
            "num_censored_volumes": [num_censored_volumes],
            "nVolsRemoved": [dummy_scans],
            "motionDVCorrInit": [motionDVCorrInit],
            "motionDVCorrFinal": [motionDVCorrFinal],
        }

        # Get the different components in the bold file name
        # eg: ['sub-colornest001', 'ses-1'], etc.
        _, bold_file_name = os.path.split(self.inputs.name_source)
        bold_file_name_components = bold_file_name.split("_")

        # Fill out dictionary with entities from filename
        qc_dictionary = {}
        for entity in bold_file_name_components[:-1]:
            qc_dictionary.update({entity.split("-")[0]: entity.split("-")[1]})

        qc_dictionary.update(qc_values)
        if self.inputs.bold2T1w_mask:  # If a bold mask in T1w is provided
            # Compute quality of registration
            registration_qc = compute_registration_qc(
                bold2t1w_mask=self.inputs.bold2T1w_mask,
                t1w_mask=self.inputs.t1w_mask,
                bold2template_mask=self.inputs.bold2temp_mask,
                template_mask=self.inputs.template_mask,
            )
            qc_dictionary.update(registration_qc)  # Add values to dictionary

        # Convert dictionary to df and write out the qc file
        df = pd.DataFrame(qc_dictionary)
        self._results["qc_file"] = fname_presuffix(
            self.inputs.cleaned_file,
            suffix="qc_bold.csv",
            newpath=runtime.cwd,
            use_ext=False,
        )
        df.to_csv(self._results["qc_file"], index=False, header=True)

        return runtime


class _QCPlotsESInputSpec(BaseInterfaceInputSpec):
    preprocessed_bold = File(
        exists=True,
        mandatory=True,
        desc=(
            "Preprocessed BOLD file, after mean-centering and detrending "
            "*using only the low-motion volumes*."
        ),
    )
    uncensored_denoised_bold = File(
        exists=True,
        mandatory=True,
        desc=(
            "Data after regression and interpolation, but not filtering."
            "The preprocessed BOLD data are censored, mean-centered, detrended, "
            "and denoised to get the betas, and then the full, uncensored preprocessed BOLD data "
            "are denoised using those betas."
        ),
    )
    filtered_denoised_bold = File(
        exists=True,
        mandatory=True,
        desc="Data after filtering, interpolation, etc. This is not plotted.",
    )
    filtered_motion = File(
        exists=True,
        mandatory=True,
        desc="TSV file with filtered motion parameters.",
    )
    TR = traits.Float(default_value=1, desc="Repetition time")

    # Optional inputs
    mask = File(exists=True, mandatory=False, desc="Bold mask")
    seg_data = File(exists=True, mandatory=False, desc="Segmentation file")
    dummy_scans = traits.Int(
        0,
        usedefault=True,
        desc="Number of dummy volumes to drop from the beginning of the run.",
    )


class _QCPlotsESOutputSpec(TraitedSpec):
    before_process = File(exists=True, mandatory=True, desc=".SVG file before processing")
    after_process = File(exists=True, mandatory=True, desc=".SVG file after processing")


class QCPlotsES(SimpleInterface):
    """Plot fd, dvars, and carpet plots of the bold data before and after regression/filtering.

    This is essentially equivalent to the QCPlots
    (which are paired pre- and post-processing FMRIPlots), but adapted for the executive summary.

    It takes in the data that's regressed, the data that's filtered and regressed,
    as well as the segmentation files, TR, FD, bold_mask and unprocessed data.

    It outputs the .SVG files before after processing has taken place.
    """

    input_spec = _QCPlotsESInputSpec
    output_spec = _QCPlotsESOutputSpec

    def _run_interface(self, runtime):
        preprocessed_bold_figure = fname_presuffix(
            "carpetplot_before_",
            suffix="file.svg",
            newpath=runtime.cwd,
            use_ext=False,
        )

        denoised_bold_figure = fname_presuffix(
            "carpetplot_after_",
            suffix="file.svg",
            newpath=runtime.cwd,
            use_ext=False,
        )

        mask_file = self.inputs.mask
        mask_file = mask_file if isdefined(mask_file) else None

        segmentation_file = self.inputs.seg_data
        segmentation_file = segmentation_file if isdefined(segmentation_file) else None

        self._results["before_process"], self._results["after_process"] = plot_fmri_es(
            preprocessed_bold=self.inputs.preprocessed_bold,
            uncensored_denoised_bold=self.inputs.uncensored_denoised_bold,
            filtered_denoised_bold=self.inputs.filtered_denoised_bold,
            dummy_scans=self.inputs.dummy_scans,
            TR=self.inputs.TR,
            mask=mask_file,
            filtered_motion=self.inputs.filtered_motion,
            seg_data=segmentation_file,
            preprocessed_bold_figure=preprocessed_bold_figure,
            denoised_bold_figure=denoised_bold_figure,
        )

        return runtime


class _AnatomicalPlotInputSpec(BaseInterfaceInputSpec):
    in_file = File(exists=True, mandatory=True, desc="plot image")


class _AnatomicalPlotOutputSpec(TraitedSpec):
    out_file = File(exists=True, desc="out image")


class AnatomicalPlot(SimpleInterface):
    """Python class to plot x,y, and z of image data."""

    input_spec = _AnatomicalPlotInputSpec
    output_spec = _AnatomicalPlotOutputSpec

    def _run_interface(self, runtime):
        self._results["out_file"] = fname_presuffix(
            self.inputs.in_file, suffix="_file.svg", newpath=runtime.cwd, use_ext=False
        )

        fig = plt.figure(constrained_layout=False, figsize=(25, 10))
        plot_anat(self.inputs.in_file, draw_cross=False, figure=fig)
        fig.savefig(self._results["out_file"], bbox_inches="tight", pad_inches=None)

        return runtime


class _SlicesDirInputSpec(FSLCommandInputSpec):
    is_pairs = traits.Bool(
        argstr="-o",
        position=0,
        desc="filelist is pairs ( <underlying> <red-outline> ) of images",
    )
    outline_image = File(
        exists=True,
        argstr="-p %s",
        position=1,
        desc="use <image> as red-outline image on top of all images in <filelist>",
    )
    edge_threshold = traits.Float(
        argstr="-e %.03f",
        position=2,
        desc=(
            "use the specified threshold for edges (if >0 use this proportion of max-min, "
            "if <0, use the absolute value)"
        ),
    )
    output_odd_axials = traits.Bool(
        argstr="-S",
        position=3,
        desc="output every second axial slice rather than just 9 ortho slices",
    )

    in_files = InputMultiPath(
        File(exists=True),
        argstr="%s",
        mandatory=True,
        position=-1,
        desc="List of files to process.",
    )

    out_extension = traits.Enum(
        (".gif", ".png", ".svg"),
        default=".gif",
        usedefault=True,
        desc="Convenience parameter to let xcp_d select the extension.",
    )


class _SlicesDirOutputSpec(TraitedSpec):
    out_dir = Directory(exists=True, desc="Output directory.")
    out_files = OutputMultiPath(File(exists=True), desc="List of generated PNG files.")


class SlicesDir(FSLCommand):
    """Run slicesdir.

    Notes
    -----
    Usage: slicesdir [-o] [-p <image>] [-e <thr>] [-S] <filelist>
    -o         :  filelist is pairs ( <underlying> <red-outline> ) of images
    -p <image> :  use <image> as red-outline image on top of all images in <filelist>
    -e <thr>   :  use the specified threshold for edges (if >0 use this proportion of max-min,
                  if <0, use the absolute value)
    -S         :  output every second axial slice rather than just 9 ortho slices
    """

    _cmd = "slicesdir"
    input_spec = _SlicesDirInputSpec
    output_spec = _SlicesDirOutputSpec

    def _list_outputs(self):
        """Create a Bunch which contains all possible files generated by running the interface.

        Some files are always generated, others depending on which ``inputs`` options are set.

        Returns
        -------
        outputs : Bunch object
            Bunch object containing all possible files generated by
            interface object.
            If None, file was not generated
            Else, contains path, filename of generated outputfile
        """
        outputs = self._outputs().get()

        out_dir = os.path.abspath(os.path.join(os.getcwd(), "slicesdir"))
        outputs["out_dir"] = out_dir
        outputs["out_files"] = [
            self._gen_fname(
                basename=f.replace(os.sep, "_"),
                cwd=out_dir,
                ext=self.inputs.out_extension,
            )
            for f in self.inputs.in_files
        ]
        return outputs

    def _gen_filename(self, name):
        if name == "out_files":
            return self._list_outputs()[name]

        return None


class _PNGAppendInputSpec(FSLCommandInputSpec):
    in_files = InputMultiPath(
        File(exists=True),
        mandatory=True,
        position=0,
        desc="List of files to process.",
    )
    out_file = File(exists=False, mandatory=True, position=1, desc="Output file.")


class _PNGAppendOutputSpec(TraitedSpec):
    out_file = File(exists=True, desc="Output file.")


class PNGAppend(FSLCommand):
    """Run pngappend.

    Notes
    -----
    pngappend  -  append PNG files horizontally and/or vertically into a new PNG (or GIF) file

    Usage: pngappend <input 1> <+|-> [n] <input 2> [<+|-> [n] <input n>]  output>

    + appends horizontally,
    - appends vertically (i.e. works like a linebreak)
    [n] number ofgap pixels
    note that files with .gif extension will be input/output in GIF format
    """

    _cmd = "pngappend"
    input_spec = _PNGAppendInputSpec
    output_spec = _PNGAppendOutputSpec

    def _format_arg(self, name, spec, value):
        if name == "in_files":
            if isinstance(value, str):
                value = [value]

            return " + ".join(value)

        return super(PNGAppend, self)._format_arg(name, spec, value)<|MERGE_RESOLUTION|>--- conflicted
+++ resolved
@@ -62,11 +62,7 @@
         palette = sns.color_palette("colorblind", 4)
 
         # Load confound matrix and load motion with motion filtering
-<<<<<<< HEAD
-        confounds_df = load_confound(datafile=self.inputs.bold_file)[0]
-=======
         confounds_df = pd.read_table(self.inputs.fmriprep_confounds_file)
->>>>>>> 5aa474aa
         preproc_motion_df = load_motion(
             confounds_df.copy(),
             TR=self.inputs.TR,
@@ -124,24 +120,9 @@
 
         # Compute filtered framewise displacement to plot censoring
         if self.inputs.motion_filter_type:
-<<<<<<< HEAD
-            filtered_motion_df = load_motion(
-                confounds_df.copy(),
-                TR=self.inputs.TR,
-                motion_filter_type=self.inputs.motion_filter_type,
-                motion_filter_order=self.inputs.motion_filter_order,
-                band_stop_min=self.inputs.band_stop_min,
-                band_stop_max=self.inputs.band_stop_max,
-            )
-            filtered_fd_timeseries = compute_fd(
-                confound=filtered_motion_df,
-                head_radius=self.inputs.head_radius,
-            )
-=======
             filtered_fd_timeseries = pd.read_table(self.inputs.filtered_motion)[
                 "framewise_displacement"
             ]
->>>>>>> 5aa474aa
 
             ax.plot(
                 time_array,
@@ -183,16 +164,6 @@
 
 
 class _QCPlotsInputSpec(BaseInterfaceInputSpec):
-<<<<<<< HEAD
-    bold_file = File(exists=True, mandatory=True, desc="Preprocessed bold file from fMRIPrep")
-    dummy_scans = traits.Int(mandatory=True, desc="Dummy time to drop")
-    tmask = File(exists=True, mandatory=True, desc="Temporal mask")
-    cleaned_file = File(
-        exists=True,
-        mandatory=True,
-        desc="Processed file, after denoising and censoring.",
-    )
-=======
     name_source = File(
         exists=False,
         mandatory=True,
@@ -206,7 +177,7 @@
     bold_file = File(
         exists=True,
         mandatory=True,
-        desc="Preprocessed BOLD file. Used in carpet plot.",
+        desc="Preprocessed BOLD file, after dummy scan removal. Used in carpet plot.",
     )
     dummy_scans = traits.Int(mandatory=True, desc="Dummy time to drop")
     tmask = File(exists=True, mandatory=True, desc="Temporal mask")
@@ -215,8 +186,11 @@
         mandatory=True,
         desc="fMRIPrep confounds file, after dummy scans removal",
     )
-    cleaned_file = File(exists=True, mandatory=True, desc="Processed file")
->>>>>>> 5aa474aa
+    cleaned_file = File(
+        exists=True,
+        mandatory=True,
+        desc="Processed file, after denoising and censoring.",
+    )
     TR = traits.Float(mandatory=True, desc="Repetition Time")
     head_radius = traits.Float(mandatory=True, desc="Head radius for FD calculation")
     mask_file = traits.Either(
@@ -268,11 +242,7 @@
 
     def _run_interface(self, runtime):
         # Load confound matrix and load motion with motion filtering
-<<<<<<< HEAD
-        confounds_df = load_confound(datafile=self.inputs.bold_file)[0]
-=======
         confounds_df = pd.read_table(self.inputs.fmriprep_confounds_file)
->>>>>>> 5aa474aa
         preproc_motion_df = load_motion(
             confounds_df.copy(),
             TR=self.inputs.TR,
@@ -284,47 +254,18 @@
         )
 
         # Get rmsd
-<<<<<<< HEAD
         rmsd = confounds_df["rmsd"].to_numpy()
-=======
-        rmsd = confounds_df["rmsd"]
->>>>>>> 5aa474aa
 
         # Determine number of dummy volumes and load temporal mask
         dummy_scans = self.inputs.dummy_scans
-<<<<<<< HEAD
         tmask_df = pd.read_table(self.inputs.tmask)
         tmask_arr = tmask_df["framewise_displacement"].values
         num_censored_volumes = int(tmask_arr.sum())
 
         # Apply dummy scans and temporal mask to interpolated/full data
-        rmsd_censored = rmsd[dummy_scans:][tmask_arr == 0]
-        postproc_fd_timeseries = preproc_fd_timeseries[dummy_scans:][tmask_arr == 0]
-
-        # Compute the DVARS for both bold files provided
-        dvars_before_processing = compute_dvars(
-            read_ndata(
-                datafile=self.inputs.bold_file,
-                maskfile=self.inputs.mask_file,
-            ),
-        )
-        dvars_after_processing = compute_dvars(
-            read_ndata(
-                datafile=self.inputs.cleaned_file,
-                maskfile=self.inputs.mask_file,
-            ),
-        )
-
-=======
-
-        if self.inputs.tmask:  # If a tmask is provided, find # vols censored
-            tmask_df = pd.read_table(self.inputs.tmask)
-            tmask_arr = tmask_df["framewise_displacement"].values
-            num_censored_volumes = np.sum(tmask_arr)
-        else:
-            num_censored_volumes = 0
-
->>>>>>> 5aa474aa
+        rmsd_censored = rmsd[tmask_arr == 0]
+        postproc_fd_timeseries = preproc_fd_timeseries[tmask_arr == 0]
+
         # get QC plot names
         self._results["raw_qcplot"] = fname_presuffix(
             "preprocess",
@@ -338,42 +279,13 @@
             newpath=runtime.cwd,
             use_ext=False,
         )
-<<<<<<< HEAD
-=======
-        if dummy_scans > 0:
-            raw_data_removed_TR = read_ndata(
+
+        dvars_before_processing = compute_dvars(
+            read_ndata(
                 datafile=self.inputs.bold_file,
                 maskfile=self.inputs.mask_file,
-            )[:, dummy_scans:]
-
-            dvars_before_processing = compute_dvars(raw_data_removed_TR)
-
-            # Get file names to write out & write data out
-            dropped_bold_file = fname_presuffix(
-                self.inputs.name_source,
-                newpath=runtime.cwd,
-                suffix="_dropped",
-                use_ext=True,
-            )
->>>>>>> 5aa474aa
-
-            write_ndata(
-                data_matrix=raw_data_removed_TR,
-                template=self.inputs.bold_file,
-                mask=self.inputs.mask_file,
-                filename=dropped_bold_file,
-                TR=self.inputs.TR,
-            )
-        else:
-            dropped_bold_file = self.inputs.bold_file
-
-            dvars_before_processing = compute_dvars(
-                read_ndata(
-                    datafile=self.inputs.bold_file,
-                    maskfile=self.inputs.mask_file,
-                )
-            )
-
+            )
+        )
         dvars_after_processing = compute_dvars(
             read_ndata(
                 datafile=self.inputs.cleaned_file,
@@ -403,46 +315,6 @@
             bbox_inches="tight",
         )
 
-<<<<<<< HEAD
-=======
-        # If censoring occurs, censor the cleaned BOLD data and FD time series
-        # NOTE: TS- Why are we censoring these plots? This ignores/misrepresents the
-        # interpolation step.
-        if num_censored_volumes > 0:
-            # Apply temporal mask to time series
-            postproc_fd_timeseries = preproc_fd_timeseries[tmask_arr == 0]
-            rmsd = rmsd[tmask_arr == 0]
-            # NOTE: TS- Why mask DVARS before processing?
-            dvars_before_processing = dvars_before_processing[tmask_arr == 0]
-            dvars_after_processing = dvars_after_processing[tmask_arr == 0]
-
-            # Apply temporal mask to data
-            raw_data_removed_TR = read_ndata(
-                datafile=self.inputs.cleaned_file,
-                maskfile=self.inputs.mask_file,
-            )
-            raw_data_censored = raw_data_removed_TR[:, tmask_arr == 0]
-
-            # Get temporary filename and write data out
-            dropped_clean_file = fname_presuffix(
-                self.inputs.name_source,
-                newpath=runtime.cwd,
-                suffix="_droppedClean",
-                use_ext=True,
-            )
-
-            write_ndata(
-                data_matrix=raw_data_censored,
-                template=self.inputs.bold_file,
-                mask=self.inputs.mask_file,
-                filename=dropped_clean_file,
-                TR=self.inputs.TR,
-            )
-
-        else:
-            dropped_clean_file = self.inputs.cleaned_file
-
->>>>>>> 5aa474aa
         postproc_confounds = pd.DataFrame(
             {
                 "FD": postproc_fd_timeseries,
