--- conflicted
+++ resolved
@@ -105,12 +105,8 @@
     >>> tran.inputs.out_file = 'my.h5'
     >>> tran.inputs.in_file = ['AffineTransform.mat', 'DisplacementFieldTransform.nii.gz']
     >>> tran.cmdline
-<<<<<<< HEAD
-    'CompositeTransformUtil --assemble my.h5 AffineTransform.mat DisplacementFieldTransform.nii.gz'
-=======
     'CompositeTransformUtil --assemble my.h5 AffineTransform.mat
      DisplacementFieldTransform.nii.gz '
->>>>>>> 7b19d4ae
     >>> tran.run()  # doctest: +SKIP
     """
 
