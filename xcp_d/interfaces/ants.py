--- conflicted
+++ resolved
@@ -1,19 +1,13 @@
 import logging
-<<<<<<< HEAD
 import os
 from nipype.interfaces.base import (
     TraitedSpec,
     CommandLineInputSpec,
-    BaseInterfaceInputSpec,
     CommandLine,
     File,
     traits,
     Str,
-    InputMultiPath,
-    isdefined,
-    InputMultiObject,
-    OutputMultiObject,
-    SimpleInterface,
+    InputMultiPath
 )
 from nipype.interfaces.ants.base import ANTSCommand, ANTSCommandInputSpec
 
@@ -30,33 +24,6 @@
         keep_extension=False,
         position=2,
     )
-=======
-from nipype.interfaces.base import (
-    TraitedSpec,
-    CommandLineInputSpec,
-    CommandLine,
-    traits,
-)
-
-LOGGER = logging.getLogger('nipype.interface')
-
-
-class _ConvertTransformFileInputSpec(CommandLineInputSpec):
-    dimension = traits.Enum((3, 2),
-                            default=3,
-                            usedefault=True,
-                            argstr="%d",
-                            position=0)
-    in_transform = traits.File(exists=True,
-                               argstr="%s",
-                               mandatory=True,
-                               position=1)
-    out_transform = traits.File(argstr="%s",
-                                name_source='in_transform',
-                                name_template='%s.txt',
-                                keep_extension=False,
-                                position=2)
->>>>>>> 44c43d46
 
 
 class _ConvertTransformFileOutputSpec(TraitedSpec):
@@ -66,7 +33,6 @@
 class ConvertTransformFile(CommandLine):
     _cmd = "ConvertTransformFile"
     input_spec = _ConvertTransformFileInputSpec
-<<<<<<< HEAD
     output_spec = _ConvertTransformFileOutputSpec
 
 
@@ -127,7 +93,7 @@
     >>> tran.inputs.out_file = 'my.h5'
     >>> tran.inputs.in_file = ['AffineTransform.mat', 'DisplacementFieldTransform.nii.gz']
     >>> tran.cmdline
-    'CompositeTransformUtil --assemble my.h5 AffineTransform.mat DisplacementFieldTransform.nii.gz '
+    'CompositeTransformUtil --assemble my.h5 AffineTransform.mat DisplacementFieldTransform.nii.gz'
     >>> tran.run()  # doctest: +SKIP
     """
 
@@ -162,7 +128,4 @@
             )
         if self.inputs.process == "assemble":
             outputs["out_file"] = os.path.abspath(self.inputs.out_file)
-        return outputs
-=======
-    output_spec = _ConvertTransformFileOutputSpec
->>>>>>> 44c43d46
+        return outputs