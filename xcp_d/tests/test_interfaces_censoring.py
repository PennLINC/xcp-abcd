--- conflicted
+++ resolved
@@ -1,10 +1,7 @@
 """Tests for framewise displacement calculation."""
 import os
 
-<<<<<<< HEAD
-=======
 import nibabel as nb
->>>>>>> fa8e587d
 import numpy as np
 import pandas as pd
 
@@ -52,7 +49,6 @@
     assert os.path.isfile(results.outputs.temporal_mask)
 
 
-<<<<<<< HEAD
 def test_random_censor(tmp_path_factory):
     """Test RandomCensor."""
     tmpdir = tmp_path_factory.mktemp("test_random_censor")
@@ -99,7 +95,8 @@
         assert new_temporal_mask_df.loc[
             new_temporal_mask_df["framewise_displacement"] == 0, exact_scan_col
         ].sum() == n_volumes - (exact_scan + n_outliers)
-=======
+
+
 def test_censor(fmriprep_with_freesurfer_data, tmp_path_factory):
     """Test Censor interface."""
     tmpdir = tmp_path_factory.mktemp("test_generate_confounds")
@@ -157,5 +154,4 @@
     out_file = results.outputs.censored_denoised_bold
     assert os.path.isfile(out_file)
     out_img = nb.load(out_file)
-    assert out_img.shape[0] == n_retained_volumes
->>>>>>> fa8e587d
+    assert out_img.shape[0] == n_retained_volumes