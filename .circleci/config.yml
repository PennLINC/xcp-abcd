--- conflicted
+++ resolved
@@ -86,11 +86,7 @@
       - save_cache:
           key: nibabies-03
           paths:
-<<<<<<< HEAD
-            - /src/xcp_d/.circleci/data/nibabies_test_data
-=======
               - /src/xcp_d/.circleci/data/nibabies
->>>>>>> f79cf74e
 
   nifti_without_freesurfer:
     <<: *dockersetup
