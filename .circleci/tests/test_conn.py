--- conflicted
+++ resolved
@@ -50,13 +50,8 @@
         name="fcons_ts_wf",
         omp_nthreads=2,
     )
-<<<<<<< HEAD
-    fcon_ts_wf.inputs.inputnode.mni_to_t1w = mni_to_t1w
-    fcon_ts_wf.inputs.inputnode.t1w_to_native = _t12native(bold_file)
-=======
     fcon_ts_wf.inputs.inputnode.template_to_t1w = template_to_t1w_xform
     fcon_ts_wf.inputs.inputnode.t1w_to_native = t1w_to_native_xform
->>>>>>> c47c92ec
     fcon_ts_wf.inputs.inputnode.clean_bold = fake_bold_file
     fcon_ts_wf.inputs.inputnode.bold_file = bold_file
     fcon_ts_wf.inputs.inputnode.bold_mask = bold_mask
@@ -107,18 +102,8 @@
 def test_cifti_conn(fmriprep_with_freesurfer_data, tmp_path_factory):
     """Test the cifti workflow - only correlation, not parcellation."""
     # Define bold file
-<<<<<<< HEAD
-    data_dir = os.path.join(data_dir,
-                            "fmriprepwithfreesurfer")
-    boldfile = os.path.join(
-        data_dir,
-        "fmriprep/sub-colornest001/ses-1/func",
-        "sub-colornest001_ses-1_task-rest_run-2_space-fsLR_den-91k_bold.dtseries.nii",
-    )
-=======
     boldfile = fmriprep_with_freesurfer_data["cifti_file"]
 
->>>>>>> c47c92ec
     # Generate fake signal
     bold_data = read_ndata(boldfile)
     # get the shape so we can generate a matrix of random numbers with the same shape
