"""Tests for smoothing methods."""
import os
import tempfile
import re

import numpy as np
from nipype.interfaces.workbench import CiftiSmooth
from nipype.pipeline import engine as pe
from pkg_resources import resource_filename as pkgrf

from xcp_d.interfaces.nilearn import Smooth
from xcp_d.utils.utils import fwhm2sigma


def test_smoothing_nifti(fmriprep_without_freesurfer_data):
    """Test NIFTI smoothing."""
    #  Specify inputs
    in_file = fmriprep_without_freesurfer_data["nifti_file"]
    mask = fmriprep_without_freesurfer_data["brain_mask_file"]

    # Let's get into a temp dir
    tmpdir = tempfile.mkdtemp()
    os.chdir(tmpdir)

    # Run AFNI'S FWHMx via CLI, the nipype interface doesn't have what we need
    os.system(
        (
            f'3dFWHMx -ShowMeClassicFWHM -acf -detrend -input {in_file} -mask {mask} '
            '-detprefix detrend.nii.gz -out test_file.out > test_fwhm.out'
        )
    )

    # Read the FWHM values from the .out file into an array
    with open("test_fwhm.out", "r") as file:
        first_line = file.readline()
    first_line = first_line.split()
    fwhm = []
    for item in first_line:
        item = float(item)
        fwhm.append(item)
    fwhm_unsmoothed = np.array(fwhm)

    # else this will need to be overwritten later
    os.system('rm -rf 3dFWHMx.1D test_fwhm.out test_file.out')

    # Smooth the data
    smooth_data = pe.Node(Smooth(fwhm=6),  # FWHM = kernel size
                          name="nifti_smoothing")  # Use fslmaths to smooth the image
    smooth_data.inputs.in_file = in_file
    results = smooth_data.run()
    out_file = results.outputs.out_file

    # Run AFNI'S FWHMx via CLI, the nipype interface doesn't have what we need
    # i.e : the "ShowMeClassicFWHM" option
    os.system(
        (
            f'3dFWHMx -ShowMeClassicFWHM -acf -detrend -input {out_file} -mask {mask} '
            '-detprefix detrend.nii.gz -out test_file.out > test_fwhm.out'
        )
    )

    # Read the FWHM values from the .out file into an array
    with open("test_fwhm.out", "r") as file:
        first_line = file.readline()
    first_line = first_line.split()
    fwhm = []
    for item in first_line:
        item = float(item)
        fwhm.append(item)
    fwhm_smoothed = np.array(fwhm)
    smoothed = np.sum((fwhm_smoothed)**2)
    unsmoothed = np.sum((fwhm_unsmoothed)**2)
    assert smoothed > unsmoothed
    return


<<<<<<< HEAD
def test_smoothing_cifti(data_dir, sigma_lx=fwhm2sigma(6)):

    # Specify inputs
    right_surf = pkgrf(  # pull out atlases for each hemisphere
        'xcp_d',
        'data/ciftiatlas/Q1-Q6_RelatedParcellation210.R.midthickness_32k_fs_LR.surf.gii',
    )
    left_surf = pkgrf(
        'xcp_d',
        'data/ciftiatlas/Q1-Q6_RelatedParcellation210.L.midthickness_32k_fs_LR.surf.gii'
    )

    data_dir = os.path.join(data_dir,
                            "fmriprepwithfreesurfer")
    in_file = os.path.join(
        data_dir,
        "fmriprep/sub-colornest001/ses-1/func",
        "sub-colornest001_ses-1_task-rest_run-1_space-fsLR_den-91k_bold.dtseries.nii")
    # What's the smoothness?
    in_file_smoothness = os.popen("wb_command -cifti-estimate-fwhm " + in_file
                                  + " -surface CORTEX_LEFT " + left_surf
                                  + " -surface CORTEX_RIGHT " + right_surf
                                  + " -whole-file -merged-volume").read()

    # Let's get into a temp dir
    tmpdir = tempfile.mkdtemp()

    smooth_data = pe.Node(CiftiSmooth(  # Call connectome workbench to smooth for each
        #  hemisphere
        sigma_surf=sigma_lx,  # the size of the surface kernel
        sigma_vol=sigma_lx,  # the volume of the surface kernel
        direction='COLUMN',  # which direction to smooth along@
        right_surf=pkgrf(  # pull out atlases for each hemisphere
            'xcp_d',
            'data/ciftiatlas/Q1-Q6_RelatedParcellation210.R.midthickness_32k_fs_LR.surf.gii'
        ),
        left_surf=pkgrf(
            'xcp_d',
            'data/ciftiatlas/Q1-Q6_RelatedParcellation210.L.midthickness_32k_fs_LR.surf.gii'
        )),
        name="cifti_smoothing")
    smooth_data.inputs.in_file = in_file
    smooth_data.base_dir = tmpdir
    smooth_data.inputs.out_file = os.path.join(tmpdir,'test.dtseries.nii')
    results = smooth_data.run()
    out_file = results.outputs.out_file

    # What's the smoothness?
    out_file_smoothness = os.popen("wb_command -cifti-estimate-fwhm " + out_file
                                   + " -surface CORTEX_LEFT " + left_surf
                                   + " -surface CORTEX_RIGHT " + right_surf
                                   + " -whole-file -merged-volume").read()
    smoothness = re.findall(r'\d.+', in_file_smoothness)
    in_file_smoothness = [x.split(',') for x in smoothness]
    in_file_smoothness = [item for sublist in in_file_smoothness for item in sublist]
    in_file_smoothness = list(map(float, in_file_smoothness))
    in_file_smoothness = np.sum((in_file_smoothness))

    smoothness = re.findall(r'\d.+', out_file_smoothness)
    out_file_smoothness = [x.split(',') for x in smoothness]
    out_file_smoothness = [item for sublist in out_file_smoothness for item in sublist]
    out_file_smoothness = list(map(float, out_file_smoothness))
    out_file_smoothness = np.sum((out_file_smoothness))
    assert in_file_smoothness < out_file_smoothness
=======
# TODO: SMOOTHING ESTIMATIONS VIA CONNECTOME WORKBENCH ARE A ROADMAP ITEM
# establish necessary variables
# smoothing = 6
# # turn into standard deviation
# from xcp_d.utils.utils import fwhm2sigma
# sigma_lx = fwhm2sigma(smoothing)
# def test_smoothing_Cifti(fmriprep_with_freesurfer_data, sigma_lx):
#     # Specify inputs
#     in_file = fmriprep_with_freesurfer_data["cifti_file"]
#
#     # Let's get into a temp dir
#     tmpdir = tempfile.mkdtemp()
#     os.chdir(tmpdir)
#
#     # Run AFNI'S FWHMx
#     fwhm = afni.FWHMx()
#     fwhm.inputs.in_file = in_file
#     fwhm.inputs.detrend = True
#     results = fwhm.run()
#     in_file_smoothness = results.outputs.fwhm
#
#     # Smooth the data
#     smooth_data = pe.Node(CiftiSmooth(  # Call connectome workbench to smooth for each
#         #  hemisphere
#         sigma_surf=sigma_lx,  # the size of the surface kernel
#         sigma_vol=sigma_lx,  # the volume of the surface kernel
#         direction='COLUMN',  # which direction to smooth along@
#         right_surf=pkgrf(  # pull out atlases for each hemisphere
#             'xcp_d', 'data/ciftiatlas/'
#             'Q1-Q6_RelatedParcellation210.R.midthickness_32k_fs_LR.surf.gii'
#         ),
#         left_surf=pkgrf(
#             'xcp_d', 'data/ciftiatlas/'
#             'Q1-Q6_RelatedParcellation210.L.midthickness_32k_fs_LR.surf.gii'
#         )),
#         name="cifti_smoothing")
#     smooth_data.inputs.in_file = in_file
#     smooth_data.inputs.out_file = 'test.dtseries.nii'
#     results = smooth_data.run()
#     out_file = results.outputs.out_file
#
#     # Run AFNI's FWHMx on the smoothed data
#     fwhm = afni.FWHMx()
#     fwhm.inputs.in_file = out_file
#     fwhm.inputs.detrend = True
#     results = fwhm.run()
#     out_file_smoothness = results.outputs.fwhm
#
#     print(in_file_smoothness)
#     print(out_file_smoothness)
>>>>>>> 8c70563c
<|MERGE_RESOLUTION|>--- conflicted
+++ resolved
@@ -74,120 +74,61 @@
     return
 
 
-<<<<<<< HEAD
-def test_smoothing_cifti(data_dir, sigma_lx=fwhm2sigma(6)):
-
-    # Specify inputs
-    right_surf = pkgrf(  # pull out atlases for each hemisphere
-        'xcp_d',
-        'data/ciftiatlas/Q1-Q6_RelatedParcellation210.R.midthickness_32k_fs_LR.surf.gii',
+def test_smoothing_cifti(fmriprep_with_freesurfer_data, tmp_path_factory, sigma_lx=fwhm2sigma(6)):
+    """Test CIFTI smoothing."""
+    tmpdir = tmp_path_factory.mktemp("test_smoothing_cifti")
+    in_file = fmriprep_with_freesurfer_data["cifti_file"]
+    # pull out atlases for each hemisphere
+    right_surf = pkgrf(
+        "xcp_d",
+        "data/ciftiatlas/Q1-Q6_RelatedParcellation210.R.midthickness_32k_fs_LR.surf.gii",
     )
     left_surf = pkgrf(
-        'xcp_d',
-        'data/ciftiatlas/Q1-Q6_RelatedParcellation210.L.midthickness_32k_fs_LR.surf.gii'
+        "xcp_d",
+        "data/ciftiatlas/Q1-Q6_RelatedParcellation210.L.midthickness_32k_fs_LR.surf.gii",
     )
 
-    data_dir = os.path.join(data_dir,
-                            "fmriprepwithfreesurfer")
-    in_file = os.path.join(
-        data_dir,
-        "fmriprep/sub-colornest001/ses-1/func",
-        "sub-colornest001_ses-1_task-rest_run-1_space-fsLR_den-91k_bold.dtseries.nii")
-    # What's the smoothness?
-    in_file_smoothness = os.popen("wb_command -cifti-estimate-fwhm " + in_file
-                                  + " -surface CORTEX_LEFT " + left_surf
-                                  + " -surface CORTEX_RIGHT " + right_surf
-                                  + " -whole-file -merged-volume").read()
-
-    # Let's get into a temp dir
-    tmpdir = tempfile.mkdtemp()
-
-    smooth_data = pe.Node(CiftiSmooth(  # Call connectome workbench to smooth for each
-        #  hemisphere
-        sigma_surf=sigma_lx,  # the size of the surface kernel
-        sigma_vol=sigma_lx,  # the volume of the surface kernel
-        direction='COLUMN',  # which direction to smooth along@
-        right_surf=pkgrf(  # pull out atlases for each hemisphere
-            'xcp_d',
-            'data/ciftiatlas/Q1-Q6_RelatedParcellation210.R.midthickness_32k_fs_LR.surf.gii'
-        ),
-        left_surf=pkgrf(
-            'xcp_d',
-            'data/ciftiatlas/Q1-Q6_RelatedParcellation210.L.midthickness_32k_fs_LR.surf.gii'
-        )),
-        name="cifti_smoothing")
-    smooth_data.inputs.in_file = in_file
-    smooth_data.base_dir = tmpdir
-    smooth_data.inputs.out_file = os.path.join(tmpdir,'test.dtseries.nii')
-    results = smooth_data.run()
-    out_file = results.outputs.out_file
-
-    # What's the smoothness?
-    out_file_smoothness = os.popen("wb_command -cifti-estimate-fwhm " + out_file
-                                   + " -surface CORTEX_LEFT " + left_surf
-                                   + " -surface CORTEX_RIGHT " + right_surf
-                                   + " -whole-file -merged-volume").read()
-    smoothness = re.findall(r'\d.+', in_file_smoothness)
-    in_file_smoothness = [x.split(',') for x in smoothness]
+    # Estimate the smoothness of the unsmoothed file
+    in_file_smoothness = os.popen(
+        f"wb_command -cifti-estimate-fwhm {in_file} "
+        f"-surface CORTEX_LEFT {left_surf} "
+        f"-surface CORTEX_RIGHT {right_surf} "
+        "-whole-file -merged-volume"
+    ).read()
+    in_file_smoothness = re.findall(r"\d.+", in_file_smoothness)
+    in_file_smoothness = [x.split(",") for x in in_file_smoothness]
     in_file_smoothness = [item for sublist in in_file_smoothness for item in sublist]
     in_file_smoothness = list(map(float, in_file_smoothness))
     in_file_smoothness = np.sum((in_file_smoothness))
 
-    smoothness = re.findall(r'\d.+', out_file_smoothness)
-    out_file_smoothness = [x.split(',') for x in smoothness]
+    # Smooth the file
+    smooth_data = pe.Node(
+        CiftiSmooth(
+            sigma_surf=sigma_lx,  # the size of the surface kernel
+            sigma_vol=sigma_lx,  # the volume of the surface kernel
+            direction="COLUMN",  # which direction to smooth along@
+            right_surf=right_surf,
+            left_surf=left_surf,
+        ),
+        name="cifti_smoothing",
+    )
+    smooth_data.inputs.in_file = in_file
+    smooth_data.base_dir = tmpdir
+    smooth_data.inputs.out_file = os.path.join(tmpdir, "test.dtseries.nii")
+    results = smooth_data.run()
+    out_file = results.outputs.out_file
+
+    # Estimate the smoothness of the smoothed file
+    out_file_smoothness = os.popen(
+        f"wb_command -cifti-estimate-fwhm {out_file} "
+        f"-surface CORTEX_LEFT {left_surf} "
+        f"-surface CORTEX_RIGHT {right_surf} "
+        "-whole-file -merged-volume"
+    ).read()
+    out_file_smoothness = re.findall(r"\d.+", out_file_smoothness)
+    out_file_smoothness = [x.split(",") for x in out_file_smoothness]
     out_file_smoothness = [item for sublist in out_file_smoothness for item in sublist]
     out_file_smoothness = list(map(float, out_file_smoothness))
     out_file_smoothness = np.sum((out_file_smoothness))
-    assert in_file_smoothness < out_file_smoothness
-=======
-# TODO: SMOOTHING ESTIMATIONS VIA CONNECTOME WORKBENCH ARE A ROADMAP ITEM
-# establish necessary variables
-# smoothing = 6
-# # turn into standard deviation
-# from xcp_d.utils.utils import fwhm2sigma
-# sigma_lx = fwhm2sigma(smoothing)
-# def test_smoothing_Cifti(fmriprep_with_freesurfer_data, sigma_lx):
-#     # Specify inputs
-#     in_file = fmriprep_with_freesurfer_data["cifti_file"]
-#
-#     # Let's get into a temp dir
-#     tmpdir = tempfile.mkdtemp()
-#     os.chdir(tmpdir)
-#
-#     # Run AFNI'S FWHMx
-#     fwhm = afni.FWHMx()
-#     fwhm.inputs.in_file = in_file
-#     fwhm.inputs.detrend = True
-#     results = fwhm.run()
-#     in_file_smoothness = results.outputs.fwhm
-#
-#     # Smooth the data
-#     smooth_data = pe.Node(CiftiSmooth(  # Call connectome workbench to smooth for each
-#         #  hemisphere
-#         sigma_surf=sigma_lx,  # the size of the surface kernel
-#         sigma_vol=sigma_lx,  # the volume of the surface kernel
-#         direction='COLUMN',  # which direction to smooth along@
-#         right_surf=pkgrf(  # pull out atlases for each hemisphere
-#             'xcp_d', 'data/ciftiatlas/'
-#             'Q1-Q6_RelatedParcellation210.R.midthickness_32k_fs_LR.surf.gii'
-#         ),
-#         left_surf=pkgrf(
-#             'xcp_d', 'data/ciftiatlas/'
-#             'Q1-Q6_RelatedParcellation210.L.midthickness_32k_fs_LR.surf.gii'
-#         )),
-#         name="cifti_smoothing")
-#     smooth_data.inputs.in_file = in_file
-#     smooth_data.inputs.out_file = 'test.dtseries.nii'
-#     results = smooth_data.run()
-#     out_file = results.outputs.out_file
-#
-#     # Run AFNI's FWHMx on the smoothed data
-#     fwhm = afni.FWHMx()
-#     fwhm.inputs.in_file = out_file
-#     fwhm.inputs.detrend = True
-#     results = fwhm.run()
-#     out_file_smoothness = results.outputs.fwhm
-#
-#     print(in_file_smoothness)
-#     print(out_file_smoothness)
->>>>>>> 8c70563c
+
+    assert in_file_smoothness < out_file_smoothness