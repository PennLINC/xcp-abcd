"""Test for alff."""

# Necessary imports

import os
import nibabel as nb

from numpy.fft import fft, ifft

from xcp_d.utils.bids import _get_tr
from xcp_d.utils.write_save import read_ndata, write_ndata
from xcp_d.workflow.restingstate import init_compute_alff_wf


def test_nifti_alff(fmriprep_with_freesurfer_data, tmp_path_factory):
    """Test ALFF computations as done for Niftis.

    Get the FFT of a Nifti, add to the amplitude of its lower frequencies
    and confirm the mean ALFF after addition to lower frequencies
    has increased.
    """
    # Get the file names
    bold_file = fmriprep_with_freesurfer_data["nifti_file"]
    bold_mask = fmriprep_with_freesurfer_data["brain_mask_file"]

    # Let's initialize the ALFF node
    TR = _get_tr(nb.load(bold_file))
    alff_compute_wf = init_compute_alff_wf(
        omp_nthreads=2,
        bold_file=bold_file,
        mem_gb=4,
        TR=TR,
        lowpass=0.08,
        highpass=0.009,
        cifti=False,
        smoothing=6,
    )

    # Let's move to a temporary directory before running
    tempdir = tmp_path_factory.mktemp("test_ALFF_nifti")
    alff_compute_wf.base_dir = tempdir
    alff_compute_wf.inputs.inputnode.bold_mask = bold_mask
    alff_compute_wf.inputs.inputnode.clean_bold = bold_file
    alff_compute_wf.run()

    # Let's get the mean of the ALFF for later comparison
    original_alff = os.path.join(
        tempdir,
        "compute_alff_wf",
        "alff_compt",
        "sub-01_task-rest_space-MNI152NLin2009cAsym_res-2_desc-preproc_bold_alff.nii.gz",
    )
    original_alff_data_mean = nb.load(original_alff).get_fdata().mean()

    # Now let's do an FFT
    original_bold_data = read_ndata(bold_file, bold_mask)

    # Let's work with a single voxel
    voxel_data = original_bold_data[2, :]
    fft_data = fft(voxel_data)
    mean = fft_data.mean()

    # Let's increase the values of the first few frequency's amplitudes
    # to create fake data
    fft_data[:11] += 300 * mean

    # Let's convert this back into time domain
    changed_voxel_data = ifft(fft_data)
    # Let's replace the original value with the fake data
    original_bold_data[2, :] = changed_voxel_data
    # Let's write this out
    filename = os.path.join(tempdir, "editedfile.nii.gz")
    write_ndata(original_bold_data, template=bold_file, mask=bold_mask, filename=filename)

    # Now let's compute ALFF for the new file and see how it compares
    # to the original ALFF - it should increase since we increased
    # the amplitude in low frequencies for a voxel
    tempdir = tmp_path_factory.mktemp("test_ALFF_nifti_dir2")
    alff_compute_wf.base_dir = tempdir
    alff_compute_wf.inputs.inputnode.bold_mask = bold_mask
    alff_compute_wf.inputs.inputnode.clean_bold = filename
    alff_compute_wf.run()

    # Let's get the new ALFF mean
    new_alff = os.path.join(tempdir, "compute_alff_wf/alff_compt/editedfile_alff.nii.gz")
    assert os.path.isfile(new_alff)
    new_alff_data_mean = nb.load(new_alff).get_fdata().mean()

    # Now let's make sure ALFF has increased ...
    assert new_alff_data_mean > original_alff_data_mean


def test_cifti_alff(fmriprep_with_freesurfer_data, tmp_path_factory):
    """Test ALFF computations as done for Ciftis.

    Get the FFT of a Cifti, add to the amplitude of its lower frequencies
    and confirm the ALFF after addition to lower frequencies
    has changed in the expected direction.
    """
    bold_file = fmriprep_with_freesurfer_data["cifti_file"]
    bold_mask = fmriprep_with_freesurfer_data["brain_mask_file"]

    # Let's initialize the ALFF node
    TR = _get_tr(nb.load(bold_file))
    alff_compute_wf = init_compute_alff_wf(
        omp_nthreads=2,
        bold_file=bold_file,
        mem_gb=4,
        TR=TR,
        lowpass=0.08,
        highpass=0.009,
        cifti=True,
        smoothing=6,
    )

    # Let's move to a temporary directory before running
    tempdir = tmp_path_factory.mktemp("test_ALFF_cifti")
    alff_compute_wf.base_dir = tempdir
    alff_compute_wf.inputs.inputnode.bold_mask = bold_mask
    alff_compute_wf.inputs.inputnode.clean_bold = bold_file
    alff_compute_wf.run()

    # Let's get the mean of the data for later comparison
    original_alff = os.path.join(
        tempdir,
<<<<<<< HEAD
        "compute_alff_wf",
        "alff_compt",
        "sub-01_task-rest_space-fsLR_den-91k_bold_alff.dtseries.nii",
=======
        (
            "compute_alff_wf/alff_compt/sub-color"
            "nest001_ses-1_task-rest_run-2_space-fsLR_den-91k_"
            "bold_alff.dscalar.nii"
        )
>>>>>>> d40d5883
    )
    original_alff_data_mean = nb.load(original_alff).get_fdata().mean()

    # Now let's do an FFT
    original_bold_data = read_ndata(bold_file, bold_mask)

    # Let's work with a single voxel
    voxel_data = original_bold_data[2, :]
    fft_data = fft(voxel_data)
    mean = fft_data.mean()
    # Let's increase the amplitudes for the lower frequencies
    fft_data[:11] += 300 * mean
    # Let's get this back into the time domain
    changed_voxel_data = ifft(fft_data)
    # Let's replace the original value with the fake data
    original_bold_data[2, :] = changed_voxel_data

    # Let's write this out
    filename = os.path.join(tempdir, "editedfile.dtseries.nii")
    write_ndata(original_bold_data, template=bold_file, mask=bold_mask, filename=filename)

    # Now let's compute ALFF for the new file and see how it compares
    tempdir = tmp_path_factory.mktemp("test_ALFF_cifti_dir2")
    alff_compute_wf.base_dir = tempdir
    alff_compute_wf.inputs.inputnode.bold_mask = bold_mask
    alff_compute_wf.inputs.inputnode.clean_bold = filename
    alff_compute_wf.run()

    # Let's get the new ALFF mean
<<<<<<< HEAD
    new_alff = os.path.join(tempdir, "compute_alff_wf/alff_compt/editedfile_alff.dtseries.nii")
=======
    new_alff = os.path.join(
        tempdir, "compute_alff_wf/alff_compt/editedfile_alff.dscalar.nii"
    )
>>>>>>> d40d5883
    assert os.path.isfile(new_alff)
    new_alff_data_mean = nb.load(new_alff).get_fdata().mean()

    # Now let's make sure ALFF has increased, as we added
    # to the amplitude of the lower frequencies in a voxel
    assert new_alff_data_mean > original_alff_data_mean<|MERGE_RESOLUTION|>--- conflicted
+++ resolved
@@ -123,17 +123,9 @@
     # Let's get the mean of the data for later comparison
     original_alff = os.path.join(
         tempdir,
-<<<<<<< HEAD
         "compute_alff_wf",
         "alff_compt",
-        "sub-01_task-rest_space-fsLR_den-91k_bold_alff.dtseries.nii",
-=======
-        (
-            "compute_alff_wf/alff_compt/sub-color"
-            "nest001_ses-1_task-rest_run-2_space-fsLR_den-91k_"
-            "bold_alff.dscalar.nii"
-        )
->>>>>>> d40d5883
+        "sub-01_task-rest_space-fsLR_den-91k_bold_alff.dscalar.nii",
     )
     original_alff_data_mean = nb.load(original_alff).get_fdata().mean()
 
@@ -163,13 +155,7 @@
     alff_compute_wf.run()
 
     # Let's get the new ALFF mean
-<<<<<<< HEAD
-    new_alff = os.path.join(tempdir, "compute_alff_wf/alff_compt/editedfile_alff.dtseries.nii")
-=======
-    new_alff = os.path.join(
-        tempdir, "compute_alff_wf/alff_compt/editedfile_alff.dscalar.nii"
-    )
->>>>>>> d40d5883
+    new_alff = os.path.join(tempdir, "compute_alff_wf/alff_compt/editedfile_alff.dscalar.nii")
     assert os.path.isfile(new_alff)
     new_alff_data_mean = nb.load(new_alff).get_fdata().mean()
 
