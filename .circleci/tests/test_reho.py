"""Test for ReHo."""
import os

import nibabel as nb
import numpy as np

from xcp_d.utils.write_save import read_ndata, write_ndata
from xcp_d.workflow.restingstate import init_3d_reho_wf, init_surface_reho_wf


def _add_noise(image):
    """
    Add Gaussian noise.

    Source: "https://stackoverflow.com/questions/22937589/" \
    "how-to-add-noise-gaussian-salt-and-pepper-etc-to-image-" \
    "in-python-with-opencv"
    """
    row, col = image.shape
    mean = 0
    var = 0.1
    sigma = var**0.5
    gauss = np.random.normal(mean, sigma, (row, col))
    gauss = gauss.reshape(row, col)
    noisy_img = image + gauss * 200
    return noisy_img


def test_nifti_reho(data_dir, tmp_path_factory):
    """
    Test Nifti ReHo Computation.

    Confirm that ReHo decreases after adding noise to a
    Nifti image.
    """
    tempdir = tmp_path_factory.mktemp("test_REHO_nifti")
    # Get the names of the files
    bold_file = os.path.join(
        data_dir, "fmriprep/sub-colornest001/ses-1/func/"
        "sub-colornest001_ses-1_"
        "task-rest_run-1_space-MNI152NLin2009cAsym_desc-preproc_bold.nii.gz"
    )
    bold_mask = os.path.join(
        data_dir, "fmriprep/sub-colornest001/ses-1/func/"
        "sub-colornest001_ses-1_"
        "task-rest_run-1_space-MNI152NLin2009cAsym_desc-brain_mask.nii.gz"
    )
    # Set up and run the ReHo wf in a tempdir
    reho_wf = init_3d_reho_wf(omp_nthreads=2, mem_gb=4)
    reho_wf.inputs.inputnode.bold_mask = bold_mask
    reho_wf.base_dir = tempdir
    reho_wf.inputs.inputnode.clean_bold = bold_file
    reho_wf.run()
    # Get the original mean of the ReHo for later comparison
    original_reho = os.path.join(
        reho_wf.base_dir,
        "afni_reho_wf/reho_3d/reho.nii.gz",)
    original_reho_mean = nb.load(original_reho).get_fdata().mean()
    original_bold_data = read_ndata(bold_file, bold_mask)
    # Add some noise to the original data and write it out
    noisy_bold_data = _add_noise(original_bold_data)
    noisy_bold_file = os.path.join(tempdir, "test.nii.gz")
    write_ndata(noisy_bold_data, template=bold_file, mask=bold_mask, filename=noisy_bold_file)
    # Run ReHo again
    reho_wf.inputs.inputnode.clean_bold = noisy_bold_file
    reho_wf.run()
    # Has the new ReHo's mean decreased?
    new_reho = os.path.join(reho_wf.base_dir,
                            "afni_reho_wf/reho_3d/reho.nii.gz")
    new_reho_mean = nb.load(new_reho).get_fdata().mean()
    assert new_reho_mean < original_reho_mean


def test_cifti_reho(data_dir, tmp_path_factory):
    """
    Test Cifti ReHo Computation.

    Confirm that ReHo decreases after adding noise to a
    Cifti image.
    """
    # Get the names of the files
    bold_file = os.path.join(
        data_dir, "fmriprep/sub-colornest001/ses-1/func/"
        "sub-colornest001_ses-1_"
        "task-rest_run-1_space-fsLR_den-91k_bold.dtseries.nii"
    )
    # Set up and run the ReHo wf in a tempdir
    reho_wf = init_surface_reho_wf(omp_nthreads=2, mem_gb=4)
    tempdir = tmp_path_factory.mktemp("test_REHO_cifti")
    reho_wf.base_dir = tempdir
    reho_wf.inputs.inputnode.clean_bold = bold_file
    reho_wf.run()
    # Get the original mean of the ReHo for later comparison
    original_reho = os.path.join(
        tempdir, "surface_reho_wf/reho_lh/"
        "correlation_matrix_"
        "sub-colornest001_ses-1_task-rest_run-1_space-fsLR"
        "_den-91k_bold.dtseries.shape.gii"
    )
    original_reho_mean = nb.load(original_reho).agg_data().mean()
    original_bold_data = read_ndata(bold_file)
    # Add some noise to the original data and write it out
    noisy_bold_data = _add_noise(original_bold_data)
    noisy_bold_file = os.path.join(tempdir, "test.dtseries.nii")
    write_ndata(noisy_bold_data, template=bold_file, filename=noisy_bold_file)
    # Run ReHo again
    reho_wf.inputs.inputnode.clean_bold = noisy_bold_file
    reho_wf.run()
    # Has the new ReHo's mean decreased?
    new_reho = os.path.join(
<<<<<<< HEAD
        tempdir, "surface_reho_wf/reho_lh/correlation_matrix_test.dtseries.shape.gii"
=======
        tempdir,
        "surface_reho_wf/reho_lh/correlation_matrix_test.dtseries.shape.gii",
>>>>>>> 0ee666c2
    )
    new_reho_mean = nb.load(new_reho).agg_data().mean()
    assert new_reho_mean < original_reho_mean<|MERGE_RESOLUTION|>--- conflicted
+++ resolved
@@ -108,12 +108,8 @@
     reho_wf.run()
     # Has the new ReHo's mean decreased?
     new_reho = os.path.join(
-<<<<<<< HEAD
-        tempdir, "surface_reho_wf/reho_lh/correlation_matrix_test.dtseries.shape.gii"
-=======
         tempdir,
         "surface_reho_wf/reho_lh/correlation_matrix_test.dtseries.shape.gii",
->>>>>>> 0ee666c2
     )
     new_reho_mean = nb.load(new_reho).agg_data().mean()
     assert new_reho_mean < original_reho_mean